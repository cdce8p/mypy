--- conflicted
+++ resolved
@@ -1,11 +1,7 @@
 """Classes for representing mypy types."""
 
-<<<<<<< HEAD
 from __future__ import annotations
 
-=======
-import inspect
->>>>>>> 0cc565a5
 import sys
 from abc import abstractmethod
 from typing import (
@@ -21,11 +17,7 @@
     Union,
     cast,
 )
-<<<<<<< HEAD
 from typing_extensions import Final, TypeAlias as _TypeAlias, TypeGuard, overload
-=======
-from typing_extensions import Final, Self, TypeAlias as _TypeAlias, overload
->>>>>>> 0cc565a5
 
 import mypy.nodes
 from mypy.bogus_type import Bogus
@@ -506,11 +498,11 @@
     def deserialize(cls, data: JsonDict) -> TypeVarLikeType:
         raise NotImplementedError
 
-    def copy_modified(self, *, id: TypeVarId, **kwargs: Any) -> Self:
+    def copy_modified(self, *, id: TypeVarId, **kwargs: Any) -> TypeVarLikeType:
         raise NotImplementedError
 
     @classmethod
-    def new_unification_variable(cls, old: Self) -> Self:
+    def new_unification_variable(cls, old: TypeVarLikeType) -> TypeVarLikeType:
         new_id = TypeVarId.new(meta_level=1)
         new_id.raw_id = old.id.raw_id
         new_id.namespace = old.id.namespace
@@ -548,33 +540,7 @@
         self.values = values
         self.variance = variance
 
-<<<<<<< HEAD
-    @staticmethod
-    def new_unification_variable(old: TypeVarType) -> TypeVarType:
-        new_id = TypeVarId.new(meta_level=1)
-        return old.copy_modified(id=new_id)
-
-    def copy_modified(
-        self,
-        values: Bogus[list[Type]] = _dummy,
-        upper_bound: Bogus[Type] = _dummy,
-        id: Bogus[TypeVarId | int] = _dummy,
-    ) -> TypeVarType:
-        return TypeVarType(
-            self.name,
-            self.fullname,
-            self.id if id is _dummy else id,
-            self.values if values is _dummy else values,
-            self.upper_bound if upper_bound is _dummy else upper_bound,
-            self.variance,
-            self.line,
-            self.column,
-        )
-
     def accept(self, visitor: TypeVisitor[T]) -> T:
-=======
-    def accept(self, visitor: "TypeVisitor[T]") -> T:
->>>>>>> 0cc565a5
         return visitor.visit_type_var(self)
 
     def __hash__(self) -> int:
@@ -613,8 +579,12 @@
         )
 
     def copy_modified(
-        self, *, id: Union[TypeVarId, int] = _dummy, upper_bound: Bogus[Type] = _dummy, default: Bogus[Type] = _dummy
-    ) -> Self:
+        self,
+        *,
+        id: Union[TypeVarId, int] = _dummy,
+        upper_bound: Bogus[Type] = _dummy,
+        default: Bogus[Type] = _dummy,
+    ) -> TypeVarType:
         return self.__class__(
             self.name,
             self.fullname,
@@ -677,16 +647,7 @@
         self.flavor = flavor
         self.prefix = prefix or Parameters([], [], [])
 
-<<<<<<< HEAD
-    @staticmethod
-    def new_unification_variable(old: ParamSpecType) -> ParamSpecType:
-        new_id = TypeVarId.new(meta_level=1)
-        return old.copy_modified(id=new_id)
-
     def with_flavor(self, flavor: int) -> ParamSpecType:
-=======
-    def with_flavor(self, flavor: int) -> "ParamSpecType":
->>>>>>> 0cc565a5
         return ParamSpecType(
             self.name,
             self.fullname,
@@ -702,14 +663,9 @@
         *,
         id: Bogus[TypeVarId | int] = _dummy,
         flavor: Bogus[int] = _dummy,
-<<<<<<< HEAD
         prefix: Bogus[Parameters] = _dummy,
+        default: Bogus[Type] = _dummy,
     ) -> ParamSpecType:
-=======
-        prefix: Bogus["Parameters"] = _dummy,
-        default: Bogus[Type] = _dummy,
-    ) -> "ParamSpecType":
->>>>>>> 0cc565a5
         return ParamSpecType(
             self.name,
             self.fullname,
@@ -807,27 +763,19 @@
             return NotImplemented
         return self.id == other.id
 
-<<<<<<< HEAD
-    @staticmethod
-    def new_unification_variable(old: TypeVarTupleType) -> TypeVarTupleType:
-        new_id = TypeVarId.new(meta_level=1)
-        return old.copy_modified(id=new_id)
-
-    def copy_modified(self, id: Bogus[TypeVarId | int] = _dummy) -> TypeVarTupleType:
-        return TypeVarTupleType(
-            self.name,
-            self.fullname,
-            self.id if id is _dummy else id,
-            self.upper_bound,
-=======
-    def copy_modified(self, *, id: Bogus[Union[TypeVarId, int]] = _dummy, upper_bound: Bogus[Type] = _dummy, default: Bogus[Type] = _dummy) -> "TypeVarTupleType":
+    def copy_modified(
+        self,
+        *,
+        id: Bogus[Union[TypeVarId, int]] = _dummy,
+        upper_bound: Bogus[Type] = _dummy,
+        default: Bogus[Type] = _dummy,
+    ) -> TypeVarTupleType:
         return TypeVarTupleType(
             self.name,
             self.fullname,
             id if id is not _dummy else self.id,
             upper_bound if upper_bound is not _dummy else self.upper_bound,
             default if default is not _dummy else self.default,
->>>>>>> 0cc565a5
             line=self.line,
             column=self.column,
         )
