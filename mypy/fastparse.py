from mypy.util import unnamed_function
import copy
import re
import sys
import warnings

import typing  # for typing.Type, which conflicts with types.Type
from typing import (
    Tuple, Union, TypeVar, Callable, Sequence, Optional, Any, Dict, cast, List
)
from typing_extensions import Final, Literal, overload

from mypy.sharedparse import (
    special_function_elide_names, argument_elide_name,
)
from mypy.nodes import (
    MypyFile, Node, ImportBase, Import, ImportAll, ImportFrom, FuncDef,
    OverloadedFuncDef, OverloadPart,
    ClassDef, Decorator, Block, Var, OperatorAssignmentStmt,
    ExpressionStmt, AssignmentStmt, ReturnStmt, RaiseStmt, AssertStmt,
    DelStmt, BreakStmt, ContinueStmt, PassStmt, GlobalDecl,
    WhileStmt, ForStmt, IfStmt, TryStmt, WithStmt,
    TupleExpr, GeneratorExpr, ListComprehension, ListExpr, ConditionalExpr,
    DictExpr, SetExpr, NameExpr, IntExpr, StrExpr, BytesExpr, UnicodeExpr,
    FloatExpr, CallExpr, SuperExpr, MemberExpr, IndexExpr, SliceExpr, OpExpr,
    UnaryExpr, LambdaExpr, ComparisonExpr, AssignmentExpr,
    StarExpr, YieldFromExpr, NonlocalDecl, DictionaryComprehension,
    SetComprehension, ComplexExpr, EllipsisExpr, YieldExpr, Argument,
    AwaitExpr, TempNode, Expression, Statement,
    ArgKind, ARG_POS, ARG_OPT, ARG_STAR, ARG_NAMED, ARG_NAMED_OPT, ARG_STAR2,
    check_arg_names,
    FakeInfo,
)
from mypy.types import (
    Type, CallableType, AnyType, UnboundType, TupleType, TypeList, EllipsisType, CallableArgument,
    TypeOfAny, Instance, RawExpressionType, ProperType, UnionType,
)
from mypy import defaults
from mypy import message_registry, errorcodes as codes
from mypy.errors import Errors
from mypy.options import Options
<<<<<<< HEAD
from mypy.reachability import infer_reachability_of_if_statement, mark_block_unreachable
=======
from mypy.reachability import mark_block_unreachable
from mypy.util import bytes_to_human_readable_repr
>>>>>>> 41a79348

try:
    # pull this into a final variable to make mypyc be quiet about the
    # the default argument warning
    PY_MINOR_VERSION: Final = sys.version_info[1]

    # Check if we can use the stdlib ast module instead of typed_ast.
    if sys.version_info >= (3, 8):
        import ast as ast3
        assert 'kind' in ast3.Constant._fields, \
               "This 3.8.0 alpha (%s) is too old; 3.8.0a3 required" % sys.version.split()[0]
        # TODO: Num, Str, Bytes, NameConstant, Ellipsis are deprecated in 3.8.
        # TODO: Index, ExtSlice are deprecated in 3.9.
        from ast import (
            AST,
            Call,
            FunctionType,
            Name,
            Attribute,
            Ellipsis as ast3_Ellipsis,
            Starred,
            NameConstant,
            Expression as ast3_Expression,
            Str,
            Bytes,
            Index,
            Num,
            UnaryOp,
            USub,
        )

        def ast3_parse(source: Union[str, bytes], filename: str, mode: str,
                       feature_version: int = PY_MINOR_VERSION) -> AST:
            return ast3.parse(source, filename, mode,
                              type_comments=True,  # This works the magic
                              feature_version=feature_version)

        NamedExpr = ast3.NamedExpr
        Constant = ast3.Constant
    else:
        from typed_ast import ast3
        from typed_ast.ast3 import (
            AST,
            Call,
            FunctionType,
            Name,
            Attribute,
            Ellipsis as ast3_Ellipsis,
            Starred,
            NameConstant,
            Expression as ast3_Expression,
            Str,
            Bytes,
            Index,
            Num,
            UnaryOp,
            USub,
        )

        def ast3_parse(source: Union[str, bytes], filename: str, mode: str,
                       feature_version: int = PY_MINOR_VERSION) -> AST:
            return ast3.parse(source, filename, mode, feature_version=feature_version)

        # These don't exist before 3.8
        NamedExpr = Any
        Constant = Any
except ImportError:
    try:
        from typed_ast import ast35  # type: ignore[attr-defined]  # noqa: F401
    except ImportError:
        print('The typed_ast package is not installed.\n'
              'You can install it with `python3 -m pip install typed-ast`.',
              file=sys.stderr)
    else:
        print('You need a more recent version of the typed_ast package.\n'
              'You can update to the latest version with '
              '`python3 -m pip install -U typed-ast`.',
              file=sys.stderr)
    sys.exit(1)

N = TypeVar('N', bound=Node)

# There is no way to create reasonable fallbacks at this stage,
# they must be patched later.
MISSING_FALLBACK: Final = FakeInfo("fallback can't be filled out until semanal")
_dummy_fallback: Final = Instance(MISSING_FALLBACK, [], -1)

TYPE_COMMENT_SYNTAX_ERROR: Final = "syntax error in type comment"

INVALID_TYPE_IGNORE: Final = 'Invalid "type: ignore" comment'

TYPE_IGNORE_PATTERN: Final = re.compile(r'[^#]*#\s*type:\s*ignore\s*(.*)')


def parse(source: Union[str, bytes],
          fnam: str,
          module: Optional[str],
          errors: Optional[Errors] = None,
          options: Optional[Options] = None) -> MypyFile:

    """Parse a source file, without doing any semantic analysis.

    Return the parse tree. If errors is not provided, raise ParseError
    on failure. Otherwise, use the errors object to report parse errors.
    """
    raise_on_error = False
    if errors is None:
        errors = Errors()
        raise_on_error = True
    if options is None:
        options = Options()
    errors.set_file(fnam, module)
    is_stub_file = fnam.endswith('.pyi')
    try:
        if is_stub_file:
            feature_version = defaults.PYTHON3_VERSION[1]
        else:
            assert options.python_version[0] >= 3
            feature_version = options.python_version[1]
        # Disable deprecation warnings about \u
        with warnings.catch_warnings():
            warnings.filterwarnings("ignore", category=DeprecationWarning)
            ast = ast3_parse(source, fnam, 'exec', feature_version=feature_version)

        tree = ASTConverter(options=options,
                            is_stub=is_stub_file,
                            errors=errors,
                            ).visit(ast)
        tree.path = fnam
        tree.is_stub = is_stub_file
    except SyntaxError as e:
        # alias to please mypyc
        is_py38_or_earlier = sys.version_info < (3, 9)
        if is_py38_or_earlier and e.filename == "<fstring>":
            # In Python 3.8 and earlier, syntax errors in f-strings have lineno relative to the
            # start of the f-string. This would be misleading, as mypy will report the error as the
            # lineno within the file.
            e.lineno = None
        errors.report(e.lineno if e.lineno is not None else -1, e.offset, e.msg, blocker=True,
                      code=codes.SYNTAX)
        tree = MypyFile([], [], False, {})

    if raise_on_error and errors.is_errors():
        errors.raise_error()

    return tree


def parse_type_ignore_tag(tag: Optional[str]) -> Optional[List[str]]:
    """Parse optional "[code, ...]" tag after "# type: ignore".

    Return:
     * [] if no tag was found (ignore all errors)
     * list of ignored error codes if a tag was found
     * None if the tag was invalid.
    """
    if not tag or tag.strip() == '' or tag.strip().startswith('#'):
        # No tag -- ignore all errors.
        return []
    m = re.match(r'\s*\[([^]#]*)\]\s*(#.*)?$', tag)
    if m is None:
        # Invalid "# type: ignore" comment.
        return None
    return [code.strip() for code in m.group(1).split(',')]


def parse_type_comment(type_comment: str,
                       line: int,
                       column: int,
                       errors: Optional[Errors],
                       assume_str_is_unicode: bool = True,
                       ) -> Tuple[Optional[List[str]], Optional[ProperType]]:
    """Parse type portion of a type comment (+ optional type ignore).

    Return (ignore info, parsed type).
    """
    try:
        typ = ast3_parse(type_comment, '<type_comment>', 'eval')
    except SyntaxError:
        if errors is not None:
            stripped_type = type_comment.split("#", 2)[0].strip()
            err_msg = '{} "{}"'.format(TYPE_COMMENT_SYNTAX_ERROR, stripped_type)
            errors.report(line, column, err_msg, blocker=True, code=codes.SYNTAX)
            return None, None
        else:
            raise
    else:
        extra_ignore = TYPE_IGNORE_PATTERN.match(type_comment)
        if extra_ignore:
            # Typeshed has a non-optional return type for group!
            tag: Optional[str] = cast(Any, extra_ignore).group(1)
            ignored: Optional[List[str]] = parse_type_ignore_tag(tag)
            if ignored is None:
                if errors is not None:
                    errors.report(line, column, INVALID_TYPE_IGNORE, code=codes.SYNTAX)
                else:
                    raise SyntaxError
        else:
            ignored = None
        assert isinstance(typ, ast3_Expression)
        converted = TypeConverter(errors,
                                  line=line,
                                  override_column=column,
                                  assume_str_is_unicode=assume_str_is_unicode,
                                  is_evaluated=False).visit(typ.body)
        return ignored, converted


def parse_type_string(expr_string: str, expr_fallback_name: str,
                      line: int, column: int, assume_str_is_unicode: bool = True) -> ProperType:
    """Parses a type that was originally present inside of an explicit string,
    byte string, or unicode string.

    For example, suppose we have the type `Foo["blah"]`. We should parse the
    string expression "blah" using this function.

    If `assume_str_is_unicode` is set to true, this function will assume that
    `Foo["blah"]` is equivalent to `Foo[u"blah"]`. Otherwise, it assumes it's
    equivalent to `Foo[b"blah"]`.

    The caller is responsible for keeping track of the context in which the
    type string was encountered (e.g. in Python 3 code, Python 2 code, Python 2
    code with unicode_literals...) and setting `assume_str_is_unicode` accordingly.
    """
    try:
        _, node = parse_type_comment(expr_string.strip(), line=line, column=column, errors=None,
                                     assume_str_is_unicode=assume_str_is_unicode)
        if isinstance(node, UnboundType) and node.original_str_expr is None:
            node.original_str_expr = expr_string
            node.original_str_fallback = expr_fallback_name
            return node
        elif isinstance(node, UnionType):
            return node
        else:
            return RawExpressionType(expr_string, expr_fallback_name, line, column)
    except (SyntaxError, ValueError):
        # Note: the parser will raise a `ValueError` instead of a SyntaxError if
        # the string happens to contain things like \x00.
        return RawExpressionType(expr_string, expr_fallback_name, line, column)


def is_no_type_check_decorator(expr: ast3.expr) -> bool:
    if isinstance(expr, Name):
        return expr.id == 'no_type_check'
    elif isinstance(expr, Attribute):
        if isinstance(expr.value, Name):
            return expr.value.id == 'typing' and expr.attr == 'no_type_check'
    return False


class ASTConverter:
    def __init__(self,
                 options: Options,
                 is_stub: bool,
                 errors: Errors) -> None:
        # 'C' for class, 'F' for function
        self.class_and_function_stack: List[Literal["C", "F"]] = []
        self.imports: List[ImportBase] = []

        self.options = options
        self.is_stub = is_stub
        self.errors = errors

        self.type_ignores: Dict[int, List[str]] = {}

        # Cache of visit_X methods keyed by type of visited object
        self.visitor_cache: Dict[type, Callable[[Optional[AST]], Any]] = {}

    def note(self, msg: str, line: int, column: int) -> None:
        self.errors.report(line, column, msg, severity='note', code=codes.SYNTAX)

    def fail(self,
             msg: str,
             line: int,
             column: int,
             blocker: bool = True) -> None:
        if blocker or not self.options.ignore_errors:
            self.errors.report(line, column, msg, blocker=blocker, code=codes.SYNTAX)

    def visit(self, node: Optional[AST]) -> Any:
        if node is None:
            return None
        typeobj = type(node)
        visitor = self.visitor_cache.get(typeobj)
        if visitor is None:
            method = 'visit_' + node.__class__.__name__
            visitor = getattr(self, method)
            self.visitor_cache[typeobj] = visitor
        return visitor(node)

    def set_line(self, node: N, n: Union[ast3.expr, ast3.stmt, ast3.ExceptHandler]) -> N:
        node.line = n.lineno
        node.column = n.col_offset
        node.end_line = getattr(n, "end_lineno", None) if isinstance(n, ast3.expr) else None
        return node

    def translate_opt_expr_list(self, l: Sequence[Optional[AST]]) -> List[Optional[Expression]]:
        res: List[Optional[Expression]] = []
        for e in l:
            exp = self.visit(e)
            res.append(exp)
        return res

    def translate_expr_list(self, l: Sequence[AST]) -> List[Expression]:
        return cast(List[Expression], self.translate_opt_expr_list(l))

    def get_lineno(self, node: Union[ast3.expr, ast3.stmt]) -> int:
        if (isinstance(node, (ast3.AsyncFunctionDef, ast3.ClassDef, ast3.FunctionDef))
                and node.decorator_list):
            return node.decorator_list[0].lineno
        return node.lineno

    def translate_stmt_list(self,
                            stmts: Sequence[ast3.stmt],
                            ismodule: bool = False) -> List[Statement]:
        # A "# type: ignore" comment before the first statement of a module
        # ignores the whole module:
        if (ismodule and stmts and self.type_ignores
                and min(self.type_ignores) < self.get_lineno(stmts[0])):
            self.errors.used_ignored_lines[self.errors.file][min(self.type_ignores)].append(
                codes.MISC.code)
            block = Block(self.fix_function_overloads(self.translate_stmt_list(stmts)))
            mark_block_unreachable(block)
            return [block]

        res: List[Statement] = []
        for stmt in stmts:
            node = self.visit(stmt)
            res.append(node)

        return res

    def translate_type_comment(self,
                               n: Union[ast3.stmt, ast3.arg],
                               type_comment: Optional[str]) -> Optional[ProperType]:
        if type_comment is None:
            return None
        else:
            lineno = n.lineno
            extra_ignore, typ = parse_type_comment(type_comment,
                                                   lineno,
                                                   n.col_offset,
                                                   self.errors)
            if extra_ignore is not None:
                self.type_ignores[lineno] = extra_ignore
            return typ

    op_map: Final[Dict[typing.Type[AST], str]] = {
        ast3.Add: '+',
        ast3.Sub: '-',
        ast3.Mult: '*',
        ast3.MatMult: '@',
        ast3.Div: '/',
        ast3.Mod: '%',
        ast3.Pow: '**',
        ast3.LShift: '<<',
        ast3.RShift: '>>',
        ast3.BitOr: '|',
        ast3.BitXor: '^',
        ast3.BitAnd: '&',
        ast3.FloorDiv: '//'
    }

    def from_operator(self, op: ast3.operator) -> str:
        op_name = ASTConverter.op_map.get(type(op))
        if op_name is None:
            raise RuntimeError('Unknown operator ' + str(type(op)))
        else:
            return op_name

    comp_op_map: Final[Dict[typing.Type[AST], str]] = {
        ast3.Gt: '>',
        ast3.Lt: '<',
        ast3.Eq: '==',
        ast3.GtE: '>=',
        ast3.LtE: '<=',
        ast3.NotEq: '!=',
        ast3.Is: 'is',
        ast3.IsNot: 'is not',
        ast3.In: 'in',
        ast3.NotIn: 'not in'
    }

    def from_comp_operator(self, op: ast3.cmpop) -> str:
        op_name = ASTConverter.comp_op_map.get(type(op))
        if op_name is None:
            raise RuntimeError('Unknown comparison operator ' + str(type(op)))
        else:
            return op_name

    def as_block(self, stmts: List[ast3.stmt], lineno: int) -> Optional[Block]:
        b = None
        if stmts:
            b = Block(self.fix_function_overloads(self.translate_stmt_list(stmts)))
            b.set_line(lineno)
        return b

    def as_required_block(self, stmts: List[ast3.stmt], lineno: int) -> Block:
        assert stmts  # must be non-empty
        b = Block(self.fix_function_overloads(self.translate_stmt_list(stmts)))
        b.set_line(lineno)
        return b

    def fix_function_overloads(self, stmts: List[Statement]) -> List[Statement]:
        ret: List[Statement] = []
        current_overload: List[OverloadPart] = []
        current_overload_name: Optional[str] = None
        last_if_stmt: Optional[IfStmt] = None
        last_if_overload: Optional[Union[Decorator, FuncDef, OverloadedFuncDef]] = None
        last_if_stmt_overload_name: Optional[str] = None
        skipped_if_stmts: List[IfStmt] = []
        for stmt in stmts:
            if_overload_name: Optional[str] = None
            if_block_with_overload: Optional[Block] = None
            if (
                isinstance(stmt, IfStmt)
                and len(stmt.body[0].body) == 1
                and isinstance(stmt.body[0].body[0], (Decorator, FuncDef, OverloadedFuncDef))
            ):
                # Check IfStmt block to determine if function overloads can be merged
                if_overload_name = self._check_ifstmt_for_overloads(stmt)
                if if_overload_name is not None:
                    if_block_with_overload = self._get_executable_if_block_with_overloads(stmt)

            if (current_overload_name is not None
                    and isinstance(stmt, (Decorator, FuncDef))
                    and stmt.name == current_overload_name):
                if last_if_stmt is not None:
                    skipped_if_stmts.append(last_if_stmt)
                if last_if_overload is not None:
                    # Last stmt was an IfStmt with same overload name
                    # Add overloads to current_overload
                    if isinstance(last_if_overload, OverloadedFuncDef):
                        current_overload.extend(last_if_overload.items)
                    else:
                        current_overload.append(last_if_overload)
                    last_if_stmt, last_if_overload = None, None
                current_overload.append(stmt)
            elif (
                current_overload_name is not None
                and isinstance(stmt, IfStmt)
                and if_overload_name == current_overload_name
            ):
                # IfStmt only contains stmts relevant to current_overload.
                # Check if stmts are reachable and add them to current_overload,
                # otherwise skip IfStmt to allow subsequent overload
                # or function definitions.
                skipped_if_stmts.append(stmt)
                if if_block_with_overload is None:
                    continue
                if last_if_overload is not None:
                    # Last stmt was an IfStmt with same overload name
                    # Add overloads to current_overload
                    if isinstance(last_if_overload, OverloadedFuncDef):
                        current_overload.extend(last_if_overload.items)
                    else:
                        current_overload.append(last_if_overload)
                    last_if_stmt, last_if_overload = None, None
                if isinstance(if_block_with_overload.body[0], OverloadedFuncDef):
                    current_overload.extend(if_block_with_overload.body[0].items)
                else:
                    current_overload.append(
                        cast(Union[Decorator, FuncDef], if_block_with_overload.body[0])
                    )
            else:
                if last_if_stmt is not None:
                    ret.append(last_if_stmt)
                    last_if_stmt_overload_name = current_overload_name
                    last_if_stmt, last_if_overload = None, None

                if current_overload and current_overload_name == last_if_stmt_overload_name:
                    # Remove last stmt (IfStmt) from ret if the overload names matched
                    # Only happens if no executable block had been found in IfStmt
                    skipped_if_stmts.append(cast(IfStmt, ret.pop()))
                if current_overload and skipped_if_stmts:
                    # Add bare IfStmt (without overloads) to ret
                    # Required for mypy to be able to still check conditions
                    for if_stmt in skipped_if_stmts:
                        ASTConverter._strip_contents_from_if_stmt(if_stmt)
                        ret.append(if_stmt)
                    skipped_if_stmts = []
                if len(current_overload) == 1:
                    ret.append(current_overload[0])
                elif len(current_overload) > 1:
                    ret.append(OverloadedFuncDef(current_overload))

                # If we have multiple decorated functions named "_" next to each, we want to treat
                # them as a series of regular FuncDefs instead of one OverloadedFuncDef because
                # most of mypy/mypyc assumes that all the functions in an OverloadedFuncDef are
                # related, but multiple underscore functions next to each other aren't necessarily
                # related
                if isinstance(stmt, Decorator) and not unnamed_function(stmt.name):
                    current_overload = [stmt]
                    current_overload_name = stmt.name
                elif (
                    isinstance(stmt, IfStmt)
                    and if_overload_name is not None
                ):
                    current_overload = []
                    current_overload_name = if_overload_name
                    last_if_stmt = stmt
                    last_if_stmt_overload_name = None
                    if if_block_with_overload is not None:
                        last_if_overload = cast(
                            Union[Decorator, FuncDef, OverloadedFuncDef],
                            if_block_with_overload.body[0]
                        )
                else:
                    current_overload = []
                    current_overload_name = None
                    ret.append(stmt)

        if current_overload and skipped_if_stmts:
            # Add bare IfStmt (without overloads) to ret
            # Required for mypy to be able to still check conditions
            for if_stmt in skipped_if_stmts:
                ASTConverter._strip_contents_from_if_stmt(if_stmt)
                ret.append(if_stmt)
        if len(current_overload) == 1:
            ret.append(current_overload[0])
        elif len(current_overload) > 1:
            ret.append(OverloadedFuncDef(current_overload))
        elif last_if_stmt is not None:
            ret.append(last_if_stmt)
        return ret

    def _check_ifstmt_for_overloads(self, stmt: IfStmt) -> Optional[str]:
        """Check if IfStmt contains only overloads with the same name.
        Return overload_name if found, None otherwise.
        """
        # Check that block only contains a single Decorator, FuncDef, or OverloadedFuncDef.
        # Multiple overloads have already been merged as OverloadedFuncDef.
        if not (
            len(stmt.body[0].body) == 1
            and isinstance(stmt.body[0].body[0], (Decorator, FuncDef, OverloadedFuncDef))
        ):
            return None

        overload_name = stmt.body[0].body[0].name
        if stmt.else_body is None:
            return overload_name

        if isinstance(stmt.else_body, Block) and len(stmt.else_body.body) == 1:
            # For elif: else_body contains an IfStmt itself -> do a recursive check.
            if (
                isinstance(stmt.else_body.body[0], (Decorator, FuncDef, OverloadedFuncDef))
                and stmt.else_body.body[0].name == overload_name
            ):
                return overload_name
            if (
                isinstance(stmt.else_body.body[0], IfStmt)
                and self._check_ifstmt_for_overloads(stmt.else_body.body[0]) == overload_name
            ):
                return overload_name

        return None

    def _get_executable_if_block_with_overloads(self, stmt: IfStmt) -> Optional[Block]:
        """Return block from IfStmt that will get executed.

        Only returns block if sure that alternative blocks are unreachable.
        """
        infer_reachability_of_if_statement(stmt, self.options)
        if (
            stmt.else_body is None
            or stmt.body[0].is_unreachable is False
            and stmt.else_body.is_unreachable is False
        ):
            # The truth value is unknown, thus not conclusive
            return None
        if stmt.else_body.is_unreachable is True:
            # else_body will be set unreachable if condition is always True
            return stmt.body[0]
        if stmt.body[0].is_unreachable is True:
            # body will be set unreachable if condition is always False
            # else_body can contain an IfStmt itself (for elif) -> do a recursive check
            if isinstance(stmt.else_body.body[0], IfStmt):
                return self._get_executable_if_block_with_overloads(stmt.else_body.body[0])
            return stmt.else_body
        return None

    @staticmethod
    def _strip_contents_from_if_stmt(stmt: IfStmt) -> None:
        """Remove contents from IfStmt.

        Needed to still be able to check the conditions after the contents
        have been merged with the surrunding function overloads.
        """
        if len(stmt.body) == 1:
            stmt.body[0].body = []
        if stmt.else_body and len(stmt.else_body.body) == 1:
            if isinstance(stmt.else_body.body[0], IfStmt):
                ASTConverter._strip_contents_from_if_stmt(stmt.else_body.body[0])
            else:
                stmt.else_body.body = []

    def in_method_scope(self) -> bool:
        return self.class_and_function_stack[-2:] == ['C', 'F']

    def translate_module_id(self, id: str) -> str:
        """Return the actual, internal module id for a source text id.

        For example, translate '__builtin__' in Python 2 to 'builtins'.
        """
        if id == self.options.custom_typing_module:
            return 'typing'
        elif id == '__builtin__' and self.options.python_version[0] == 2:
            # HACK: __builtin__ in Python 2 is aliases to builtins. However, the implementation
            #   is named __builtin__.py (there is another layer of translation elsewhere).
            return 'builtins'
        return id

    def visit_Module(self, mod: ast3.Module) -> MypyFile:
        self.type_ignores = {}
        for ti in mod.type_ignores:
            parsed = parse_type_ignore_tag(ti.tag)  # type: ignore[attr-defined]
            if parsed is not None:
                self.type_ignores[ti.lineno] = parsed
            else:
                self.fail(INVALID_TYPE_IGNORE, ti.lineno, -1)
        body = self.fix_function_overloads(self.translate_stmt_list(mod.body, ismodule=True))
        return MypyFile(body,
                        self.imports,
                        False,
                        self.type_ignores,
                        )

    # --- stmt ---
    # FunctionDef(identifier name, arguments args,
    #             stmt* body, expr* decorator_list, expr? returns, string? type_comment)
    # arguments = (arg* args, arg? vararg, arg* kwonlyargs, expr* kw_defaults,
    #              arg? kwarg, expr* defaults)
    def visit_FunctionDef(self, n: ast3.FunctionDef) -> Union[FuncDef, Decorator]:
        return self.do_func_def(n)

    # AsyncFunctionDef(identifier name, arguments args,
    #                  stmt* body, expr* decorator_list, expr? returns, string? type_comment)
    def visit_AsyncFunctionDef(self, n: ast3.AsyncFunctionDef) -> Union[FuncDef, Decorator]:
        return self.do_func_def(n, is_coroutine=True)

    def do_func_def(self, n: Union[ast3.FunctionDef, ast3.AsyncFunctionDef],
                    is_coroutine: bool = False) -> Union[FuncDef, Decorator]:
        """Helper shared between visit_FunctionDef and visit_AsyncFunctionDef."""
        self.class_and_function_stack.append('F')
        no_type_check = bool(n.decorator_list and
                             any(is_no_type_check_decorator(d) for d in n.decorator_list))

        lineno = n.lineno
        args = self.transform_args(n.args, lineno, no_type_check=no_type_check)
        if special_function_elide_names(n.name):
            for arg in args:
                arg.pos_only = True

        arg_kinds = [arg.kind for arg in args]
        arg_names = [None if arg.pos_only else arg.variable.name for arg in args]

        arg_types: List[Optional[Type]] = []
        if no_type_check:
            arg_types = [None] * len(args)
            return_type = None
        elif n.type_comment is not None:
            try:
                func_type_ast = ast3_parse(n.type_comment, '<func_type>', 'func_type')
                assert isinstance(func_type_ast, FunctionType)
                # for ellipsis arg
                if (len(func_type_ast.argtypes) == 1 and
                        isinstance(func_type_ast.argtypes[0], ast3_Ellipsis)):
                    if n.returns:
                        # PEP 484 disallows both type annotations and type comments
                        self.fail(message_registry.DUPLICATE_TYPE_SIGNATURES, lineno, n.col_offset)
                    arg_types = [a.type_annotation
                                 if a.type_annotation is not None
                                 else AnyType(TypeOfAny.unannotated)
                                 for a in args]
                else:
                    # PEP 484 disallows both type annotations and type comments
                    if n.returns or any(a.type_annotation is not None for a in args):
                        self.fail(message_registry.DUPLICATE_TYPE_SIGNATURES, lineno, n.col_offset)
                    translated_args = (TypeConverter(self.errors,
                                                     line=lineno,
                                                     override_column=n.col_offset)
                                       .translate_expr_list(func_type_ast.argtypes))
                    arg_types = [a if a is not None else AnyType(TypeOfAny.unannotated)
                                for a in translated_args]
                return_type = TypeConverter(self.errors,
                                            line=lineno).visit(func_type_ast.returns)

                # add implicit self type
                if self.in_method_scope() and len(arg_types) < len(args):
                    arg_types.insert(0, AnyType(TypeOfAny.special_form))
            except SyntaxError:
                stripped_type = n.type_comment.split("#", 2)[0].strip()
                err_msg = '{} "{}"'.format(TYPE_COMMENT_SYNTAX_ERROR, stripped_type)
                self.fail(err_msg, lineno, n.col_offset)
                if n.type_comment and n.type_comment[0] not in ["(", "#"]:
                    self.note('Suggestion: wrap argument types in parentheses',
                              lineno, n.col_offset)
                arg_types = [AnyType(TypeOfAny.from_error)] * len(args)
                return_type = AnyType(TypeOfAny.from_error)
        else:
            arg_types = [a.type_annotation for a in args]
            return_type = TypeConverter(self.errors, line=n.returns.lineno
                                        if n.returns else lineno).visit(n.returns)

        for arg, arg_type in zip(args, arg_types):
            self.set_type_optional(arg_type, arg.initializer)

        func_type = None
        if any(arg_types) or return_type:
            if len(arg_types) != 1 and any(isinstance(t, EllipsisType)
                                           for t in arg_types):
                self.fail("Ellipses cannot accompany other argument types "
                          "in function type signature", lineno, n.col_offset)
            elif len(arg_types) > len(arg_kinds):
                self.fail('Type signature has too many arguments', lineno, n.col_offset,
                          blocker=False)
            elif len(arg_types) < len(arg_kinds):
                self.fail('Type signature has too few arguments', lineno, n.col_offset,
                          blocker=False)
            else:
                func_type = CallableType([a if a is not None else
                                          AnyType(TypeOfAny.unannotated) for a in arg_types],
                                         arg_kinds,
                                         arg_names,
                                         return_type if return_type is not None else
                                         AnyType(TypeOfAny.unannotated),
                                         _dummy_fallback)

        func_def = FuncDef(
            n.name,
            args,
            self.as_required_block(n.body, lineno),
            func_type)
        if isinstance(func_def.type, CallableType):
            # semanal.py does some in-place modifications we want to avoid
            func_def.unanalyzed_type = func_def.type.copy_modified()
        if is_coroutine:
            func_def.is_coroutine = True
        if func_type is not None:
            func_type.definition = func_def
            func_type.line = lineno

        if n.decorator_list:
            if sys.version_info < (3, 8):
                # Before 3.8, [typed_]ast the line number points to the first decorator.
                # In 3.8, it points to the 'def' line, where we want it.
                lineno += len(n.decorator_list)
                end_lineno: Optional[int] = None
            else:
                # Set end_lineno to the old pre-3.8 lineno, in order to keep
                # existing "# type: ignore" comments working:
                end_lineno = n.decorator_list[0].lineno + len(n.decorator_list)

            var = Var(func_def.name)
            var.is_ready = False
            var.set_line(lineno)

            func_def.is_decorated = True
            func_def.set_line(lineno, n.col_offset, end_lineno)
            func_def.body.set_line(lineno)  # TODO: Why?

            deco = Decorator(func_def, self.translate_expr_list(n.decorator_list), var)
            first = n.decorator_list[0]
            deco.set_line(first.lineno, first.col_offset)
            retval: Union[FuncDef, Decorator] = deco
        else:
            # FuncDef overrides set_line -- can't use self.set_line
            func_def.set_line(lineno, n.col_offset)
            retval = func_def
        self.class_and_function_stack.pop()
        return retval

    def set_type_optional(self, type: Optional[Type], initializer: Optional[Expression]) -> None:
        if self.options.no_implicit_optional:
            return
        # Indicate that type should be wrapped in an Optional if arg is initialized to None.
        optional = isinstance(initializer, NameExpr) and initializer.name == 'None'
        if isinstance(type, UnboundType):
            type.optional = optional

    def transform_args(self,
                       args: ast3.arguments,
                       line: int,
                       no_type_check: bool = False,
                       ) -> List[Argument]:
        new_args = []
        names: List[ast3.arg] = []
        posonlyargs = getattr(args, "posonlyargs", cast(List[ast3.arg], []))
        args_args = posonlyargs + args.args
        args_defaults = args.defaults
        num_no_defaults = len(args_args) - len(args_defaults)
        # positional arguments without defaults
        for i, a in enumerate(args_args[:num_no_defaults]):
            pos_only = i < len(posonlyargs)
            new_args.append(self.make_argument(a, None, ARG_POS, no_type_check, pos_only))
            names.append(a)

        # positional arguments with defaults
        for i, (a, d) in enumerate(zip(args_args[num_no_defaults:], args_defaults)):
            pos_only = num_no_defaults + i < len(posonlyargs)
            new_args.append(self.make_argument(a, d, ARG_OPT, no_type_check, pos_only))
            names.append(a)

        # *arg
        if args.vararg is not None:
            new_args.append(self.make_argument(args.vararg, None, ARG_STAR, no_type_check))
            names.append(args.vararg)

        # keyword-only arguments with defaults
        for a, kd in zip(args.kwonlyargs, args.kw_defaults):
            new_args.append(self.make_argument(
                a,
                kd,
                ARG_NAMED if kd is None else ARG_NAMED_OPT,
                no_type_check))
            names.append(a)

        # **kwarg
        if args.kwarg is not None:
            new_args.append(self.make_argument(args.kwarg, None, ARG_STAR2, no_type_check))
            names.append(args.kwarg)

        check_arg_names([arg.variable.name for arg in new_args], names, self.fail_arg)

        return new_args

    def make_argument(self, arg: ast3.arg, default: Optional[ast3.expr], kind: ArgKind,
                      no_type_check: bool, pos_only: bool = False) -> Argument:
        if no_type_check:
            arg_type = None
        else:
            annotation = arg.annotation
            type_comment = arg.type_comment
            if annotation is not None and type_comment is not None:
                self.fail(message_registry.DUPLICATE_TYPE_SIGNATURES, arg.lineno, arg.col_offset)
            arg_type = None
            if annotation is not None:
                arg_type = TypeConverter(self.errors, line=arg.lineno).visit(annotation)
            else:
                arg_type = self.translate_type_comment(arg, type_comment)
        if argument_elide_name(arg.arg):
            pos_only = True

        return Argument(Var(arg.arg), arg_type, self.visit(default), kind, pos_only)

    def fail_arg(self, msg: str, arg: ast3.arg) -> None:
        self.fail(msg, arg.lineno, arg.col_offset)

    # ClassDef(identifier name,
    #  expr* bases,
    #  keyword* keywords,
    #  stmt* body,
    #  expr* decorator_list)
    def visit_ClassDef(self, n: ast3.ClassDef) -> ClassDef:
        self.class_and_function_stack.append('C')
        keywords = [(kw.arg, self.visit(kw.value))
                    for kw in n.keywords if kw.arg]

        cdef = ClassDef(n.name,
                        self.as_required_block(n.body, n.lineno),
                        None,
                        self.translate_expr_list(n.bases),
                        metaclass=dict(keywords).get('metaclass'),
                        keywords=keywords)
        cdef.decorators = self.translate_expr_list(n.decorator_list)
        # Set end_lineno to the old mypy 0.700 lineno, in order to keep
        # existing "# type: ignore" comments working:
        if sys.version_info < (3, 8):
            cdef.line = n.lineno + len(n.decorator_list)
            cdef.end_line = n.lineno
        else:
            cdef.line = n.lineno
            cdef.end_line = n.decorator_list[0].lineno if n.decorator_list else None
        cdef.column = n.col_offset
        self.class_and_function_stack.pop()
        return cdef

    # Return(expr? value)
    def visit_Return(self, n: ast3.Return) -> ReturnStmt:
        node = ReturnStmt(self.visit(n.value))
        return self.set_line(node, n)

    # Delete(expr* targets)
    def visit_Delete(self, n: ast3.Delete) -> DelStmt:
        if len(n.targets) > 1:
            tup = TupleExpr(self.translate_expr_list(n.targets))
            tup.set_line(n.lineno)
            node = DelStmt(tup)
        else:
            node = DelStmt(self.visit(n.targets[0]))
        return self.set_line(node, n)

    # Assign(expr* targets, expr? value, string? type_comment, expr? annotation)
    def visit_Assign(self, n: ast3.Assign) -> AssignmentStmt:
        lvalues = self.translate_expr_list(n.targets)
        rvalue = self.visit(n.value)
        typ = self.translate_type_comment(n, n.type_comment)
        s = AssignmentStmt(lvalues, rvalue, type=typ, new_syntax=False)
        return self.set_line(s, n)

    # AnnAssign(expr target, expr annotation, expr? value, int simple)
    def visit_AnnAssign(self, n: ast3.AnnAssign) -> AssignmentStmt:
        line = n.lineno
        if n.value is None:  # always allow 'x: int'
            rvalue: Expression = TempNode(AnyType(TypeOfAny.special_form), no_rhs=True)
            rvalue.line = line
            rvalue.column = n.col_offset
        else:
            rvalue = self.visit(n.value)
        typ = TypeConverter(self.errors, line=line).visit(n.annotation)
        assert typ is not None
        typ.column = n.annotation.col_offset
        s = AssignmentStmt([self.visit(n.target)], rvalue, type=typ, new_syntax=True)
        return self.set_line(s, n)

    # AugAssign(expr target, operator op, expr value)
    def visit_AugAssign(self, n: ast3.AugAssign) -> OperatorAssignmentStmt:
        s = OperatorAssignmentStmt(self.from_operator(n.op),
                                   self.visit(n.target),
                                   self.visit(n.value))
        return self.set_line(s, n)

    # For(expr target, expr iter, stmt* body, stmt* orelse, string? type_comment)
    def visit_For(self, n: ast3.For) -> ForStmt:
        target_type = self.translate_type_comment(n, n.type_comment)
        node = ForStmt(self.visit(n.target),
                       self.visit(n.iter),
                       self.as_required_block(n.body, n.lineno),
                       self.as_block(n.orelse, n.lineno),
                       target_type)
        return self.set_line(node, n)

    # AsyncFor(expr target, expr iter, stmt* body, stmt* orelse, string? type_comment)
    def visit_AsyncFor(self, n: ast3.AsyncFor) -> ForStmt:
        target_type = self.translate_type_comment(n, n.type_comment)
        node = ForStmt(self.visit(n.target),
                       self.visit(n.iter),
                       self.as_required_block(n.body, n.lineno),
                       self.as_block(n.orelse, n.lineno),
                       target_type)
        node.is_async = True
        return self.set_line(node, n)

    # While(expr test, stmt* body, stmt* orelse)
    def visit_While(self, n: ast3.While) -> WhileStmt:
        node = WhileStmt(self.visit(n.test),
                         self.as_required_block(n.body, n.lineno),
                         self.as_block(n.orelse, n.lineno))
        return self.set_line(node, n)

    # If(expr test, stmt* body, stmt* orelse)
    def visit_If(self, n: ast3.If) -> IfStmt:
        lineno = n.lineno
        node = IfStmt([self.visit(n.test)],
                      [self.as_required_block(n.body, lineno)],
                      self.as_block(n.orelse, lineno))
        return self.set_line(node, n)

    # With(withitem* items, stmt* body, string? type_comment)
    def visit_With(self, n: ast3.With) -> WithStmt:
        target_type = self.translate_type_comment(n, n.type_comment)
        node = WithStmt([self.visit(i.context_expr) for i in n.items],
                        [self.visit(i.optional_vars) for i in n.items],
                        self.as_required_block(n.body, n.lineno),
                        target_type)
        return self.set_line(node, n)

    # AsyncWith(withitem* items, stmt* body, string? type_comment)
    def visit_AsyncWith(self, n: ast3.AsyncWith) -> WithStmt:
        target_type = self.translate_type_comment(n, n.type_comment)
        s = WithStmt([self.visit(i.context_expr) for i in n.items],
                     [self.visit(i.optional_vars) for i in n.items],
                     self.as_required_block(n.body, n.lineno),
                     target_type)
        s.is_async = True
        return self.set_line(s, n)

    # Raise(expr? exc, expr? cause)
    def visit_Raise(self, n: ast3.Raise) -> RaiseStmt:
        node = RaiseStmt(self.visit(n.exc), self.visit(n.cause))
        return self.set_line(node, n)

    # Try(stmt* body, excepthandler* handlers, stmt* orelse, stmt* finalbody)
    def visit_Try(self, n: ast3.Try) -> TryStmt:
        vs = [
            self.set_line(NameExpr(h.name), h) if h.name is not None else None for h in n.handlers
        ]
        types = [self.visit(h.type) for h in n.handlers]
        handlers = [self.as_required_block(h.body, h.lineno) for h in n.handlers]

        node = TryStmt(self.as_required_block(n.body, n.lineno),
                       vs,
                       types,
                       handlers,
                       self.as_block(n.orelse, n.lineno),
                       self.as_block(n.finalbody, n.lineno))
        return self.set_line(node, n)

    # Assert(expr test, expr? msg)
    def visit_Assert(self, n: ast3.Assert) -> AssertStmt:
        node = AssertStmt(self.visit(n.test), self.visit(n.msg))
        return self.set_line(node, n)

    # Import(alias* names)
    def visit_Import(self, n: ast3.Import) -> Import:
        names: List[Tuple[str, Optional[str]]] = []
        for alias in n.names:
            name = self.translate_module_id(alias.name)
            asname = alias.asname
            if asname is None and name != alias.name:
                # if the module name has been translated (and it's not already
                # an explicit import-as), make it an implicit import-as the
                # original name
                asname = alias.name
            names.append((name, asname))
        i = Import(names)
        self.imports.append(i)
        return self.set_line(i, n)

    # ImportFrom(identifier? module, alias* names, int? level)
    def visit_ImportFrom(self, n: ast3.ImportFrom) -> ImportBase:
        assert n.level is not None
        if len(n.names) == 1 and n.names[0].name == '*':
            mod = n.module if n.module is not None else ''
            i: ImportBase = ImportAll(mod, n.level)
        else:
            i = ImportFrom(self.translate_module_id(n.module) if n.module is not None else '',
                           n.level,
                           [(a.name, a.asname) for a in n.names])
        self.imports.append(i)
        return self.set_line(i, n)

    # Global(identifier* names)
    def visit_Global(self, n: ast3.Global) -> GlobalDecl:
        g = GlobalDecl(n.names)
        return self.set_line(g, n)

    # Nonlocal(identifier* names)
    def visit_Nonlocal(self, n: ast3.Nonlocal) -> NonlocalDecl:
        d = NonlocalDecl(n.names)
        return self.set_line(d, n)

    # Expr(expr value)
    def visit_Expr(self, n: ast3.Expr) -> ExpressionStmt:
        value = self.visit(n.value)
        node = ExpressionStmt(value)
        return self.set_line(node, n)

    # Pass
    def visit_Pass(self, n: ast3.Pass) -> PassStmt:
        s = PassStmt()
        return self.set_line(s, n)

    # Break
    def visit_Break(self, n: ast3.Break) -> BreakStmt:
        s = BreakStmt()
        return self.set_line(s, n)

    # Continue
    def visit_Continue(self, n: ast3.Continue) -> ContinueStmt:
        s = ContinueStmt()
        return self.set_line(s, n)

    # --- expr ---

    def visit_NamedExpr(self, n: NamedExpr) -> AssignmentExpr:
        s = AssignmentExpr(self.visit(n.target), self.visit(n.value))
        return self.set_line(s, n)

    # BoolOp(boolop op, expr* values)
    def visit_BoolOp(self, n: ast3.BoolOp) -> OpExpr:
        # mypy translates (1 and 2 and 3) as (1 and (2 and 3))
        assert len(n.values) >= 2
        op_node = n.op
        if isinstance(op_node, ast3.And):
            op = 'and'
        elif isinstance(op_node, ast3.Or):
            op = 'or'
        else:
            raise RuntimeError('unknown BoolOp ' + str(type(n)))

        # potentially inefficient!
        return self.group(op, self.translate_expr_list(n.values), n)

    def group(self, op: str, vals: List[Expression], n: ast3.expr) -> OpExpr:
        if len(vals) == 2:
            e = OpExpr(op, vals[0], vals[1])
        else:
            e = OpExpr(op, vals[0], self.group(op, vals[1:], n))
        return self.set_line(e, n)

    # BinOp(expr left, operator op, expr right)
    def visit_BinOp(self, n: ast3.BinOp) -> OpExpr:
        op = self.from_operator(n.op)

        if op is None:
            raise RuntimeError('cannot translate BinOp ' + str(type(n.op)))

        e = OpExpr(op, self.visit(n.left), self.visit(n.right))
        return self.set_line(e, n)

    # UnaryOp(unaryop op, expr operand)
    def visit_UnaryOp(self, n: ast3.UnaryOp) -> UnaryExpr:
        op = None
        if isinstance(n.op, ast3.Invert):
            op = '~'
        elif isinstance(n.op, ast3.Not):
            op = 'not'
        elif isinstance(n.op, ast3.UAdd):
            op = '+'
        elif isinstance(n.op, ast3.USub):
            op = '-'

        if op is None:
            raise RuntimeError('cannot translate UnaryOp ' + str(type(n.op)))

        e = UnaryExpr(op, self.visit(n.operand))
        return self.set_line(e, n)

    # Lambda(arguments args, expr body)
    def visit_Lambda(self, n: ast3.Lambda) -> LambdaExpr:
        body = ast3.Return(n.body)
        body.lineno = n.body.lineno
        body.col_offset = n.body.col_offset

        e = LambdaExpr(self.transform_args(n.args, n.lineno),
                       self.as_required_block([body], n.lineno))
        e.set_line(n.lineno, n.col_offset)  # Overrides set_line -- can't use self.set_line
        return e

    # IfExp(expr test, expr body, expr orelse)
    def visit_IfExp(self, n: ast3.IfExp) -> ConditionalExpr:
        e = ConditionalExpr(self.visit(n.test),
                            self.visit(n.body),
                            self.visit(n.orelse))
        return self.set_line(e, n)

    # Dict(expr* keys, expr* values)
    def visit_Dict(self, n: ast3.Dict) -> DictExpr:
        e = DictExpr(list(zip(self.translate_opt_expr_list(n.keys),
                              self.translate_expr_list(n.values))))
        return self.set_line(e, n)

    # Set(expr* elts)
    def visit_Set(self, n: ast3.Set) -> SetExpr:
        e = SetExpr(self.translate_expr_list(n.elts))
        return self.set_line(e, n)

    # ListComp(expr elt, comprehension* generators)
    def visit_ListComp(self, n: ast3.ListComp) -> ListComprehension:
        e = ListComprehension(self.visit_GeneratorExp(cast(ast3.GeneratorExp, n)))
        return self.set_line(e, n)

    # SetComp(expr elt, comprehension* generators)
    def visit_SetComp(self, n: ast3.SetComp) -> SetComprehension:
        e = SetComprehension(self.visit_GeneratorExp(cast(ast3.GeneratorExp, n)))
        return self.set_line(e, n)

    # DictComp(expr key, expr value, comprehension* generators)
    def visit_DictComp(self, n: ast3.DictComp) -> DictionaryComprehension:
        targets = [self.visit(c.target) for c in n.generators]
        iters = [self.visit(c.iter) for c in n.generators]
        ifs_list = [self.translate_expr_list(c.ifs) for c in n.generators]
        is_async = [bool(c.is_async) for c in n.generators]
        e = DictionaryComprehension(self.visit(n.key),
                                    self.visit(n.value),
                                    targets,
                                    iters,
                                    ifs_list,
                                    is_async)
        return self.set_line(e, n)

    # GeneratorExp(expr elt, comprehension* generators)
    def visit_GeneratorExp(self, n: ast3.GeneratorExp) -> GeneratorExpr:
        targets = [self.visit(c.target) for c in n.generators]
        iters = [self.visit(c.iter) for c in n.generators]
        ifs_list = [self.translate_expr_list(c.ifs) for c in n.generators]
        is_async = [bool(c.is_async) for c in n.generators]
        e = GeneratorExpr(self.visit(n.elt),
                          targets,
                          iters,
                          ifs_list,
                          is_async)
        return self.set_line(e, n)

    # Await(expr value)
    def visit_Await(self, n: ast3.Await) -> AwaitExpr:
        v = self.visit(n.value)
        e = AwaitExpr(v)
        return self.set_line(e, n)

    # Yield(expr? value)
    def visit_Yield(self, n: ast3.Yield) -> YieldExpr:
        e = YieldExpr(self.visit(n.value))
        return self.set_line(e, n)

    # YieldFrom(expr value)
    def visit_YieldFrom(self, n: ast3.YieldFrom) -> YieldFromExpr:
        e = YieldFromExpr(self.visit(n.value))
        return self.set_line(e, n)

    # Compare(expr left, cmpop* ops, expr* comparators)
    def visit_Compare(self, n: ast3.Compare) -> ComparisonExpr:
        operators = [self.from_comp_operator(o) for o in n.ops]
        operands = self.translate_expr_list([n.left] + n.comparators)
        e = ComparisonExpr(operators, operands)
        return self.set_line(e, n)

    # Call(expr func, expr* args, keyword* keywords)
    # keyword = (identifier? arg, expr value)
    def visit_Call(self, n: Call) -> CallExpr:
        args = n.args
        keywords = n.keywords
        keyword_names = [k.arg for k in keywords]
        arg_types = self.translate_expr_list(
            [a.value if isinstance(a, Starred) else a for a in args] +
            [k.value for k in keywords])
        arg_kinds = ([ARG_STAR if type(a) is Starred else ARG_POS for a in args] +
                     [ARG_STAR2 if arg is None else ARG_NAMED for arg in keyword_names])
        e = CallExpr(self.visit(n.func),
                     arg_types,
                     arg_kinds,
                     cast('List[Optional[str]]', [None] * len(args)) + keyword_names)
        return self.set_line(e, n)

    # Constant(object value) -- a constant, in Python 3.8.
    def visit_Constant(self, n: Constant) -> Any:
        val = n.value
        e: Any = None
        if val is None:
            e = NameExpr('None')
        elif isinstance(val, str):
            e = StrExpr(n.s)
        elif isinstance(val, bytes):
            e = BytesExpr(bytes_to_human_readable_repr(n.s))
        elif isinstance(val, bool):  # Must check before int!
            e = NameExpr(str(val))
        elif isinstance(val, int):
            e = IntExpr(val)
        elif isinstance(val, float):
            e = FloatExpr(val)
        elif isinstance(val, complex):
            e = ComplexExpr(val)
        elif val is Ellipsis:
            e = EllipsisExpr()
        else:
            raise RuntimeError('Constant not implemented for ' + str(type(val)))
        return self.set_line(e, n)

    # Num(object n) -- a number as a PyObject.
    def visit_Num(self, n: ast3.Num) -> Union[IntExpr, FloatExpr, ComplexExpr]:
        # The n field has the type complex, but complex isn't *really*
        # a parent of int and float, and this causes isinstance below
        # to think that the complex branch is always picked. Avoid
        # this by throwing away the type.
        val: object = n.n
        if isinstance(val, int):
            e: Union[IntExpr, FloatExpr, ComplexExpr] = IntExpr(val)
        elif isinstance(val, float):
            e = FloatExpr(val)
        elif isinstance(val, complex):
            e = ComplexExpr(val)
        else:
            raise RuntimeError('num not implemented for ' + str(type(val)))
        return self.set_line(e, n)

    # Str(string s)
    def visit_Str(self, n: Str) -> Union[UnicodeExpr, StrExpr]:
        # Hack: assume all string literals in Python 2 stubs are normal
        # strs (i.e. not unicode).  All stubs are parsed with the Python 3
        # parser, which causes unprefixed string literals to be interpreted
        # as unicode instead of bytes.  This hack is generally okay,
        # because mypy considers str literals to be compatible with
        # unicode.
        e = StrExpr(n.s)
        return self.set_line(e, n)

    # JoinedStr(expr* values)
    def visit_JoinedStr(self, n: ast3.JoinedStr) -> Expression:
        # Each of n.values is a str or FormattedValue; we just concatenate
        # them all using ''.join.
        empty_string = StrExpr('')
        empty_string.set_line(n.lineno, n.col_offset)
        strs_to_join = ListExpr(self.translate_expr_list(n.values))
        strs_to_join.set_line(empty_string)
        # Don't make unnecessary join call if there is only one str to join
        if len(strs_to_join.items) == 1:
            return self.set_line(strs_to_join.items[0], n)
        join_method = MemberExpr(empty_string, 'join')
        join_method.set_line(empty_string)
        result_expression = CallExpr(join_method,
                                     [strs_to_join],
                                     [ARG_POS],
                                     [None])
        return self.set_line(result_expression, n)

    # FormattedValue(expr value)
    def visit_FormattedValue(self, n: ast3.FormattedValue) -> Expression:
        # A FormattedValue is a component of a JoinedStr, or it can exist
        # on its own. We translate them to individual '{}'.format(value)
        # calls. Format specifier and conversion information is passed along
        # to allow mypyc to support f-strings with format specifiers and conversions.
        val_exp = self.visit(n.value)
        val_exp.set_line(n.lineno, n.col_offset)
        conv_str = '' if n.conversion is None or n.conversion < 0 else '!' + chr(n.conversion)
        format_string = StrExpr('{' + conv_str + ':{}}')
        format_spec_exp = self.visit(n.format_spec) if n.format_spec is not None else StrExpr('')
        format_string.set_line(n.lineno, n.col_offset)
        format_method = MemberExpr(format_string, 'format')
        format_method.set_line(format_string)
        result_expression = CallExpr(format_method,
                                     [val_exp, format_spec_exp],
                                     [ARG_POS, ARG_POS],
                                     [None, None])
        return self.set_line(result_expression, n)

    # Bytes(bytes s)
    def visit_Bytes(self, n: ast3.Bytes) -> Union[BytesExpr, StrExpr]:
        e = BytesExpr(bytes_to_human_readable_repr(n.s))
        return self.set_line(e, n)

    # NameConstant(singleton value)
    def visit_NameConstant(self, n: NameConstant) -> NameExpr:
        e = NameExpr(str(n.value))
        return self.set_line(e, n)

    # Ellipsis
    def visit_Ellipsis(self, n: ast3_Ellipsis) -> EllipsisExpr:
        e = EllipsisExpr()
        return self.set_line(e, n)

    # Attribute(expr value, identifier attr, expr_context ctx)
    def visit_Attribute(self, n: Attribute) -> Union[MemberExpr, SuperExpr]:
        value = n.value
        member_expr = MemberExpr(self.visit(value), n.attr)
        obj = member_expr.expr
        if (isinstance(obj, CallExpr) and
                isinstance(obj.callee, NameExpr) and
                obj.callee.name == 'super'):
            e: Union[MemberExpr, SuperExpr] = SuperExpr(member_expr.name, obj)
        else:
            e = member_expr
        return self.set_line(e, n)

    # Subscript(expr value, slice slice, expr_context ctx)
    def visit_Subscript(self, n: ast3.Subscript) -> IndexExpr:
        e = IndexExpr(self.visit(n.value), self.visit(n.slice))
        self.set_line(e, n)
        # alias to please mypyc
        is_py38_or_earlier = sys.version_info < (3, 9)
        if (
            isinstance(n.slice, ast3.Slice) or
            (is_py38_or_earlier and isinstance(n.slice, ast3.ExtSlice))
        ):
            # Before Python 3.9, Slice has no line/column in the raw ast. To avoid incompatibility
            # visit_Slice doesn't set_line, even in Python 3.9 on.
            # ExtSlice also has no line/column info. In Python 3.9 on, line/column is set for
            # e.index when visiting n.slice.
            e.index.line = e.line
            e.index.column = e.column
        return e

    # Starred(expr value, expr_context ctx)
    def visit_Starred(self, n: Starred) -> StarExpr:
        e = StarExpr(self.visit(n.value))
        return self.set_line(e, n)

    # Name(identifier id, expr_context ctx)
    def visit_Name(self, n: Name) -> NameExpr:
        e = NameExpr(n.id)
        return self.set_line(e, n)

    # List(expr* elts, expr_context ctx)
    def visit_List(self, n: ast3.List) -> Union[ListExpr, TupleExpr]:
        expr_list: List[Expression] = [self.visit(e) for e in n.elts]
        if isinstance(n.ctx, ast3.Store):
            # [x, y] = z and (x, y) = z means exactly the same thing
            e: Union[ListExpr, TupleExpr] = TupleExpr(expr_list)
        else:
            e = ListExpr(expr_list)
        return self.set_line(e, n)

    # Tuple(expr* elts, expr_context ctx)
    def visit_Tuple(self, n: ast3.Tuple) -> TupleExpr:
        e = TupleExpr(self.translate_expr_list(n.elts))
        return self.set_line(e, n)

    # --- slice ---

    # Slice(expr? lower, expr? upper, expr? step)
    def visit_Slice(self, n: ast3.Slice) -> SliceExpr:
        return SliceExpr(self.visit(n.lower),
                         self.visit(n.upper),
                         self.visit(n.step))

    # ExtSlice(slice* dims)
    def visit_ExtSlice(self, n: ast3.ExtSlice) -> TupleExpr:
        # cast for mypyc's benefit on Python 3.9
        return TupleExpr(self.translate_expr_list(cast(Any, n).dims))

    # Index(expr value)
    def visit_Index(self, n: Index) -> Node:
        # cast for mypyc's benefit on Python 3.9
        return self.visit(cast(Any, n).value)

    def visit_Match(self, n: Any) -> Node:
        self.fail("Match statement is not supported",
                  line=n.lineno, column=n.col_offset, blocker=True)
        # Just return some valid node
        return PassStmt()


class TypeConverter:
    def __init__(self,
                 errors: Optional[Errors],
                 line: int = -1,
                 override_column: int = -1,
                 assume_str_is_unicode: bool = True,
                 is_evaluated: bool = True,
                 ) -> None:
        self.errors = errors
        self.line = line
        self.override_column = override_column
        self.node_stack: List[AST] = []
        self.assume_str_is_unicode = assume_str_is_unicode
        self.is_evaluated = is_evaluated

    def convert_column(self, column: int) -> int:
        """Apply column override if defined; otherwise return column.

        Column numbers are sometimes incorrect in the AST and the column
        override can be used to work around that.
        """
        if self.override_column < 0:
            return column
        else:
            return self.override_column

    def invalid_type(self, node: AST, note: Optional[str] = None) -> RawExpressionType:
        """Constructs a type representing some expression that normally forms an invalid type.
        For example, if we see a type hint that says "3 + 4", we would transform that
        expression into a RawExpressionType.

        The semantic analysis layer will report an "Invalid type" error when it
        encounters this type, along with the given note if one is provided.

        See RawExpressionType's docstring for more details on how it's used.
        """
        return RawExpressionType(
            None,
            'typing.Any',
            line=self.line,
            column=getattr(node, 'col_offset', -1),
            note=note,
        )

    @overload
    def visit(self, node: ast3.expr) -> ProperType: ...

    @overload
    def visit(self, node: Optional[AST]) -> Optional[ProperType]: ...

    def visit(self, node: Optional[AST]) -> Optional[ProperType]:
        """Modified visit -- keep track of the stack of nodes"""
        if node is None:
            return None
        self.node_stack.append(node)
        try:
            method = 'visit_' + node.__class__.__name__
            visitor = getattr(self, method, None)
            if visitor is not None:
                return visitor(node)
            else:
                return self.invalid_type(node)
        finally:
            self.node_stack.pop()

    def parent(self) -> Optional[AST]:
        """Return the AST node above the one we are processing"""
        if len(self.node_stack) < 2:
            return None
        return self.node_stack[-2]

    def fail(self, msg: str, line: int, column: int) -> None:
        if self.errors:
            self.errors.report(line, column, msg, blocker=True, code=codes.SYNTAX)

    def note(self, msg: str, line: int, column: int) -> None:
        if self.errors:
            self.errors.report(line, column, msg, severity='note', code=codes.SYNTAX)

    def translate_expr_list(self, l: Sequence[ast3.expr]) -> List[Type]:
        return [self.visit(e) for e in l]

    def visit_raw_str(self, s: str) -> Type:
        # An escape hatch that allows the AST walker in fastparse2 to
        # directly hook into the Python 3 type converter in some cases
        # without needing to create an intermediary `Str` object.
        _, typ = parse_type_comment(s.strip(),
                                    self.line,
                                    -1,
                                    self.errors,
                                    self.assume_str_is_unicode)
        return typ or AnyType(TypeOfAny.from_error)

    def visit_Call(self, e: Call) -> Type:
        # Parse the arg constructor
        f = e.func
        constructor = stringify_name(f)

        if not isinstance(self.parent(), ast3.List):
            note = None
            if constructor:
                note = "Suggestion: use {0}[...] instead of {0}(...)".format(constructor)
            return self.invalid_type(e, note=note)
        if not constructor:
            self.fail("Expected arg constructor name", e.lineno, e.col_offset)

        name: Optional[str] = None
        default_type = AnyType(TypeOfAny.special_form)
        typ: Type = default_type
        for i, arg in enumerate(e.args):
            if i == 0:
                converted = self.visit(arg)
                assert converted is not None
                typ = converted
            elif i == 1:
                name = self._extract_argument_name(arg)
            else:
                self.fail("Too many arguments for argument constructor",
                          f.lineno, f.col_offset)
        for k in e.keywords:
            value = k.value
            if k.arg == "name":
                if name is not None:
                    self.fail('"{}" gets multiple values for keyword argument "name"'.format(
                        constructor), f.lineno, f.col_offset)
                name = self._extract_argument_name(value)
            elif k.arg == "type":
                if typ is not default_type:
                    self.fail('"{}" gets multiple values for keyword argument "type"'.format(
                        constructor), f.lineno, f.col_offset)
                converted = self.visit(value)
                assert converted is not None
                typ = converted
            else:
                self.fail(
                    'Unexpected argument "{}" for argument constructor'.format(k.arg),
                    value.lineno, value.col_offset)
        return CallableArgument(typ, name, constructor, e.lineno, e.col_offset)

    def translate_argument_list(self, l: Sequence[ast3.expr]) -> TypeList:
        return TypeList([self.visit(e) for e in l], line=self.line)

    def _extract_argument_name(self, n: ast3.expr) -> Optional[str]:
        if isinstance(n, Str):
            return n.s.strip()
        elif isinstance(n, NameConstant) and str(n.value) == 'None':
            return None
        self.fail('Expected string literal for argument name, got {}'.format(
            type(n).__name__), self.line, 0)
        return None

    def visit_Name(self, n: Name) -> Type:
        return UnboundType(n.id, line=self.line, column=self.convert_column(n.col_offset))

    def visit_BinOp(self, n: ast3.BinOp) -> Type:
        if not isinstance(n.op, ast3.BitOr):
            return self.invalid_type(n)

        left = self.visit(n.left)
        right = self.visit(n.right)
        return UnionType([left, right],
                         line=self.line,
                         column=self.convert_column(n.col_offset),
                         is_evaluated=self.is_evaluated,
                         uses_pep604_syntax=True)

    def visit_NameConstant(self, n: NameConstant) -> Type:
        if isinstance(n.value, bool):
            return RawExpressionType(n.value, 'builtins.bool', line=self.line)
        else:
            return UnboundType(str(n.value), line=self.line, column=n.col_offset)

    # Only for 3.8 and newer
    def visit_Constant(self, n: Constant) -> Type:
        val = n.value
        if val is None:
            # None is a type.
            return UnboundType('None', line=self.line)
        if isinstance(val, str):
            # Parse forward reference.
            if (n.kind and 'u' in n.kind) or self.assume_str_is_unicode:
                return parse_type_string(n.s, 'builtins.unicode', self.line, n.col_offset,
                                         assume_str_is_unicode=self.assume_str_is_unicode)
            else:
                return parse_type_string(n.s, 'builtins.str', self.line, n.col_offset,
                                         assume_str_is_unicode=self.assume_str_is_unicode)
        if val is Ellipsis:
            # '...' is valid in some types.
            return EllipsisType(line=self.line)
        if isinstance(val, bool):
            # Special case for True/False.
            return RawExpressionType(val, 'builtins.bool', line=self.line)
        if isinstance(val, (int, float, complex)):
            return self.numeric_type(val, n)
        if isinstance(val, bytes):
            contents = bytes_to_human_readable_repr(val)
            return RawExpressionType(contents, 'builtins.bytes', self.line, column=n.col_offset)
        # Everything else is invalid.
        return self.invalid_type(n)

    # UnaryOp(op, operand)
    def visit_UnaryOp(self, n: UnaryOp) -> Type:
        # We support specifically Literal[-4] and nothing else.
        # For example, Literal[+4] or Literal[~6] is not supported.
        typ = self.visit(n.operand)
        if isinstance(typ, RawExpressionType) and isinstance(n.op, USub):
            if isinstance(typ.literal_value, int):
                typ.literal_value *= -1
                return typ
        return self.invalid_type(n)

    def numeric_type(self, value: object, n: AST) -> Type:
        # The node's field has the type complex, but complex isn't *really*
        # a parent of int and float, and this causes isinstance below
        # to think that the complex branch is always picked. Avoid
        # this by throwing away the type.
        if isinstance(value, int):
            numeric_value: Optional[int] = value
            type_name = 'builtins.int'
        else:
            # Other kinds of numbers (floats, complex) are not valid parameters for
            # RawExpressionType so we just pass in 'None' for now. We'll report the
            # appropriate error at a later stage.
            numeric_value = None
            type_name = 'builtins.{}'.format(type(value).__name__)
        return RawExpressionType(
            numeric_value,
            type_name,
            line=self.line,
            column=getattr(n, 'col_offset', -1),
        )

    # These next three methods are only used if we are on python <
    # 3.8, using typed_ast.  They are defined unconditionally because
    # mypyc can't handle conditional method definitions.

    # Num(number n)
    def visit_Num(self, n: Num) -> Type:
        return self.numeric_type(n.n, n)

    # Str(string s)
    def visit_Str(self, n: Str) -> Type:
        # Note: we transform these fallback types into the correct types in
        # 'typeanal.py' -- specifically in the named_type_with_normalized_str method.
        # If we're analyzing Python 3, that function will translate 'builtins.unicode'
        # into 'builtins.str'. In contrast, if we're analyzing Python 2 code, we'll
        # translate 'builtins.bytes' in the method below into 'builtins.str'.

        # Do a getattr because the field doesn't exist in 3.8 (where
        # this method doesn't actually ever run.) We can't just do
        # an attribute access with a `# type: ignore` because it would be
        # unused on < 3.8.
        kind: str = getattr(n, "kind")  # noqa

        if 'u' in kind or self.assume_str_is_unicode:
            return parse_type_string(n.s, 'builtins.unicode', self.line, n.col_offset,
                                     assume_str_is_unicode=self.assume_str_is_unicode)
        else:
            return parse_type_string(n.s, 'builtins.str', self.line, n.col_offset,
                                     assume_str_is_unicode=self.assume_str_is_unicode)

    # Bytes(bytes s)
    def visit_Bytes(self, n: Bytes) -> Type:
        contents = bytes_to_human_readable_repr(n.s)
        return RawExpressionType(contents, 'builtins.bytes', self.line, column=n.col_offset)

    def visit_Index(self, n: ast3.Index) -> Type:
        # cast for mypyc's benefit on Python 3.9
        return self.visit(cast(Any, n).value)

    def visit_Slice(self, n: ast3.Slice) -> Type:
        return self.invalid_type(
            n, note="did you mean to use ',' instead of ':' ?"
        )

    # Subscript(expr value, slice slice, expr_context ctx)  # Python 3.8 and before
    # Subscript(expr value, expr slice, expr_context ctx)  # Python 3.9 and later
    def visit_Subscript(self, n: ast3.Subscript) -> Type:
        if sys.version_info >= (3, 9):  # Really 3.9a5 or later
            sliceval: Any = n.slice
        # Python 3.8 or earlier use a different AST structure for subscripts
        elif isinstance(n.slice, ast3.Index):
            sliceval: Any = n.slice.value
        elif isinstance(n.slice, ast3.Slice):
            sliceval = copy.deepcopy(n.slice)  # so we don't mutate passed AST
            if getattr(sliceval, "col_offset", None) is None:
                # Fix column information so that we get Python 3.9+ message order
                sliceval.col_offset = sliceval.lower.col_offset
        else:
            assert isinstance(n.slice, ast3.ExtSlice)
            dims = copy.deepcopy(n.slice.dims)
            for s in dims:
                if getattr(s, "col_offset", None) is None:
                    if isinstance(s, ast3.Index):
                        s.col_offset = s.value.col_offset  # type: ignore
                    elif isinstance(s, ast3.Slice):
                        s.col_offset = s.lower.col_offset  # type: ignore
            sliceval = ast3.Tuple(dims, n.ctx)

        empty_tuple_index = False
        if isinstance(sliceval, ast3.Tuple):
            params = self.translate_expr_list(sliceval.elts)
            if len(sliceval.elts) == 0:
                empty_tuple_index = True
        else:
            params = [self.visit(sliceval)]

        value = self.visit(n.value)
        if isinstance(value, UnboundType) and not value.args:
            return UnboundType(value.name, params, line=self.line, column=value.column,
                               empty_tuple_index=empty_tuple_index)
        else:
            return self.invalid_type(n)

    def visit_Tuple(self, n: ast3.Tuple) -> Type:
        return TupleType(self.translate_expr_list(n.elts), _dummy_fallback,
                         implicit=True, line=self.line, column=self.convert_column(n.col_offset))

    # Attribute(expr value, identifier attr, expr_context ctx)
    def visit_Attribute(self, n: Attribute) -> Type:
        before_dot = self.visit(n.value)

        if isinstance(before_dot, UnboundType) and not before_dot.args:
            return UnboundType("{}.{}".format(before_dot.name, n.attr), line=self.line)
        else:
            return self.invalid_type(n)

    # Ellipsis
    def visit_Ellipsis(self, n: ast3_Ellipsis) -> Type:
        return EllipsisType(line=self.line)

    # List(expr* elts, expr_context ctx)
    def visit_List(self, n: ast3.List) -> Type:
        assert isinstance(n.ctx, ast3.Load)
        return self.translate_argument_list(n.elts)


def stringify_name(n: AST) -> Optional[str]:
    if isinstance(n, Name):
        return n.id
    elif isinstance(n, Attribute):
        sv = stringify_name(n.value)
        if sv is not None:
            return "{}.{}".format(sv, n.attr)
    return None  # Can't do it.<|MERGE_RESOLUTION|>--- conflicted
+++ resolved
@@ -39,12 +39,8 @@
 from mypy import message_registry, errorcodes as codes
 from mypy.errors import Errors
 from mypy.options import Options
-<<<<<<< HEAD
 from mypy.reachability import infer_reachability_of_if_statement, mark_block_unreachable
-=======
-from mypy.reachability import mark_block_unreachable
 from mypy.util import bytes_to_human_readable_repr
->>>>>>> 41a79348
 
 try:
     # pull this into a final variable to make mypyc be quiet about the
