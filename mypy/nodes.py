--- conflicted
+++ resolved
@@ -2320,12 +2320,8 @@
     _fullname: str
     # Upper bound: only subtypes of upper_bound are valid as values. By default
     # this is 'object', meaning no restriction.
-<<<<<<< HEAD
     upper_bound: mypy.types.Type
-=======
-    upper_bound: "mypy.types.Type"
-    default: "mypy.types.Type"
->>>>>>> 0cc565a5
+    default: mypy.types.Type
     # Variance of the type variable. Invariant is the default.
     # TypeVar(..., covariant=True) defines a covariant type variable.
     # TypeVar(..., contravariant=True) defines a contravariant type
@@ -2333,16 +2329,12 @@
     variance: int
 
     def __init__(
-<<<<<<< HEAD
-        self, name: str, fullname: str, upper_bound: mypy.types.Type, variance: int = INVARIANT
-=======
         self,
         name: str,
         fullname: str,
-        upper_bound: "mypy.types.Type",
-        default: "mypy.types.Type",
+        upper_bound: mypy.types.Type,
+        default: mypy.types.Type,
         variance: int = INVARIANT,
->>>>>>> 0cc565a5
     ) -> None:
         super().__init__()
         self._name = name
@@ -2382,14 +2374,9 @@
         self,
         name: str,
         fullname: str,
-<<<<<<< HEAD
         values: list[mypy.types.Type],
         upper_bound: mypy.types.Type,
-=======
-        values: List["mypy.types.Type"],
-        upper_bound: "mypy.types.Type",
-        default: "mypy.types.Type",
->>>>>>> 0cc565a5
+        default: mypy.types.Type,
         variance: int = INVARIANT,
     ) -> None:
         super().__init__(name, fullname, upper_bound, default, variance)
