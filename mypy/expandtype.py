--- conflicted
+++ resolved
@@ -5,11 +5,7 @@
     NoneType, Overloaded, TupleType, TypedDictType, UnionType,
     ErasedType, PartialType, DeletedType, UninhabitedType, TypeType, TypeVarId,
     FunctionLike, TypeVarType, LiteralType, get_proper_type, ProperType,
-<<<<<<< HEAD
-    TypeAliasType, ParamSpecType, SelfType
-=======
-    TypeAliasType, ParamSpecType, TypeVarLikeType
->>>>>>> f1eb04ad
+    TypeAliasType, ParamSpecType, SelfType, TypeVarLikeType
 )
 
 
@@ -45,23 +41,12 @@
         tvs = []
         tvmap: Dict[TypeVarId, Type] = {}
         for v in callee.variables:
-<<<<<<< HEAD
-            # TODO(shantanu): fix for ParamSpecType
-            if isinstance(v, ParamSpecType):
-                continue
-            if isinstance(v, SelfType):
-                tv = v
-            else:
-                assert isinstance(v, TypeVarType)
-                tv = TypeVarType.new_unification_variable(v)
-=======
             # TODO(PEP612): fix for ParamSpecType
             if isinstance(v, TypeVarType):
                 tv: TypeVarLikeType = TypeVarType.new_unification_variable(v)
             else:
                 assert isinstance(v, ParamSpecType)
                 tv = ParamSpecType.new_unification_variable(v)
->>>>>>> f1eb04ad
             tvs.append(tv)
             tvmap[v.id] = tv
         fresh = cast(CallableType, expand_type(callee, tvmap)).copy_modified(variables=tvs)
@@ -114,10 +99,9 @@
         else:
             return repl
 
-<<<<<<< HEAD
     def visit_self_type(self, t: SelfType) -> Type:
         return t
-=======
+
     def visit_param_spec(self, t: ParamSpecType) -> Type:
         repl = get_proper_type(self.variables.get(t.id, t))
         if isinstance(repl, Instance):
@@ -129,7 +113,6 @@
             return repl.with_flavor(t.flavor)
         else:
             return repl
->>>>>>> f1eb04ad
 
     def visit_callable_type(self, t: CallableType) -> Type:
         param_spec = t.param_spec()
