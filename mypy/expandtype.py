from typing import Dict, Iterable, List, TypeVar, Mapping, cast, Union, Optional

from mypy.types import (
    Type, Instance, CallableType, TypeVisitor, UnboundType, AnyType,
    NoneType, Overloaded, TupleType, TypedDictType, UnionType,
    ErasedType, PartialType, DeletedType, UninhabitedType, TypeType, TypeVarId,
    FunctionLike, TypeVarType, LiteralType, get_proper_type, ProperType,
<<<<<<< HEAD
    TypeAliasType, ParamSpecType, SelfType, TypeVarLikeType
=======
    TypeAliasType, ParamSpecType, TypeVarLikeType, Parameters, ParamSpecFlavor,
    UnpackType, TypeVarTupleType
>>>>>>> 6c2690e4
)


def expand_type(typ: Type, env: Mapping[TypeVarId, Type]) -> Type:
    """Substitute any type variable references in a type given by a type
    environment.
    """
    # TODO: use an overloaded signature? (ProperType stays proper after expansion.)
    return typ.accept(ExpandTypeVisitor(env))


def expand_type_by_instance(typ: Type, instance: Instance) -> Type:
    """Substitute type variables in type using values from an Instance.
    Type variables are considered to be bound by the class declaration."""
    # TODO: use an overloaded signature? (ProperType stays proper after expansion.)
    if not instance.args:
        return typ
    else:
        variables: Dict[TypeVarId, Type] = {}
        for binder, arg in zip(instance.type.defn.type_vars, instance.args):
            variables[binder.id] = arg
        return expand_type(typ, variables)


F = TypeVar('F', bound=FunctionLike)


def freshen_function_type_vars(callee: F) -> F:
    """Substitute fresh type variables for generic function type variables."""
    if isinstance(callee, CallableType):
        if not callee.is_generic():
            return cast(F, callee)
        tvs = []
        tvmap: Dict[TypeVarId, Type] = {}
        for v in callee.variables:
            # TODO(PEP612): fix for ParamSpecType
            if isinstance(v, TypeVarType):
                tv: TypeVarLikeType = TypeVarType.new_unification_variable(v)
            elif isinstance(v, TypeVarTupleType):
                tv = TypeVarTupleType.new_unification_variable(v)
            else:
                assert isinstance(v, ParamSpecType)
                tv = ParamSpecType.new_unification_variable(v)
            tvs.append(tv)
            tvmap[v.id] = tv
        fresh = cast(CallableType, expand_type(callee, tvmap)).copy_modified(variables=tvs)
        return cast(F, fresh)
    else:
        assert isinstance(callee, Overloaded)
        fresh_overload = Overloaded([freshen_function_type_vars(item)
                                     for item in callee.items])
        return cast(F, fresh_overload)


class ExpandTypeVisitor(TypeVisitor[Type]):
    """Visitor that substitutes type variables with values."""

    variables: Mapping[TypeVarId, Type]  # TypeVar id -> TypeVar value

    def __init__(self, variables: Mapping[TypeVarId, Type]) -> None:
        self.variables = variables

    def visit_unbound_type(self, t: UnboundType) -> Type:
        return t

    def visit_any(self, t: AnyType) -> Type:
        return t

    def visit_none_type(self, t: NoneType) -> Type:
        return t

    def visit_uninhabited_type(self, t: UninhabitedType) -> Type:
        return t

    def visit_deleted_type(self, t: DeletedType) -> Type:
        return t

    def visit_erased_type(self, t: ErasedType) -> Type:
        # Should not get here.
        raise RuntimeError()

    def visit_instance(self, t: Instance) -> Type:
        args = self.expand_types(t.args)
        return Instance(t.type, args, t.line, t.column)

    def visit_type_var(self, t: TypeVarType) -> Type:
        repl = get_proper_type(self.variables.get(t.id, t))
        if isinstance(repl, Instance):
            inst = repl
            return Instance(inst.type, inst.args, line=inst.line, column=inst.column)
        else:
            return repl

    def visit_self_type(self, t: SelfType) -> Type:
        return t

    def visit_param_spec(self, t: ParamSpecType) -> Type:
        repl = get_proper_type(self.variables.get(t.id, t))
        if isinstance(repl, Instance):
            inst = repl
            # Return copy of instance with type erasure flag on.
            # TODO: what does prefix mean in this case?
            # TODO: why does this case even happen? Instances aren't plural.
            return Instance(inst.type, inst.args, line=inst.line, column=inst.column)
        elif isinstance(repl, ParamSpecType):
            return repl.copy_modified(flavor=t.flavor, prefix=t.prefix.copy_modified(
                arg_types=t.prefix.arg_types + repl.prefix.arg_types,
                arg_kinds=t.prefix.arg_kinds + repl.prefix.arg_kinds,
                arg_names=t.prefix.arg_names + repl.prefix.arg_names,
            ))
        elif isinstance(repl, Parameters) or isinstance(repl, CallableType):
            # if the paramspec is *P.args or **P.kwargs:
            if t.flavor != ParamSpecFlavor.BARE:
                assert isinstance(repl, CallableType), "Should not be able to get here."
                # Is this always the right thing to do?
                param_spec = repl.param_spec()
                if param_spec:
                    return param_spec.with_flavor(t.flavor)
                else:
                    return repl
            else:
                return Parameters(t.prefix.arg_types + repl.arg_types,
                                  t.prefix.arg_kinds + repl.arg_kinds,
                                  t.prefix.arg_names + repl.arg_names,
                                  variables=[*t.prefix.variables, *repl.variables])
        else:
            # TODO: should this branch be removed? better not to fail silently
            return repl

    def visit_type_var_tuple(self, t: TypeVarTupleType) -> Type:
        raise NotImplementedError

    def visit_unpack_type(self, t: UnpackType) -> Type:
        # It is impossible to reasonally implement visit_unpack_type, because
        # unpacking inherently expands to something more like a list of types.
        #
        # Relevant sections that can call unpack should call expand_unpack()
        # instead.
        assert False, "Mypy bug: unpacking must happen at a higher level"

    def expand_unpack(self, t: UnpackType) -> Optional[Union[List[Type], Instance, AnyType]]:
        """May return either a list of types to unpack to, any, or a single
        variable length tuple. The latter may not be valid in all contexts.
        """
        proper_typ = get_proper_type(t.type)
        if isinstance(proper_typ, TypeVarTupleType):
            repl = get_proper_type(self.variables.get(proper_typ.id, t))
            if isinstance(repl, TupleType):
                return repl.items
            elif isinstance(repl, Instance) and repl.type.fullname == "builtins.tuple":
                return repl
            elif isinstance(repl, AnyType):
                # tuple[Any, ...] would be better, but we don't have
                # the type info to construct that type here.
                return repl
            elif isinstance(repl, TypeVarTupleType):
                return [UnpackType(typ=repl)]
            elif isinstance(repl, UninhabitedType):
                return None
            else:
                raise NotImplementedError(f"Invalid type to expand: {repl}")
        else:
            raise NotImplementedError

    def visit_parameters(self, t: Parameters) -> Type:
        return t.copy_modified(arg_types=self.expand_types(t.arg_types))

    def visit_callable_type(self, t: CallableType) -> Type:
        param_spec = t.param_spec()
        if param_spec is not None:
            repl = get_proper_type(self.variables.get(param_spec.id))
            # If a ParamSpec in a callable type is substituted with a
            # callable type, we can't use normal substitution logic,
            # since ParamSpec is actually split into two components
            # *P.args and **P.kwargs in the original type. Instead, we
            # must expand both of them with all the argument types,
            # kinds and names in the replacement. The return type in
            # the replacement is ignored.
            if isinstance(repl, CallableType) or isinstance(repl, Parameters):
                # Substitute *args: P.args, **kwargs: P.kwargs
                prefix = param_spec.prefix
                # we need to expand the types in the prefix, so might as well
                # not get them in the first place
                t = t.expand_param_spec(repl, no_prefix=True)
                return t.copy_modified(
                    arg_types=self.expand_types(prefix.arg_types) + t.arg_types,
                    arg_kinds=prefix.arg_kinds + t.arg_kinds,
                    arg_names=prefix.arg_names + t.arg_names,
                    ret_type=t.ret_type.accept(self),
                    type_guard=(t.type_guard.accept(self) if t.type_guard is not None else None))

        return t.copy_modified(arg_types=self.expand_types(t.arg_types),
                               ret_type=t.ret_type.accept(self),
                               type_guard=(t.type_guard.accept(self)
                                           if t.type_guard is not None else None))

    def visit_overloaded(self, t: Overloaded) -> Type:
        items: List[CallableType] = []
        for item in t.items:
            new_item = item.accept(self)
            assert isinstance(new_item, ProperType)
            assert isinstance(new_item, CallableType)
            items.append(new_item)
        return Overloaded(items)

    def visit_tuple_type(self, t: TupleType) -> Type:
        items = []
        for item in t.items:
            proper_item = get_proper_type(item)
            if isinstance(proper_item, UnpackType):
                unpacked_items = self.expand_unpack(proper_item)
                if unpacked_items is None:
                    # TODO: better error, something like tuple of unknown?
                    return UninhabitedType()
                elif isinstance(unpacked_items, Instance):
                    if len(t.items) == 1:
                        return unpacked_items
                    else:
                        assert False, "Invalid unpack of variable length tuple"
                elif isinstance(unpacked_items, AnyType):
                    return unpacked_items
                else:
                    items.extend(unpacked_items)
            else:
                items.append(proper_item.accept(self))

        return t.copy_modified(items=items)

    def visit_typeddict_type(self, t: TypedDictType) -> Type:
        return t.copy_modified(item_types=self.expand_types(t.items.values()))

    def visit_literal_type(self, t: LiteralType) -> Type:
        # TODO: Verify this implementation is correct
        return t

    def visit_union_type(self, t: UnionType) -> Type:
        # After substituting for type variables in t.items,
        # some of the resulting types might be subtypes of others.
        from mypy.typeops import make_simplified_union  # asdf
        return make_simplified_union(self.expand_types(t.items), t.line, t.column)

    def visit_partial_type(self, t: PartialType) -> Type:
        return t

    def visit_type_type(self, t: TypeType) -> Type:
        # TODO: Verify that the new item type is valid (instance or
        # union of instances or Any).  Sadly we can't report errors
        # here yet.
        item = t.item.accept(self)
        return TypeType.make_normalized(item)

    def visit_type_alias_type(self, t: TypeAliasType) -> Type:
        # Target of the type alias cannot contain type variables,
        # so we just expand the arguments.
        return t.copy_modified(args=self.expand_types(t.args))

    def expand_types(self, types: Iterable[Type]) -> List[Type]:
        a: List[Type] = []
        for t in types:
            a.append(t.accept(self))
        return a<|MERGE_RESOLUTION|>--- conflicted
+++ resolved
@@ -5,12 +5,8 @@
     NoneType, Overloaded, TupleType, TypedDictType, UnionType,
     ErasedType, PartialType, DeletedType, UninhabitedType, TypeType, TypeVarId,
     FunctionLike, TypeVarType, LiteralType, get_proper_type, ProperType,
-<<<<<<< HEAD
-    TypeAliasType, ParamSpecType, SelfType, TypeVarLikeType
-=======
     TypeAliasType, ParamSpecType, TypeVarLikeType, Parameters, ParamSpecFlavor,
-    UnpackType, TypeVarTupleType
->>>>>>> 6c2690e4
+    UnpackType, TypeVarTupleType, SelfType,
 )
 
 
