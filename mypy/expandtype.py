--- conflicted
+++ resolved
@@ -25,7 +25,6 @@
     TypeList,
     TypeType,
     TypeVarId,
-    TypeVarLikeType,
     TypeVarTupleType,
     TypeVarType,
     TypeVisitor,
@@ -108,21 +107,10 @@
         tvs = []
         tvmap: dict[TypeVarId, Type] = {}
         for v in callee.variables:
-<<<<<<< HEAD
-            if isinstance(v, TypeVarType):
-                tv: TypeVarLikeType = TypeVarType.new_unification_variable(v)
-            elif isinstance(v, TypeVarTupleType):
-                assert isinstance(v, TypeVarTupleType)
-                tv = TypeVarTupleType.new_unification_variable(v)
-            else:
-                assert isinstance(v, ParamSpecType)
-                tv = ParamSpecType.new_unification_variable(v)
-=======
             # TODO(PEP612): fix for ParamSpecType
             tv = v.new_unification_variable(v)
             if isinstance(tv.default, tv.__class__):
                 tv.default = tvmap[tv.default.id]
->>>>>>> 0cc565a5
             tvs.append(tv)
             tvmap[tv.id] = tv
         fresh = cast(CallableType, expand_type(callee, tvmap)).copy_modified(variables=tvs)
@@ -376,12 +364,8 @@
         # so we just expand the arguments.
         return t.copy_modified(args=self.expand_types(t.args))
 
-<<<<<<< HEAD
     def expand_types(self, types: Iterable[Type]) -> list[Type]:
-        a: list[Type] = []
-        for t in types:
-            a.append(t.accept(self))
-        return a
+        return [t.accept(self) for t in types]
 
 
 def expand_unpack_with_variables(
@@ -411,8 +395,4 @@
         else:
             raise NotImplementedError(f"Invalid type replacement to expand: {repl}")
     else:
-        raise NotImplementedError(f"Invalid type to expand: {t.type}")
-=======
-    def expand_types(self, types: Iterable[Type]) -> List[Type]:
-        return [t.accept(self) for t in types]
->>>>>>> 0cc565a5
+        raise NotImplementedError(f"Invalid type to expand: {t.type}")