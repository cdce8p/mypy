--- conflicted
+++ resolved
@@ -8,11 +8,8 @@
     Instance, TypeVarType, CallableType, TupleType, TypedDictType, UnionType, Overloaded,
     ErasedType, PartialType, DeletedType, UninhabitedType, TypeType, is_named_instance,
     FunctionLike, TypeOfAny, LiteralType, get_proper_type, TypeAliasType, ParamSpecType,
-<<<<<<< HEAD
-    SelfType
-=======
+    SelfType,
     TUPLE_LIKE_INSTANCE_NAMES,
->>>>>>> 17850b3b
 )
 import mypy.applytype
 import mypy.constraints
