from contextlib import contextmanager

from typing import Any, List, Optional, Callable, Tuple, Iterator, Set, Union, cast, TypeVar
from typing_extensions import Final, TypeAlias as _TypeAlias

from mypy.types import (
    Type, AnyType, UnboundType, TypeVisitor, FormalArgument, NoneType,
    Instance, TypeVarType, CallableType, TupleType, TypedDictType, UnionType, Overloaded,
    ErasedType, PartialType, DeletedType, UninhabitedType, TypeType, is_named_instance,
    FunctionLike, TypeOfAny, LiteralType, get_proper_type, TypeAliasType, ParamSpecType,
<<<<<<< HEAD
    SelfType,
    TUPLE_LIKE_INSTANCE_NAMES,
=======
    Parameters, UnpackType, TUPLE_LIKE_INSTANCE_NAMES, TypeVarTupleType,
>>>>>>> 6c2690e4
)
import mypy.applytype
import mypy.constraints
import mypy.typeops
import mypy.sametypes
from mypy.erasetype import erase_type
# Circular import; done in the function instead.
# import mypy.solve
from mypy.nodes import (
    FuncBase, Var, Decorator, OverloadedFuncDef, TypeInfo, CONTRAVARIANT, COVARIANT,

)
from mypy.maptype import map_instance_to_supertype
from mypy.expandtype import expand_type_by_instance
from mypy.typestate import TypeState, SubtypeKind
from mypy.options import Options
from mypy.state import state

# Flags for detected protocol members
IS_SETTABLE: Final = 1
IS_CLASSVAR: Final = 2
IS_CLASS_OR_STATIC: Final = 3

TypeParameterChecker: _TypeAlias = Callable[[Type, Type, int], bool]


def check_type_parameter(lefta: Type, righta: Type, variance: int) -> bool:
    if variance == COVARIANT:
        return is_subtype(lefta, righta)
    elif variance == CONTRAVARIANT:
        return is_subtype(righta, lefta)
    else:
        return is_equivalent(lefta, righta)


def ignore_type_parameter(s: Type, t: Type, v: int) -> bool:
    return True


def is_subtype(left: Type, right: Type,
               *,
               ignore_type_params: bool = False,
               ignore_pos_arg_names: bool = False,
               ignore_declared_variance: bool = False,
               ignore_promotions: bool = False,
               options: Optional[Options] = None) -> bool:
    """Is 'left' subtype of 'right'?

    Also consider Any to be a subtype of any type, and vice versa. This
    recursively applies to components of composite types (List[int] is subtype
    of List[Any], for example).

    type_parameter_checker is used to check the type parameters (for example,
    A with B in is_subtype(C[A], C[B]). The default checks for subtype relation
    between the type arguments (e.g., A and B), taking the variance of the
    type var into account.
    """
    if TypeState.is_assumed_subtype(left, right):
        return True
    if (isinstance(left, TypeAliasType) and isinstance(right, TypeAliasType) and
            left.is_recursive and right.is_recursive):
        # This case requires special care because it may cause infinite recursion.
        # Our view on recursive types is known under a fancy name of equirecursive mu-types.
        # Roughly this means that a recursive type is defined as an alias where right hand side
        # can refer to the type as a whole, for example:
        #     A = Union[int, Tuple[A, ...]]
        # and an alias unrolled once represents the *same type*, in our case all these represent
        # the same type:
        #    A
        #    Union[int, Tuple[A, ...]]
        #    Union[int, Tuple[Union[int, Tuple[A, ...]], ...]]
        # The algorithm for subtyping is then essentially under the assumption that left <: right,
        # check that get_proper_type(left) <: get_proper_type(right). On the example above,
        # If we start with:
        #     A = Union[int, Tuple[A, ...]]
        #     B = Union[int, Tuple[B, ...]]
        # When checking if A <: B we push pair (A, B) onto 'assuming' stack, then when after few
        # steps we come back to initial call is_subtype(A, B) and immediately return True.
        with pop_on_exit(TypeState._assuming, left, right):
            return _is_subtype(left, right,
                               ignore_type_params=ignore_type_params,
                               ignore_pos_arg_names=ignore_pos_arg_names,
                               ignore_declared_variance=ignore_declared_variance,
                               ignore_promotions=ignore_promotions,
                               options=options)
    return _is_subtype(left, right,
                       ignore_type_params=ignore_type_params,
                       ignore_pos_arg_names=ignore_pos_arg_names,
                       ignore_declared_variance=ignore_declared_variance,
                       ignore_promotions=ignore_promotions,
                       options=options)


def _is_subtype(left: Type, right: Type,
                *,
                ignore_type_params: bool = False,
                ignore_pos_arg_names: bool = False,
                ignore_declared_variance: bool = False,
                ignore_promotions: bool = False,
                options: Optional[Options] = None) -> bool:
    orig_right = right
    orig_left = left
    left = get_proper_type(left)
    right = get_proper_type(right)

    if (isinstance(right, AnyType) or isinstance(right, UnboundType)
            or isinstance(right, ErasedType)):
        return True
    elif isinstance(right, UnionType) and not isinstance(left, UnionType):
        # Normally, when 'left' is not itself a union, the only way
        # 'left' can be a subtype of the union 'right' is if it is a
        # subtype of one of the items making up the union.
        is_subtype_of_item = any(is_subtype(orig_left, item,
                                            ignore_type_params=ignore_type_params,
                                            ignore_pos_arg_names=ignore_pos_arg_names,
                                            ignore_declared_variance=ignore_declared_variance,
                                            ignore_promotions=ignore_promotions,
                                            options=options)
                                 for item in right.items)
        # Recombine rhs literal types, to make an enum type a subtype
        # of a union of all enum items as literal types. Only do it if
        # the previous check didn't succeed, since recombining can be
        # expensive.
        # `bool` is a special case, because `bool` is `Literal[True, False]`.
        if (not is_subtype_of_item
                and isinstance(left, Instance)
                and (left.type.is_enum or left.type.fullname == 'builtins.bool')):
            right = UnionType(mypy.typeops.try_contracting_literals_in_union(right.items))
            is_subtype_of_item = any(is_subtype(orig_left, item,
                                                ignore_type_params=ignore_type_params,
                                                ignore_pos_arg_names=ignore_pos_arg_names,
                                                ignore_declared_variance=ignore_declared_variance,
                                                ignore_promotions=ignore_promotions,
                                                options=options)
                                     for item in right.items)
        # However, if 'left' is a type variable T, T might also have
        # an upper bound which is itself a union. This case will be
        # handled below by the SubtypeVisitor. We have to check both
        # possibilities, to handle both cases like T <: Union[T, U]
        # and cases like T <: B where B is the upper bound of T and is
        # a union. (See #2314.)
        if not isinstance(left, TypeVarType):
            return is_subtype_of_item
        elif is_subtype_of_item:
            return True
        # otherwise, fall through
    return left.accept(SubtypeVisitor(orig_right,
                                      ignore_type_params=ignore_type_params,
                                      ignore_pos_arg_names=ignore_pos_arg_names,
                                      ignore_declared_variance=ignore_declared_variance,
                                      ignore_promotions=ignore_promotions,
                                      options=options))


def is_equivalent(a: Type, b: Type,
                  *,
                  ignore_type_params: bool = False,
                  ignore_pos_arg_names: bool = False,
                  options: Optional[Options] = None
                  ) -> bool:
    return (
        is_subtype(a, b, ignore_type_params=ignore_type_params,
                   ignore_pos_arg_names=ignore_pos_arg_names, options=options)
        and is_subtype(b, a, ignore_type_params=ignore_type_params,
                       ignore_pos_arg_names=ignore_pos_arg_names, options=options))


class SubtypeVisitor(TypeVisitor[bool]):

    def __init__(self, right: Type,
                 *,
                 ignore_type_params: bool,
                 ignore_pos_arg_names: bool = False,
                 ignore_declared_variance: bool = False,
                 ignore_promotions: bool = False,
                 options: Optional[Options] = None) -> None:
        self.right = get_proper_type(right)
        self.orig_right = right
        self.ignore_type_params = ignore_type_params
        self.ignore_pos_arg_names = ignore_pos_arg_names
        self.ignore_declared_variance = ignore_declared_variance
        self.ignore_promotions = ignore_promotions
        self.check_type_parameter = (ignore_type_parameter if ignore_type_params else
                                     check_type_parameter)
        self.options = options
        self._subtype_kind = SubtypeVisitor.build_subtype_kind(
            ignore_type_params=ignore_type_params,
            ignore_pos_arg_names=ignore_pos_arg_names,
            ignore_declared_variance=ignore_declared_variance,
            ignore_promotions=ignore_promotions)

    @staticmethod
    def build_subtype_kind(*,
                           ignore_type_params: bool = False,
                           ignore_pos_arg_names: bool = False,
                           ignore_declared_variance: bool = False,
                           ignore_promotions: bool = False) -> SubtypeKind:
        return (state.strict_optional,
                False,  # is proper subtype?
                ignore_type_params,
                ignore_pos_arg_names,
                ignore_declared_variance,
                ignore_promotions)

    def _is_subtype(self, left: Type, right: Type) -> bool:
        return is_subtype(left, right,
                          ignore_type_params=self.ignore_type_params,
                          ignore_pos_arg_names=self.ignore_pos_arg_names,
                          ignore_declared_variance=self.ignore_declared_variance,
                          ignore_promotions=self.ignore_promotions,
                          options=self.options)

    # visit_x(left) means: is left (which is an instance of X) a subtype of
    # right?

    def visit_unbound_type(self, left: UnboundType) -> bool:
        return True

    def visit_any(self, left: AnyType) -> bool:
        return True

    def visit_none_type(self, left: NoneType) -> bool:
        if state.strict_optional:
            if isinstance(self.right, NoneType) or is_named_instance(self.right,
                                                                     'builtins.object'):
                return True
            if isinstance(self.right, Instance) and self.right.type.is_protocol:
                members = self.right.type.protocol_members
                # None is compatible with Hashable (and other similar protocols). This is
                # slightly sloppy since we don't check the signature of "__hash__".
                return not members or members == ["__hash__"]
            return False
        else:
            return True

    def visit_uninhabited_type(self, left: UninhabitedType) -> bool:
        return True

    def visit_erased_type(self, left: ErasedType) -> bool:
        return True

    def visit_deleted_type(self, left: DeletedType) -> bool:
        return True

    def visit_instance(self, left: Instance) -> bool:
        if left.type.fallback_to_any:
            if isinstance(self.right, NoneType):
                # NOTE: `None` is a *non-subclassable* singleton, therefore no class
                # can by a subtype of it, even with an `Any` fallback.
                # This special case is needed to treat descriptors in classes with
                # dynamic base classes correctly, see #5456.
                return False
            return True
        right = self.right
        if isinstance(right, SelfType):
            return self._is_subtype(left, right.instance)
        if isinstance(right, TupleType) and mypy.typeops.tuple_fallback(right).type.is_enum:
            return self._is_subtype(left, mypy.typeops.tuple_fallback(right))
        if isinstance(right, Instance):
            if TypeState.is_cached_subtype_check(self._subtype_kind, left, right):
                return True
            if not self.ignore_promotions:
                for base in left.type.mro:
                    if base._promote and self._is_subtype(base._promote, self.right):
                        TypeState.record_subtype_cache_entry(self._subtype_kind, left, right)
                        return True
            rname = right.type.fullname
            # Always try a nominal check if possible,
            # there might be errors that a user wants to silence *once*.
            # NamedTuples are a special case, because `NamedTuple` is not listed
            # in `TypeInfo.mro`, so when `(a: NamedTuple) -> None` is used,
            # we need to check for `is_named_tuple` property
            if ((left.type.has_base(rname) or rname == 'builtins.object'
                    or (rname == 'typing.NamedTuple'
                        and any(l.is_named_tuple for l in left.type.mro)))
                    and not self.ignore_declared_variance):
                # Map left type to corresponding right instances.
                t = map_instance_to_supertype(left, right.type)
                nominal = True
                for lefta, righta, tvar in zip(t.args, right.args, right.type.defn.type_vars):
                    if isinstance(tvar, TypeVarType):
                        if not self.check_type_parameter(lefta, righta, tvar.variance):
                            nominal = False
                    else:
                        if not self.check_type_parameter(lefta, righta, COVARIANT):
                            nominal = False
                if nominal:
                    TypeState.record_subtype_cache_entry(self._subtype_kind, left, right)
                return nominal
            if right.type.is_protocol and is_protocol_implementation(left, right):
                return True
            return False
        if isinstance(right, TypeType):
            item = right.item
            if isinstance(item, TupleType):
                item = mypy.typeops.tuple_fallback(item)
            if is_named_instance(left, 'builtins.type'):
                return self._is_subtype(TypeType(AnyType(TypeOfAny.special_form)), right)
            if left.type.is_metaclass():
                if isinstance(item, AnyType):
                    return True
                if isinstance(item, Instance):
                    return is_named_instance(item, 'builtins.object')
        if isinstance(right, LiteralType) and left.last_known_value is not None:
            return self._is_subtype(left.last_known_value, right)
        if isinstance(right, CallableType):
            # Special case: Instance can be a subtype of Callable.
            call = find_member('__call__', left, left, is_operator=True)
            if call:
                return self._is_subtype(call, right)
            return False
        else:
            return False

    def visit_type_var(self, left: TypeVarType) -> bool:
        right = self.right
        if isinstance(right, TypeVarType) and left.id == right.id:
            return True
        if left.values and self._is_subtype(
                mypy.typeops.make_simplified_union(left.values), right):
            return True
        return self._is_subtype(left.upper_bound, self.right)

    def visit_self_type(self, left: SelfType) -> bool:
        return self._is_subtype(left.instance, self.right)

    def visit_param_spec(self, left: ParamSpecType) -> bool:
        right = self.right
        if (
            isinstance(right, ParamSpecType)
            and right.id == left.id
            and right.flavor == left.flavor
        ):
            return True
        return self._is_subtype(left.upper_bound, self.right)

    def visit_type_var_tuple(self, left: TypeVarTupleType) -> bool:
        right = self.right
        if (
            isinstance(right, TypeVarTupleType)
            and right.id == left.id
        ):
            return True
        return self._is_subtype(left.upper_bound, self.right)

    def visit_unpack_type(self, left: UnpackType) -> bool:
        if isinstance(self.right, UnpackType):
            return self._is_subtype(left.type, self.right.type)
        return False

    def visit_parameters(self, left: Parameters) -> bool:
        right = self.right
        if isinstance(right, Parameters) or isinstance(right, CallableType):
            return are_parameters_compatible(
                left, right,
                is_compat=self._is_subtype,
                ignore_pos_arg_names=self.ignore_pos_arg_names)
        else:
            return False

    def visit_callable_type(self, left: CallableType) -> bool:
        right = self.right
        if isinstance(right, CallableType):
            if left.type_guard is not None and right.type_guard is not None:
                if not self._is_subtype(left.type_guard, right.type_guard):
                    return False
            elif right.type_guard is not None and left.type_guard is None:
                # This means that one function has `TypeGuard` and other does not.
                # They are not compatible. See https://github.com/python/mypy/issues/11307
                return False
            return is_callable_compatible(
                left, right,
                is_compat=self._is_subtype,
                ignore_pos_arg_names=self.ignore_pos_arg_names,
                strict_concatenate=self.options.strict_concatenate if self.options else True)
        elif isinstance(right, Overloaded):
            return all(self._is_subtype(left, item) for item in right.items)
        elif isinstance(right, Instance):
            if right.type.is_protocol and right.type.protocol_members == ['__call__']:
                # OK, a callable can implement a protocol with a single `__call__` member.
                # TODO: we should probably explicitly exclude self-types in this case.
                call = find_member('__call__', right, left, is_operator=True)
                assert call is not None
                if self._is_subtype(left, call):
                    return True
            return self._is_subtype(left.fallback, right)
        elif isinstance(right, TypeType):
            # This is unsound, we don't check the __init__ signature.
            return left.is_type_obj() and self._is_subtype(left.ret_type, right.item)
        elif isinstance(right, Parameters):
            # this doesn't check return types.... but is needed for is_equivalent
            return are_parameters_compatible(
                left, right,
                is_compat=self._is_subtype,
                ignore_pos_arg_names=self.ignore_pos_arg_names)
        else:
            return False

    def visit_tuple_type(self, left: TupleType) -> bool:
        right = self.right
        if isinstance(right, Instance):
            if is_named_instance(right, 'typing.Sized'):
                return True
            elif is_named_instance(right, TUPLE_LIKE_INSTANCE_NAMES):
                if right.args:
                    iter_type = right.args[0]
                else:
                    iter_type = AnyType(TypeOfAny.special_form)
                return all(self._is_subtype(li, iter_type) for li in left.items)
            elif self._is_subtype(mypy.typeops.tuple_fallback(left), right):
                return True
            return False
        elif isinstance(right, TupleType):
            if len(left.items) != len(right.items):
                return False
            for l, r in zip(left.items, right.items):
                if not self._is_subtype(l, r):
                    return False
            rfallback = mypy.typeops.tuple_fallback(right)
            if is_named_instance(rfallback, 'builtins.tuple'):
                # No need to verify fallback. This is useful since the calculated fallback
                # may be inconsistent due to how we calculate joins between unions vs.
                # non-unions. For example, join(int, str) == object, whereas
                # join(Union[int, C], Union[str, C]) == Union[int, str, C].
                return True
            lfallback = mypy.typeops.tuple_fallback(left)
            if not self._is_subtype(lfallback, rfallback):
                return False
            return True
        else:
            return False

    def visit_typeddict_type(self, left: TypedDictType) -> bool:
        right = self.right
        if isinstance(right, Instance):
            return self._is_subtype(left.fallback, right)
        elif isinstance(right, TypedDictType):
            if not left.names_are_wider_than(right):
                return False
            for name, l, r in left.zip(right):
                if not is_equivalent(l, r,
                                     ignore_type_params=self.ignore_type_params,
                                     options=self.options):
                    return False
                # Non-required key is not compatible with a required key since
                # indexing may fail unexpectedly if a required key is missing.
                # Required key is not compatible with a non-required key since
                # the prior doesn't support 'del' but the latter should support
                # it.
                #
                # NOTE: 'del' support is currently not implemented (#3550). We
                #       don't want to have to change subtyping after 'del' support
                #       lands so here we are anticipating that change.
                if (name in left.required_keys) != (name in right.required_keys):
                    return False
            # (NOTE: Fallbacks don't matter.)
            return True
        else:
            return False

    def visit_literal_type(self, left: LiteralType) -> bool:
        if isinstance(self.right, LiteralType):
            return left == self.right
        else:
            return self._is_subtype(left.fallback, self.right)

    def visit_overloaded(self, left: Overloaded) -> bool:
        right = self.right
        if isinstance(right, Instance):
            if right.type.is_protocol and right.type.protocol_members == ['__call__']:
                # same as for CallableType
                call = find_member('__call__', right, left, is_operator=True)
                assert call is not None
                if self._is_subtype(left, call):
                    return True
            return self._is_subtype(left.fallback, right)
        elif isinstance(right, CallableType):
            for item in left.items:
                if self._is_subtype(item, right):
                    return True
            return False
        elif isinstance(right, Overloaded):
            if left == self.right:
                # When it is the same overload, then the types are equal.
                return True

            # Ensure each overload in the right side (the supertype) is accounted for.
            previous_match_left_index = -1
            matched_overloads = set()
            possible_invalid_overloads = set()

            for right_index, right_item in enumerate(right.items):
                found_match = False

                for left_index, left_item in enumerate(left.items):
                    subtype_match = self._is_subtype(left_item, right_item)

                    # Order matters: we need to make sure that the index of
                    # this item is at least the index of the previous one.
                    if subtype_match and previous_match_left_index <= left_index:
                        if not found_match:
                            # Update the index of the previous match.
                            previous_match_left_index = left_index
                            found_match = True
                            matched_overloads.add(left_item)
                            possible_invalid_overloads.discard(left_item)
                    else:
                        # If this one overlaps with the supertype in any way, but it wasn't
                        # an exact match, then it's a potential error.
                        strict_concat = self.options.strict_concatenate if self.options else True
                        if (is_callable_compatible(left_item, right_item,
                                    is_compat=self._is_subtype, ignore_return=True,
                                    ignore_pos_arg_names=self.ignore_pos_arg_names,
                                    strict_concatenate=strict_concat) or
                                is_callable_compatible(right_item, left_item,
                                        is_compat=self._is_subtype, ignore_return=True,
                                        ignore_pos_arg_names=self.ignore_pos_arg_names,
                                        strict_concatenate=strict_concat)):
                            # If this is an overload that's already been matched, there's no
                            # problem.
                            if left_item not in matched_overloads:
                                possible_invalid_overloads.add(left_item)

                if not found_match:
                    return False

            if possible_invalid_overloads:
                # There were potentially invalid overloads that were never matched to the
                # supertype.
                return False
            return True
        elif isinstance(right, UnboundType):
            return True
        elif isinstance(right, TypeType):
            # All the items must have the same type object status, so
            # it's sufficient to query only (any) one of them.
            # This is unsound, we don't check all the __init__ signatures.
            return left.is_type_obj() and self._is_subtype(left.items[0], right)
        else:
            return False

    def visit_union_type(self, left: UnionType) -> bool:
        if isinstance(self.right, Instance):
            literal_types: Set[Instance] = set()
            # avoid redundant check for union of literals
            for item in left.relevant_items():
                item = get_proper_type(item)
                lit_type = mypy.typeops.simple_literal_type(item)
                if lit_type is not None:
                    if lit_type in literal_types:
                        continue
                    literal_types.add(lit_type)
                    item = lit_type
                if not self._is_subtype(item, self.orig_right):
                    return False
            return True
        return all(self._is_subtype(item, self.orig_right) for item in left.items)

    def visit_partial_type(self, left: PartialType) -> bool:
        # This is indeterminate as we don't really know the complete type yet.
        if left.type is None:
            # Special case, partial `None`. This might happen when defining
            # class-level attributes with explicit `None`.
            # We can still recover from this.
            # https://github.com/python/mypy/issues/11105
            return self.visit_none_type(NoneType())
        raise RuntimeError(f'Partial type "{left}" cannot be checked with "issubtype()"')

    def visit_type_type(self, left: TypeType) -> bool:
        right = self.right
        if isinstance(right, TypeType):
            return self._is_subtype(left.item, right.item)
        if isinstance(right, CallableType):
            # This is unsound, we don't check the __init__ signature.
            return self._is_subtype(left.item, right.ret_type)
        if isinstance(right, Instance):
            if right.type.fullname in ['builtins.object', 'builtins.type']:
                return True
            item = left.item
            if isinstance(item, TypeVarType):
                item = get_proper_type(item.upper_bound)
            if isinstance(item, Instance):
                metaclass = item.type.metaclass_type
                return metaclass is not None and self._is_subtype(metaclass, right)
        return False

    def visit_type_alias_type(self, left: TypeAliasType) -> bool:
        assert False, f"This should be never called, got {left}"


T = TypeVar('T', Instance, TypeAliasType)


@contextmanager
def pop_on_exit(stack: List[Tuple[T, T]],
                left: T, right: T) -> Iterator[None]:
    stack.append((left, right))
    yield
    stack.pop()


def is_protocol_implementation(left: Instance, right: Instance,
                               proper_subtype: bool = False) -> bool:
    """Check whether 'left' implements the protocol 'right'.

    If 'proper_subtype' is True, then check for a proper subtype.
    Treat recursive protocols by using the 'assuming' structural subtype matrix
    (in sparse representation, i.e. as a list of pairs (subtype, supertype)),
    see also comment in nodes.TypeInfo. When we enter a check for classes
    (A, P), defined as following::

      class P(Protocol):
          def f(self) -> P: ...
      class A:
          def f(self) -> A: ...

    this results in A being a subtype of P without infinite recursion.
    On every false result, we pop the assumption, thus avoiding an infinite recursion
    as well.
    """
    assert right.type.is_protocol
    # We need to record this check to generate protocol fine-grained dependencies.
    TypeState.record_protocol_subtype_check(left.type, right.type)
    # nominal subtyping currently ignores '__init__' and '__new__' signatures
    members_not_to_check = {'__init__', '__new__'}
    # Trivial check that circumvents the bug described in issue 9771:
    if left.type.is_protocol:
        members_right = set(right.type.protocol_members) - members_not_to_check
        members_left = set(left.type.protocol_members) - members_not_to_check
        if not members_right.issubset(members_left):
            return False
    assuming = right.type.assuming_proper if proper_subtype else right.type.assuming
    for (l, r) in reversed(assuming):
        if l == left and r == right:
            return True
    with pop_on_exit(assuming, left, right):
        for member in right.type.protocol_members:
            if member in members_not_to_check:
                continue
            ignore_names = member != '__call__'  # __call__ can be passed kwargs
            # The third argument below indicates to what self type is bound.
            # We always bind self to the subtype. (Similarly to nominal types).
            supertype = get_proper_type(find_member(member, right, left))
            assert supertype is not None
            subtype = get_proper_type(find_member(member, left, left))
            # Useful for debugging:
            # print(member, 'of', left, 'has type', subtype)
            # print(member, 'of', right, 'has type', supertype)
            if not subtype:
                return False
            if isinstance(subtype, PartialType):
                subtype = NoneType() if subtype.type is None else Instance(
                    subtype.type, [AnyType(TypeOfAny.unannotated)] * len(subtype.type.type_vars)
                )
            if not proper_subtype:
                # Nominal check currently ignores arg names
                # NOTE: If we ever change this, be sure to also change the call to
                # SubtypeVisitor.build_subtype_kind(...) down below.
                is_compat = is_subtype(subtype, supertype, ignore_pos_arg_names=ignore_names)
            else:
                is_compat = is_proper_subtype(subtype, supertype)
            if not is_compat:
                return False
            if isinstance(subtype, NoneType) and isinstance(supertype, CallableType):
                # We want __hash__ = None idiom to work even without --strict-optional
                return False
            subflags = get_member_flags(member, left.type)
            superflags = get_member_flags(member, right.type)
            if IS_SETTABLE in superflags:
                # Check opposite direction for settable attributes.
                if not is_subtype(supertype, subtype):
                    return False
            if (IS_CLASSVAR in subflags) != (IS_CLASSVAR in superflags):
                return False
            if IS_SETTABLE in superflags and IS_SETTABLE not in subflags:
                return False
            # This rule is copied from nominal check in checker.py
            if IS_CLASS_OR_STATIC in superflags and IS_CLASS_OR_STATIC not in subflags:
                return False

    if not proper_subtype:
        # Nominal check currently ignores arg names, but __call__ is special for protocols
        ignore_names = right.type.protocol_members != ['__call__']
        subtype_kind = SubtypeVisitor.build_subtype_kind(ignore_pos_arg_names=ignore_names)
    else:
        subtype_kind = ProperSubtypeVisitor.build_subtype_kind()
    TypeState.record_subtype_cache_entry(subtype_kind, left, right)
    return True


def find_member(name: str,
                itype: Instance,
                subtype: Type,
                is_operator: bool = False) -> Optional[Type]:
    """Find the type of member by 'name' in 'itype's TypeInfo.

    Find the member type after applying type arguments from 'itype', and binding
    'self' to 'subtype'. Return None if member was not found.
    """
    # TODO: this code shares some logic with checkmember.analyze_member_access,
    # consider refactoring.
    info = itype.type
    method = info.get_method(name)
    if method:
        if isinstance(method, Decorator):
            return find_node_type(method.var, itype, subtype)
        if method.is_property:
            assert isinstance(method, OverloadedFuncDef)
            dec = method.items[0]
            assert isinstance(dec, Decorator)
            return find_node_type(dec.var, itype, subtype)
        return find_node_type(method, itype, subtype)
    else:
        # don't have such method, maybe variable or decorator?
        node = info.get(name)
        v = node.node if node else None
        if isinstance(v, Var):
            return find_node_type(v, itype, subtype)
        if (not v and name not in ['__getattr__', '__setattr__', '__getattribute__'] and
                not is_operator):
            for method_name in ('__getattribute__', '__getattr__'):
                # Normally, mypy assumes that instances that define __getattr__ have all
                # attributes with the corresponding return type. If this will produce
                # many false negatives, then this could be prohibited for
                # structural subtyping.
                method = info.get_method(method_name)
                if method and method.info.fullname != 'builtins.object':
                    if isinstance(method, Decorator):
                        getattr_type = get_proper_type(find_node_type(method.var, itype, subtype))
                    else:
                        getattr_type = get_proper_type(find_node_type(method, itype, subtype))
                    if isinstance(getattr_type, CallableType):
                        return getattr_type.ret_type
                    return getattr_type
        if itype.type.fallback_to_any:
            return AnyType(TypeOfAny.special_form)
    return None


def get_member_flags(name: str, info: TypeInfo) -> Set[int]:
    """Detect whether a member 'name' is settable, whether it is an
    instance or class variable, and whether it is class or static method.

    The flags are defined as following:
    * IS_SETTABLE: whether this attribute can be set, not set for methods and
      non-settable properties;
    * IS_CLASSVAR: set if the variable is annotated as 'x: ClassVar[t]';
    * IS_CLASS_OR_STATIC: set for methods decorated with @classmethod or
      with @staticmethod.
    """
    method = info.get_method(name)
    setattr_meth = info.get_method('__setattr__')
    if method:
        if isinstance(method, Decorator):
            if method.var.is_staticmethod or method.var.is_classmethod:
                return {IS_CLASS_OR_STATIC}
        elif method.is_property:  # this could be settable property
            assert isinstance(method, OverloadedFuncDef)
            dec = method.items[0]
            assert isinstance(dec, Decorator)
            if dec.var.is_settable_property or setattr_meth:
                return {IS_SETTABLE}
        return set()
    node = info.get(name)
    if not node:
        if setattr_meth:
            return {IS_SETTABLE}
        return set()
    v = node.node
    # just a variable
    if isinstance(v, Var) and not v.is_property:
        flags = {IS_SETTABLE}
        if v.is_classvar:
            flags.add(IS_CLASSVAR)
        return flags
    return set()


def find_node_type(node: Union[Var, FuncBase], itype: Instance, subtype: Type) -> Type:
    """Find type of a variable or method 'node' (maybe also a decorated method).
    Apply type arguments from 'itype', and bind 'self' to 'subtype'.
    """
    from mypy.typeops import bind_self

    if isinstance(node, FuncBase):
        typ: Optional[Type] = mypy.typeops.function_type(
            node, fallback=Instance(itype.type.mro[-1], [])
        )
    else:
        typ = node.type
    typ = get_proper_type(typ)
    if typ is None:
        return AnyType(TypeOfAny.from_error)
    # We don't need to bind 'self' for static methods, since there is no 'self'.
    if (isinstance(node, FuncBase)
            or (isinstance(typ, FunctionLike)
                and node.is_initialized_in_class
                and not node.is_staticmethod)):
        assert isinstance(typ, FunctionLike)
        signature = bind_self(typ, subtype,
                              is_classmethod=isinstance(node, Var) and node.is_classmethod)
        if node.is_property:
            assert isinstance(signature, CallableType)
            typ = signature.ret_type
        else:
            typ = signature
    itype = map_instance_to_supertype(itype, node.info)
    typ = expand_type_by_instance(typ, itype)
    return typ


def non_method_protocol_members(tp: TypeInfo) -> List[str]:
    """Find all non-callable members of a protocol."""

    assert tp.is_protocol
    result: List[str] = []
    anytype = AnyType(TypeOfAny.special_form)
    instance = Instance(tp, [anytype] * len(tp.defn.type_vars))

    for member in tp.protocol_members:
        typ = get_proper_type(find_member(member, instance, instance))
        if not isinstance(typ, (Overloaded, CallableType)):
            result.append(member)
    return result


def is_callable_compatible(left: CallableType, right: CallableType,
                           *,
                           is_compat: Callable[[Type, Type], bool],
                           is_compat_return: Optional[Callable[[Type, Type], bool]] = None,
                           ignore_return: bool = False,
                           ignore_pos_arg_names: bool = False,
                           check_args_covariantly: bool = False,
                           allow_partial_overlap: bool = False,
                           strict_concatenate: bool = False) -> bool:
    """Is the left compatible with the right, using the provided compatibility check?

    is_compat:
        The check we want to run against the parameters.

    is_compat_return:
        The check we want to run against the return type.
        If None, use the 'is_compat' check.

    check_args_covariantly:
        If true, check if the left's args is compatible with the right's
        instead of the other way around (contravariantly).

        This function is mostly used to check if the left is a subtype of the right which
        is why the default is to check the args contravariantly. However, it's occasionally
        useful to check the args using some other check, so we leave the variance
        configurable.

        For example, when checking the validity of overloads, it's useful to see if
        the first overload alternative has more precise arguments then the second.
        We would want to check the arguments covariantly in that case.

        Note! The following two function calls are NOT equivalent:

            is_callable_compatible(f, g, is_compat=is_subtype, check_args_covariantly=False)
            is_callable_compatible(g, f, is_compat=is_subtype, check_args_covariantly=True)

        The two calls are similar in that they both check the function arguments in
        the same direction: they both run `is_subtype(argument_from_g, argument_from_f)`.

        However, the two calls differ in which direction they check things like
        keyword arguments. For example, suppose f and g are defined like so:

            def f(x: int, *y: int) -> int: ...
            def g(x: int) -> int: ...

        In this case, the first call will succeed and the second will fail: f is a
        valid stand-in for g but not vice-versa.

    allow_partial_overlap:
        By default this function returns True if and only if *all* calls to left are
        also calls to right (with respect to the provided 'is_compat' function).

        If this parameter is set to 'True', we return True if *there exists at least one*
        call to left that's also a call to right.

        In other words, we perform an existential check instead of a universal one;
        we require left to only overlap with right instead of being a subset.

        For example, suppose we set 'is_compat' to some subtype check and compare following:

            f(x: float, y: str = "...", *args: bool) -> str
            g(*args: int) -> str

        This function would normally return 'False': f is not a subtype of g.
        However, we would return True if this parameter is set to 'True': the two
        calls are compatible if the user runs "f_or_g(3)". In the context of that
        specific call, the two functions effectively have signatures of:

            f2(float) -> str
            g2(int) -> str

        Here, f2 is a valid subtype of g2 so we return True.

        Specifically, if this parameter is set this function will:

        -   Ignore optional arguments on either the left or right that have no
            corresponding match.
        -   No longer mandate optional arguments on either side are also optional
            on the other.
        -   No longer mandate that if right has a *arg or **kwarg that left must also
            have the same.

        Note: when this argument is set to True, this function becomes "symmetric" --
        the following calls are equivalent:

            is_callable_compatible(f, g,
                                   is_compat=some_check,
                                   check_args_covariantly=False,
                                   allow_partial_overlap=True)
            is_callable_compatible(g, f,
                                   is_compat=some_check,
                                   check_args_covariantly=True,
                                   allow_partial_overlap=True)

        If the 'some_check' function is also symmetric, the two calls would be equivalent
        whether or not we check the args covariantly.
    """
    if is_compat_return is None:
        is_compat_return = is_compat

    # If either function is implicitly typed, ignore positional arg names too
    if left.implicit or right.implicit:
        ignore_pos_arg_names = True

    # Non-type cannot be a subtype of type.
    if right.is_type_obj() and not left.is_type_obj():
        return False

    # A callable L is a subtype of a generic callable R if L is a
    # subtype of every type obtained from R by substituting types for
    # the variables of R. We can check this by simply leaving the
    # generic variables of R as type variables, effectively varying
    # over all possible values.

    # It's okay even if these variables share ids with generic
    # type variables of L, because generating and solving
    # constraints for the variables of L to make L a subtype of R
    # (below) treats type variables on the two sides as independent.
    if left.variables:
        # Apply generic type variables away in left via type inference.
        unified = unify_generic_callable(left, right, ignore_return=ignore_return)
        if unified is None:
            return False
        else:
            left = unified

    # If we allow partial overlaps, we don't need to leave R generic:
    # if we can find even just a single typevar assignment which
    # would make these callables compatible, we should return True.

    # So, we repeat the above checks in the opposite direction. This also
    # lets us preserve the 'symmetry' property of allow_partial_overlap.
    if allow_partial_overlap and right.variables:
        unified = unify_generic_callable(right, left, ignore_return=ignore_return)
        if unified is not None:
            right = unified

    # Check return types.
    if not ignore_return and not is_compat_return(left.ret_type, right.ret_type):
        return False

    if check_args_covariantly:
        is_compat = flip_compat_check(is_compat)

    if not strict_concatenate and (left.from_concatenate or right.from_concatenate):
        strict_concatenate_check = False
    else:
        strict_concatenate_check = True

    return are_parameters_compatible(left, right, is_compat=is_compat,
                                     ignore_pos_arg_names=ignore_pos_arg_names,
                                     check_args_covariantly=check_args_covariantly,
                                     allow_partial_overlap=allow_partial_overlap,
                                     strict_concatenate_check=strict_concatenate_check)


def are_parameters_compatible(left: Union[Parameters, CallableType],
                              right: Union[Parameters, CallableType],
                              *,
                              is_compat: Callable[[Type, Type], bool],
                              ignore_pos_arg_names: bool = False,
                              check_args_covariantly: bool = False,
                              allow_partial_overlap: bool = False,
                              strict_concatenate_check: bool = True) -> bool:
    """Helper function for is_callable_compatible, used for Parameter compatibility"""
    if right.is_ellipsis_args:
        return True

    left_star = left.var_arg()
    left_star2 = left.kw_arg()
    right_star = right.var_arg()
    right_star2 = right.kw_arg()

    # Match up corresponding arguments and check them for compatibility. In
    # every pair (argL, argR) of corresponding arguments from L and R, argL must
    # be "more general" than argR if L is to be a subtype of R.

    # Arguments are corresponding if they either share a name, share a position,
    # or both. If L's corresponding argument is ambiguous, L is not a subtype of R.

    # If left has one corresponding argument by name and another by position,
    # consider them to be one "merged" argument (and not ambiguous) if they're
    # both optional, they're name-only and position-only respectively, and they
    # have the same type.  This rule allows functions with (*args, **kwargs) to
    # properly stand in for the full domain of formal arguments that they're
    # used for in practice.

    # Every argument in R must have a corresponding argument in L, and every
    # required argument in L must have a corresponding argument in R.

    # Phase 1: Confirm every argument in R has a corresponding argument in L.

    # Phase 1a: If left and right can both accept an infinite number of args,
    #           their types must be compatible.
    #
    #           Furthermore, if we're checking for compatibility in all cases,
    #           we confirm that if R accepts an infinite number of arguments,
    #           L must accept the same.
    def _incompatible(left_arg: Optional[FormalArgument],
                      right_arg: Optional[FormalArgument]) -> bool:
        if right_arg is None:
            return False
        if left_arg is None:
            return not allow_partial_overlap
        return not is_compat(right_arg.typ, left_arg.typ)

    if _incompatible(left_star, right_star) or _incompatible(left_star2, right_star2):
        return False

    # Phase 1b: Check non-star args: for every arg right can accept, left must
    #           also accept. The only exception is if we are allowing partial
    #           partial overlaps: in that case, we ignore optional args on the right.
    for right_arg in right.formal_arguments():
        left_arg = mypy.typeops.callable_corresponding_argument(left, right_arg)
        if left_arg is None:
            if allow_partial_overlap and not right_arg.required:
                continue
            return False
        if not are_args_compatible(left_arg, right_arg, ignore_pos_arg_names,
                                   allow_partial_overlap, is_compat):
            return False

    # Phase 1c: Check var args. Right has an infinite series of optional positional
    #           arguments. Get all further positional args of left, and make sure
    #           they're more general then the corresponding member in right.
    if right_star is not None:
        # Synthesize an anonymous formal argument for the right
        right_by_position = right.try_synthesizing_arg_from_vararg(None)
        assert right_by_position is not None

        i = right_star.pos
        assert i is not None
        while i < len(left.arg_kinds) and left.arg_kinds[i].is_positional():
            if allow_partial_overlap and left.arg_kinds[i].is_optional():
                break

            left_by_position = left.argument_by_position(i)
            assert left_by_position is not None

            if not are_args_compatible(left_by_position, right_by_position,
                                       ignore_pos_arg_names, allow_partial_overlap,
                                       is_compat):
                return False
            i += 1

    # Phase 1d: Check kw args. Right has an infinite series of optional named
    #           arguments. Get all further named args of left, and make sure
    #           they're more general then the corresponding member in right.
    if right_star2 is not None:
        right_names = {name for name in right.arg_names if name is not None}
        left_only_names = set()
        for name, kind in zip(left.arg_names, left.arg_kinds):
            if (name is None or kind.is_star()
                    or name in right_names
                    or not strict_concatenate_check):
                continue
            left_only_names.add(name)

        # Synthesize an anonymous formal argument for the right
        right_by_name = right.try_synthesizing_arg_from_kwarg(None)
        assert right_by_name is not None

        for name in left_only_names:
            left_by_name = left.argument_by_name(name)
            assert left_by_name is not None

            if allow_partial_overlap and not left_by_name.required:
                continue

            if not are_args_compatible(left_by_name, right_by_name, ignore_pos_arg_names,
                                       allow_partial_overlap, is_compat):
                return False

    # Phase 2: Left must not impose additional restrictions.
    #          (Every required argument in L must have a corresponding argument in R)
    #          Note: we already checked the *arg and **kwarg arguments in phase 1a.
    for left_arg in left.formal_arguments():
        right_by_name = (right.argument_by_name(left_arg.name)
                         if left_arg.name is not None
                         else None)

        right_by_pos = (right.argument_by_position(left_arg.pos)
                        if left_arg.pos is not None
                        else None)

        # If the left hand argument corresponds to two right-hand arguments,
        # neither of them can be required.
        if (right_by_name is not None
                and right_by_pos is not None
                and right_by_name != right_by_pos
                and (right_by_pos.required or right_by_name.required)
                and strict_concatenate_check):
            return False

        # All *required* left-hand arguments must have a corresponding
        # right-hand argument.  Optional args do not matter.
        if left_arg.required and right_by_pos is None and right_by_name is None:
            return False

    return True


def are_args_compatible(
        left: FormalArgument,
        right: FormalArgument,
        ignore_pos_arg_names: bool,
        allow_partial_overlap: bool,
        is_compat: Callable[[Type, Type], bool]) -> bool:
    def is_different(left_item: Optional[object], right_item: Optional[object]) -> bool:
        """Checks if the left and right items are different.

        If the right item is unspecified (e.g. if the right callable doesn't care
        about what name or position its arg has), we default to returning False.

        If we're allowing partial overlap, we also default to returning False
        if the left callable also doesn't care."""
        if right_item is None:
            return False
        if allow_partial_overlap and left_item is None:
            return False
        return left_item != right_item

    # If right has a specific name it wants this argument to be, left must
    # have the same.
    if is_different(left.name, right.name):
        # But pay attention to whether we're ignoring positional arg names
        if not ignore_pos_arg_names or right.pos is None:
            return False

    # If right is at a specific position, left must have the same:
    if is_different(left.pos, right.pos):
        return False

    # If right's argument is optional, left's must also be
    # (unless we're relaxing the checks to allow potential
    # rather then definite compatibility).
    if not allow_partial_overlap and not right.required and left.required:
        return False

    # If we're allowing partial overlaps and neither arg is required,
    # the types don't actually need to be the same
    if allow_partial_overlap and not left.required and not right.required:
        return True

    # Left must have a more general type
    return is_compat(right.typ, left.typ)


def flip_compat_check(is_compat: Callable[[Type, Type], bool]) -> Callable[[Type, Type], bool]:
    def new_is_compat(left: Type, right: Type) -> bool:
        return is_compat(right, left)
    return new_is_compat


def unify_generic_callable(type: CallableType, target: CallableType,
                           ignore_return: bool,
                           return_constraint_direction: Optional[int] = None,
                           ) -> Optional[CallableType]:
    """Try to unify a generic callable type with another callable type.

    Return unified CallableType if successful; otherwise, return None.
    """
    import mypy.solve

    if return_constraint_direction is None:
        return_constraint_direction = mypy.constraints.SUBTYPE_OF

    constraints: List[mypy.constraints.Constraint] = []
    for arg_type, target_arg_type in zip(type.arg_types, target.arg_types):
        c = mypy.constraints.infer_constraints(
            arg_type, target_arg_type, mypy.constraints.SUPERTYPE_OF)
        constraints.extend(c)
    if not ignore_return:
        c = mypy.constraints.infer_constraints(
            type.ret_type, target.ret_type, return_constraint_direction)
        constraints.extend(c)
    type_var_ids = [tvar.id for tvar in type.variables]
    inferred_vars = mypy.solve.solve_constraints(type_var_ids, constraints)
    if None in inferred_vars:
        return None
    non_none_inferred_vars = cast(List[Type], inferred_vars)
    had_errors = False

    def report(*args: Any) -> None:
        nonlocal had_errors
        had_errors = True

    applied = mypy.applytype.apply_generic_arguments(type, non_none_inferred_vars, report,
                                                     context=target)
    if had_errors:
        return None
    return applied


def try_restrict_literal_union(t: UnionType, s: Type) -> Optional[List[Type]]:
    """Return the items of t, excluding any occurrence of s, if and only if
      - t only contains simple literals
      - s is a simple literal

    Otherwise, returns None
    """
    ps = get_proper_type(s)
    if not mypy.typeops.is_simple_literal(ps):
        return None

    new_items: List[Type] = []
    for i in t.relevant_items():
        pi = get_proper_type(i)
        if not mypy.typeops.is_simple_literal(pi):
            return None
        if pi != ps:
            new_items.append(i)
    return new_items


def restrict_subtype_away(t: Type, s: Type, *, ignore_promotions: bool = False) -> Type:
    """Return t minus s for runtime type assertions.

    If we can't determine a precise result, return a supertype of the
    ideal result (just t is a valid result).

    This is used for type inference of runtime type checks such as
    isinstance(). Currently this just removes elements of a union type.
    """
    t = get_proper_type(t)
    s = get_proper_type(s)

    if isinstance(t, UnionType):
        new_items = try_restrict_literal_union(t, s)
        if new_items is None:
            new_items = [
                restrict_subtype_away(item, s, ignore_promotions=ignore_promotions)
                for item in t.relevant_items()
                if (isinstance(get_proper_type(item), AnyType) or
                    not covers_at_runtime(item, s, ignore_promotions))
            ]
        return UnionType.make_union(new_items)
    elif covers_at_runtime(t, s, ignore_promotions):
        return UninhabitedType()
    else:
        return t


def covers_at_runtime(item: Type, supertype: Type, ignore_promotions: bool) -> bool:
    """Will isinstance(item, supertype) always return True at runtime?"""
    item = get_proper_type(item)
    supertype = get_proper_type(supertype)

    # Since runtime type checks will ignore type arguments, erase the types.
    supertype = erase_type(supertype)
    if is_proper_subtype(erase_type(item), supertype, ignore_promotions=ignore_promotions,
                         erase_instances=True):
        return True
    if isinstance(supertype, Instance) and supertype.type.is_protocol:
        # TODO: Implement more robust support for runtime isinstance() checks, see issue #3827.
        if is_proper_subtype(item, supertype, ignore_promotions=ignore_promotions):
            return True
    if isinstance(item, TypedDictType) and isinstance(supertype, Instance):
        # Special case useful for selecting TypedDicts from unions using isinstance(x, dict).
        if supertype.type.fullname == 'builtins.dict':
            return True
    # TODO: Add more special cases.
    return False


def is_proper_subtype(left: Type, right: Type, *,
                      ignore_promotions: bool = False,
                      erase_instances: bool = False,
                      keep_erased_types: bool = False) -> bool:
    """Is left a proper subtype of right?

    For proper subtypes, there's no need to rely on compatibility due to
    Any types. Every usable type is a proper subtype of itself.

    If erase_instances is True, erase left instance *after* mapping it to supertype
    (this is useful for runtime isinstance() checks). If keep_erased_types is True,
    do not consider ErasedType a subtype of all types (used by type inference against unions).
    """
    if TypeState.is_assumed_proper_subtype(left, right):
        return True
    if (isinstance(left, TypeAliasType) and isinstance(right, TypeAliasType) and
            left.is_recursive and right.is_recursive):
        # This case requires special care because it may cause infinite recursion.
        # See is_subtype() for more info.
        with pop_on_exit(TypeState._assuming_proper, left, right):
            return _is_proper_subtype(left, right,
                                      ignore_promotions=ignore_promotions,
                                      erase_instances=erase_instances,
                                      keep_erased_types=keep_erased_types)
    return _is_proper_subtype(left, right,
                              ignore_promotions=ignore_promotions,
                              erase_instances=erase_instances,
                              keep_erased_types=keep_erased_types)


def _is_proper_subtype(left: Type, right: Type, *,
                       ignore_promotions: bool = False,
                       erase_instances: bool = False,
                       keep_erased_types: bool = False) -> bool:
    orig_left = left
    orig_right = right
    left = get_proper_type(left)
    right = get_proper_type(right)

    if isinstance(right, UnionType) and not isinstance(left, UnionType):
        return any(is_proper_subtype(orig_left, item,
                                     ignore_promotions=ignore_promotions,
                                     erase_instances=erase_instances,
                                     keep_erased_types=keep_erased_types)
                   for item in right.items)
    return left.accept(ProperSubtypeVisitor(orig_right,
                                            ignore_promotions=ignore_promotions,
                                            erase_instances=erase_instances,
                                            keep_erased_types=keep_erased_types))


class ProperSubtypeVisitor(TypeVisitor[bool]):
    def __init__(self, right: Type, *,
                 ignore_promotions: bool = False,
                 erase_instances: bool = False,
                 keep_erased_types: bool = False) -> None:
        self.right = get_proper_type(right)
        self.orig_right = right
        self.ignore_promotions = ignore_promotions
        self.erase_instances = erase_instances
        self.keep_erased_types = keep_erased_types
        self._subtype_kind = ProperSubtypeVisitor.build_subtype_kind(
            ignore_promotions=ignore_promotions,
            erase_instances=erase_instances,
            keep_erased_types=keep_erased_types
        )

    @staticmethod
    def build_subtype_kind(*,
                           ignore_promotions: bool = False,
                           erase_instances: bool = False,
                           keep_erased_types: bool = False) -> SubtypeKind:
        return (state.strict_optional,
                True,
                ignore_promotions,
                erase_instances,
                keep_erased_types)

    def _is_proper_subtype(self, left: Type, right: Type) -> bool:
        return is_proper_subtype(left, right,
                                 ignore_promotions=self.ignore_promotions,
                                 erase_instances=self.erase_instances,
                                 keep_erased_types=self.keep_erased_types)

    def visit_unbound_type(self, left: UnboundType) -> bool:
        # This can be called if there is a bad type annotation. The result probably
        # doesn't matter much but by returning True we simplify these bad types away
        # from unions, which could filter out some bogus messages.
        return True

    def visit_any(self, left: AnyType) -> bool:
        return isinstance(self.right, AnyType)

    def visit_none_type(self, left: NoneType) -> bool:
        if state.strict_optional:
            return (isinstance(self.right, NoneType) or
                    is_named_instance(self.right, 'builtins.object'))
        return True

    def visit_uninhabited_type(self, left: UninhabitedType) -> bool:
        return True

    def visit_erased_type(self, left: ErasedType) -> bool:
        # This may be encountered during type inference. The result probably doesn't
        # matter much.
        # TODO: it actually does matter, figure out more principled logic about this.
        if self.keep_erased_types:
            return False
        return True

    def visit_deleted_type(self, left: DeletedType) -> bool:
        return True

    def visit_instance(self, left: Instance) -> bool:
        right = self.right
        if isinstance(right, Instance):
            if TypeState.is_cached_subtype_check(self._subtype_kind, left, right):
                return True
            if not self.ignore_promotions:
                for base in left.type.mro:
                    if base._promote and self._is_proper_subtype(base._promote, right):
                        TypeState.record_subtype_cache_entry(self._subtype_kind, left, right)
                        return True

            if left.type.has_base(right.type.fullname):
                # Map left type to corresponding right instances.
                left = map_instance_to_supertype(left, right.type)
                if self.erase_instances:
                    erased = erase_type(left)
                    assert isinstance(erased, Instance)
                    left = erased

                nominal = True
                for ta, ra, tvar in zip(left.args, right.args, right.type.defn.type_vars):
                    if isinstance(tvar, TypeVarType):
                        variance = tvar.variance
                        if variance == COVARIANT:
                            nominal = self._is_proper_subtype(ta, ra)
                        elif variance == CONTRAVARIANT:
                            nominal = self._is_proper_subtype(ra, ta)
                        else:
                            nominal = mypy.sametypes.is_same_type(ta, ra)
                    else:
                        nominal = mypy.sametypes.is_same_type(ta, ra)
                    if not nominal:
                        break

                if nominal:
                    TypeState.record_subtype_cache_entry(self._subtype_kind, left, right)
                return nominal
            if (right.type.is_protocol and
                    is_protocol_implementation(left, right, proper_subtype=True)):
                return True
            return False
        if isinstance(right, CallableType):
            call = find_member('__call__', left, left, is_operator=True)
            if call:
                return self._is_proper_subtype(call, right)
            return False
        return False

    def visit_type_var(self, left: TypeVarType) -> bool:
        if isinstance(self.right, TypeVarType) and left.id == self.right.id:
            return True
        if left.values and self._is_proper_subtype(
                mypy.typeops.make_simplified_union(left.values), self.right):
            return True
        return self._is_proper_subtype(left.upper_bound, self.right)

    def visit_self_type(self, t: SelfType) -> bool:
        return self._is_proper_subtype(t.instance, self.right)

    def visit_param_spec(self, left: ParamSpecType) -> bool:
        right = self.right
        if (
            isinstance(right, ParamSpecType)
            and right.id == left.id
            and right.flavor == left.flavor
        ):
            return True
        return self._is_proper_subtype(left.upper_bound, self.right)

    def visit_type_var_tuple(self, left: TypeVarTupleType) -> bool:
        right = self.right
        if (
            isinstance(right, TypeVarTupleType)
            and right.id == left.id
        ):
            return True
        return self._is_proper_subtype(left.upper_bound, self.right)

    def visit_unpack_type(self, left: UnpackType) -> bool:
        if isinstance(self.right, UnpackType):
            return self._is_proper_subtype(left.type, self.right.type)
        return False

    def visit_parameters(self, left: Parameters) -> bool:
        right = self.right
        if isinstance(right, Parameters) or isinstance(right, CallableType):
            return are_parameters_compatible(left, right, is_compat=self._is_proper_subtype)
        else:
            return False

    def visit_callable_type(self, left: CallableType) -> bool:
        right = self.right
        if isinstance(right, CallableType):
            return is_callable_compatible(left, right, is_compat=self._is_proper_subtype)
        elif isinstance(right, Overloaded):
            return all(self._is_proper_subtype(left, item)
                       for item in right.items)
        elif isinstance(right, Instance):
            return self._is_proper_subtype(left.fallback, right)
        elif isinstance(right, TypeType):
            # This is unsound, we don't check the __init__ signature.
            return left.is_type_obj() and self._is_proper_subtype(left.ret_type, right.item)
        return False

    def visit_tuple_type(self, left: TupleType) -> bool:
        right = self.right
        if isinstance(right, Instance):
            if is_named_instance(right, TUPLE_LIKE_INSTANCE_NAMES):
                if not right.args:
                    return False
                iter_type = get_proper_type(right.args[0])
                if is_named_instance(right, 'builtins.tuple') and isinstance(iter_type, AnyType):
                    # TODO: We shouldn't need this special case. This is currently needed
                    #       for isinstance(x, tuple), though it's unclear why.
                    return True
                return all(self._is_proper_subtype(li, iter_type) for li in left.items)
            return self._is_proper_subtype(mypy.typeops.tuple_fallback(left), right)
        elif isinstance(right, TupleType):
            if len(left.items) != len(right.items):
                return False
            for l, r in zip(left.items, right.items):
                if not self._is_proper_subtype(l, r):
                    return False
            return self._is_proper_subtype(mypy.typeops.tuple_fallback(left),
                                           mypy.typeops.tuple_fallback(right))
        return False

    def visit_typeddict_type(self, left: TypedDictType) -> bool:
        right = self.right
        if isinstance(right, TypedDictType):
            for name, typ in left.items.items():
                if (name in right.items
                        and not mypy.sametypes.is_same_type(typ, right.items[name])):
                    return False
            for name, typ in right.items.items():
                if name not in left.items:
                    return False
            return True
        return self._is_proper_subtype(left.fallback, right)

    def visit_literal_type(self, left: LiteralType) -> bool:
        if isinstance(self.right, LiteralType):
            return left == self.right
        else:
            return self._is_proper_subtype(left.fallback, self.right)

    def visit_overloaded(self, left: Overloaded) -> bool:
        # TODO: What's the right thing to do here?
        return False

    def visit_union_type(self, left: UnionType) -> bool:
        return all(self._is_proper_subtype(item, self.orig_right) for item in left.items)

    def visit_partial_type(self, left: PartialType) -> bool:
        # TODO: What's the right thing to do here?
        return False

    def visit_type_type(self, left: TypeType) -> bool:
        right = self.right
        if isinstance(right, TypeType):
            # This is unsound, we don't check the __init__ signature.
            return self._is_proper_subtype(left.item, right.item)
        if isinstance(right, CallableType):
            # This is also unsound because of __init__.
            return right.is_type_obj() and self._is_proper_subtype(left.item, right.ret_type)
        if isinstance(right, Instance):
            if right.type.fullname == 'builtins.type':
                # TODO: Strictly speaking, the type builtins.type is considered equivalent to
                #       Type[Any]. However, this would break the is_proper_subtype check in
                #       conditional_types for cases like isinstance(x, type) when the type
                #       of x is Type[int]. It's unclear what's the right way to address this.
                return True
            if right.type.fullname == 'builtins.object':
                return True
            item = left.item
            if isinstance(item, TypeVarType):
                item = get_proper_type(item.upper_bound)
            if isinstance(item, Instance):
                metaclass = item.type.metaclass_type
                return metaclass is not None and self._is_proper_subtype(metaclass, right)
        return False

    def visit_type_alias_type(self, left: TypeAliasType) -> bool:
        assert False, f"This should be never called, got {left}"


def is_more_precise(left: Type, right: Type, *, ignore_promotions: bool = False) -> bool:
    """Check if left is a more precise type than right.

    A left is a proper subtype of right, left is also more precise than
    right. Also, if right is Any, left is more precise than right, for
    any left.
    """
    # TODO Should List[int] be more precise than List[Any]?
    right = get_proper_type(right)
    if isinstance(right, AnyType):
        return True
    return is_proper_subtype(left, right, ignore_promotions=ignore_promotions)<|MERGE_RESOLUTION|>--- conflicted
+++ resolved
@@ -8,12 +8,7 @@
     Instance, TypeVarType, CallableType, TupleType, TypedDictType, UnionType, Overloaded,
     ErasedType, PartialType, DeletedType, UninhabitedType, TypeType, is_named_instance,
     FunctionLike, TypeOfAny, LiteralType, get_proper_type, TypeAliasType, ParamSpecType,
-<<<<<<< HEAD
-    SelfType,
-    TUPLE_LIKE_INSTANCE_NAMES,
-=======
-    Parameters, UnpackType, TUPLE_LIKE_INSTANCE_NAMES, TypeVarTupleType,
->>>>>>> 6c2690e4
+    Parameters, UnpackType, TUPLE_LIKE_INSTANCE_NAMES, TypeVarTupleType, SelfType,
 )
 import mypy.applytype
 import mypy.constraints
