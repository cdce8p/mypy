"""Expression type checker. This file is conceptually part of TypeChecker."""

from __future__ import annotations

import itertools
from contextlib import contextmanager
from typing import Callable, ClassVar, Iterator, List, Optional, Sequence, cast
from typing_extensions import Final, TypeAlias as _TypeAlias, overload

import mypy.checker
import mypy.errorcodes as codes
from mypy import applytype, erasetype, join, message_registry, nodes, operators, types
from mypy.argmap import ArgTypeExpander, map_actuals_to_formals, map_formals_to_actuals
from mypy.checkmember import analyze_member_access, type_object_type
from mypy.checkstrformat import StringFormatterChecker
from mypy.erasetype import erase_type, remove_instance_last_known_values, replace_meta_vars
from mypy.errors import ErrorWatcher, report_internal_error
from mypy.expandtype import expand_type, expand_type_by_instance, freshen_function_type_vars
from mypy.infer import ArgumentInferContext, infer_function_type_arguments, infer_type_arguments
from mypy.literals import literal
from mypy.maptype import map_instance_to_supertype
from mypy.meet import is_overlapping_types, narrow_declared_type
from mypy.message_registry import ErrorMessage
from mypy.messages import MessageBuilder
from mypy.nodes import (
    ARG_NAMED,
    ARG_POS,
    ARG_STAR,
    ARG_STAR2,
    IMPLICITLY_ABSTRACT,
    LITERAL_TYPE,
    REVEAL_TYPE,
    ArgKind,
    AssertTypeExpr,
    AssignmentExpr,
    AwaitExpr,
    BytesExpr,
    CallExpr,
    CastExpr,
    ComparisonExpr,
    ComplexExpr,
    ConditionalExpr,
    Context,
    Decorator,
    DictExpr,
    DictionaryComprehension,
    EllipsisExpr,
    EnumCallExpr,
    Expression,
    FloatExpr,
    FuncDef,
    GeneratorExpr,
    IndexExpr,
    IntExpr,
    LambdaExpr,
    ListComprehension,
    ListExpr,
    MemberExpr,
    MypyFile,
    NamedTupleExpr,
    NameExpr,
    NewTypeExpr,
    OpExpr,
    OverloadedFuncDef,
    ParamSpecExpr,
    PlaceholderNode,
    PromoteExpr,
    RefExpr,
    RevealExpr,
    SetComprehension,
    SetExpr,
    SliceExpr,
    StarExpr,
    StrExpr,
    SuperExpr,
    SymbolNode,
    TempNode,
    TupleExpr,
    TypeAlias,
    TypeAliasExpr,
    TypeApplication,
    TypedDictExpr,
    TypeInfo,
    TypeVarExpr,
    TypeVarTupleExpr,
    UnaryExpr,
    Var,
    YieldExpr,
    YieldFromExpr,
)
from mypy.plugin import (
    FunctionContext,
    FunctionSigContext,
    MethodContext,
    MethodSigContext,
    Plugin,
)
from mypy.semanal_enum import ENUM_BASES
from mypy.state import state
from mypy.subtypes import is_equivalent, is_same_type, is_subtype, non_method_protocol_members
from mypy.traverser import has_await_expression
from mypy.typeanal import (
    check_for_explicit_any,
    expand_type_alias,
    has_any_from_unimported_type,
    make_optional_type,
    set_any_tvars,
)
from mypy.typeops import (
    callable_type,
    custom_special_method,
    erase_to_union_or_bound,
    false_only,
    function_type,
    is_literal_type_like,
    make_simplified_union,
    simple_literal_type,
    true_only,
    try_expanding_sum_type_to_union,
    try_getting_str_literals,
    tuple_fallback,
)
from mypy.types import (
    LITERAL_TYPE_NAMES,
    TUPLE_LIKE_INSTANCE_NAMES,
    AnyType,
    CallableType,
    DeletedType,
    ErasedType,
    ExtraAttrs,
    FunctionLike,
    Instance,
    LiteralType,
    LiteralValue,
    NoneType,
    Overloaded,
    ParamSpecFlavor,
    ParamSpecType,
    PartialType,
    ProperType,
    StarType,
    TupleType,
    Type,
    TypeAliasType,
    TypedDictType,
    TypeOfAny,
    TypeType,
    TypeVarTupleType,
    TypeVarType,
    UninhabitedType,
    UnionType,
    flatten_nested_unions,
    get_proper_type,
    get_proper_types,
    has_recursive_types,
    is_generic_instance,
    is_named_instance,
    is_optional,
    is_self_type_like,
    remove_optional,
)
from mypy.typestate import TypeState
from mypy.typevars import fill_typevars
from mypy.util import split_module_names
from mypy.visitor import ExpressionVisitor

# Type of callback user for checking individual function arguments. See
# check_args() below for details.
ArgChecker: _TypeAlias = Callable[
    [Type, Type, ArgKind, Type, int, int, CallableType, Optional[Type], Context, Context], None,
]

# Maximum nesting level for math union in overloads, setting this to large values
# may cause performance issues. The reason is that although union math algorithm we use
# nicely captures most corner cases, its worst case complexity is exponential,
# see https://github.com/python/mypy/pull/5255#discussion_r196896335 for discussion.
MAX_UNIONS: Final = 5


# Types considered safe for comparisons with --strict-equality due to known behaviour of __eq__.
# NOTE: All these types are subtypes of AbstractSet.
OVERLAPPING_TYPES_ALLOWLIST: Final = [
    "builtins.set",
    "builtins.frozenset",
    "typing.KeysView",
    "typing.ItemsView",
    "builtins._dict_keys",
    "builtins._dict_items",
    "_collections_abc.dict_keys",
    "_collections_abc.dict_items",
]


class TooManyUnions(Exception):
    """Indicates that we need to stop splitting unions in an attempt
    to match an overload in order to save performance.
    """


def allow_fast_container_literal(t: Type) -> bool:
    if isinstance(t, TypeAliasType) and t.is_recursive:
        return False
    t = get_proper_type(t)
    return isinstance(t, Instance) or (
        isinstance(t, TupleType) and all(allow_fast_container_literal(it) for it in t.items)
    )


def extract_refexpr_names(expr: RefExpr) -> set[str]:
    """Recursively extracts all module references from a reference expression.

    Note that currently, the only two subclasses of RefExpr are NameExpr and
    MemberExpr."""
    output: set[str] = set()
    while isinstance(expr.node, MypyFile) or expr.fullname is not None:
        if isinstance(expr.node, MypyFile) and expr.fullname is not None:
            # If it's None, something's wrong (perhaps due to an
            # import cycle or a suppressed error).  For now we just
            # skip it.
            output.add(expr.fullname)

        if isinstance(expr, NameExpr):
            is_suppressed_import = isinstance(expr.node, Var) and expr.node.is_suppressed_import
            if isinstance(expr.node, TypeInfo):
                # Reference to a class or a nested class
                output.update(split_module_names(expr.node.module_name))
            elif expr.fullname is not None and "." in expr.fullname and not is_suppressed_import:
                # Everything else (that is not a silenced import within a class)
                output.add(expr.fullname.rsplit(".", 1)[0])
            break
        elif isinstance(expr, MemberExpr):
            if isinstance(expr.expr, RefExpr):
                expr = expr.expr
            else:
                break
        else:
            raise AssertionError(f"Unknown RefExpr subclass: {type(expr)}")
    return output


class Finished(Exception):
    """Raised if we can terminate overload argument check early (no match)."""


class ExpressionChecker(ExpressionVisitor[Type]):
    """Expression type checker.

    This class works closely together with checker.TypeChecker.
    """

    # Some services are provided by a TypeChecker instance.
    chk: mypy.checker.TypeChecker
    # This is shared with TypeChecker, but stored also here for convenience.
    msg: MessageBuilder
    # Type context for type inference
    type_context: list[Type | None]

    # cache resolved types in some cases
    resolved_type: dict[Expression, ProperType]

    strfrm_checker: StringFormatterChecker
    plugin: Plugin

    def __init__(self, chk: mypy.checker.TypeChecker, msg: MessageBuilder, plugin: Plugin) -> None:
        """Construct an expression type checker."""
        self.chk = chk
        self.msg = msg
        self.plugin = plugin
        self.type_context = [None]

        # Temporary overrides for expression types. This is currently
        # used by the union math in overloads.
        # TODO: refactor this to use a pattern similar to one in
        # multiassign_from_union, or maybe even combine the two?
        self.type_overrides: dict[Expression, Type] = {}
        self.strfrm_checker = StringFormatterChecker(self, self.chk, self.msg)

        self.resolved_type = {}

        # Callee in a call expression is in some sense both runtime context and
        # type context, because we support things like C[int](...). Store information
        # on whether current expression is a callee, to give better error messages
        # related to type context.
        self.is_callee = False

    def reset(self) -> None:
        self.resolved_type = {}

    def visit_name_expr(self, e: NameExpr) -> Type:
        """Type check a name expression.

        It can be of any kind: local, member or global.
        """
        self.chk.module_refs.update(extract_refexpr_names(e))
        result = self.analyze_ref_expr(e)
        return self.narrow_type_from_binder(e, result)

    def analyze_ref_expr(self, e: RefExpr, lvalue: bool = False) -> Type:
        result: Type | None = None
        node = e.node

        if isinstance(e, NameExpr) and e.is_special_form:
            # A special form definition, nothing to check here.
            return AnyType(TypeOfAny.special_form)

        if isinstance(node, Var):
            # Variable reference.
            result = self.analyze_var_ref(node, e)
            if isinstance(result, PartialType):
                result = self.chk.handle_partial_var_type(result, lvalue, node, e)
        elif isinstance(node, FuncDef):
            # Reference to a global function.
            result = function_type(node, self.named_type("builtins.function"))
        elif isinstance(node, OverloadedFuncDef) and node.type is not None:
            # node.type is None when there are multiple definitions of a function
            # and it's decorated by something that is not typing.overload
            # TODO: use a dummy Overloaded instead of AnyType in this case
            # like we do in mypy.types.function_type()?
            result = node.type
        elif isinstance(node, TypeInfo):
            # Reference to a type object.
            if node.typeddict_type:
                # We special-case TypedDict, because they don't define any constructor.
                result = self.typeddict_callable(node)
            else:
                result = type_object_type(node, self.named_type)
            if isinstance(result, CallableType) and isinstance(  # type: ignore[misc]
                result.ret_type, Instance
            ):
                # We need to set correct line and column
                # TODO: always do this in type_object_type by passing the original context
                result.ret_type.line = e.line
                result.ret_type.column = e.column
            if isinstance(get_proper_type(self.type_context[-1]), TypeType):
                # This is the type in a Type[] expression, so substitute type
                # variables with Any.
                result = erasetype.erase_typevars(result)
        elif isinstance(node, MypyFile):
            # Reference to a module object.
            result = self.module_type(node)
        elif isinstance(node, Decorator):
            result = self.analyze_var_ref(node.var, e)
        elif isinstance(node, TypeAlias):
            # Something that refers to a type alias appears in runtime context.
            # Note that we suppress bogus errors for alias redefinitions,
            # they are already reported in semanal.py.
            result = self.alias_type_in_runtime_context(
                node, ctx=e, alias_definition=e.is_alias_rvalue or lvalue
            )
        elif isinstance(node, (TypeVarExpr, ParamSpecExpr)):
            result = self.object_type()
        else:
            if isinstance(node, PlaceholderNode):
                assert False, f"PlaceholderNode {node.fullname!r} leaked to checker"
            # Unknown reference; use any type implicitly to avoid
            # generating extra type errors.
            result = AnyType(TypeOfAny.from_error)
        assert result is not None
        return result

    def analyze_var_ref(self, var: Var, context: Context) -> Type:
        if var.type:
            var_type = get_proper_type(var.type)
            if isinstance(var_type, Instance):
                if self.is_literal_context() and var_type.last_known_value is not None:
                    return var_type.last_known_value
                if var.name in {"True", "False"}:
                    return self.infer_literal_expr_type(var.name == "True", "builtins.bool")
            return var.type
        else:
            if not var.is_ready and self.chk.in_checked_function():
                self.chk.handle_cannot_determine_type(var.name, context)
            # Implicit 'Any' type.
            return AnyType(TypeOfAny.special_form)

    def module_type(self, node: MypyFile) -> Instance:
        try:
            result = self.named_type("types.ModuleType")
        except KeyError:
            # In test cases might 'types' may not be available.
            # Fall back to a dummy 'object' type instead to
            # avoid a crash.
            result = self.named_type("builtins.object")
        module_attrs = {}
        immutable = set()
        for name, n in node.names.items():
            if not n.module_public:
                continue
            if isinstance(n.node, Var) and n.node.is_final:
                immutable.add(name)
            typ = self.chk.determine_type_of_member(n)
            if typ:
                module_attrs[name] = typ
            else:
                # TODO: what to do about nested module references?
                # They are non-trivial because there may be import cycles.
                module_attrs[name] = AnyType(TypeOfAny.special_form)
        result.extra_attrs = ExtraAttrs(module_attrs, immutable, node.fullname)
        return result

    def visit_call_expr(self, e: CallExpr, allow_none_return: bool = False) -> Type:
        """Type check a call expression."""
        if e.analyzed:
            if isinstance(e.analyzed, NamedTupleExpr) and not e.analyzed.is_typed:
                # Type check the arguments, but ignore the results. This relies
                # on the typeshed stubs to type check the arguments.
                self.visit_call_expr_inner(e)
            # It's really a special form that only looks like a call.
            return self.accept(e.analyzed, self.type_context[-1])
        return self.visit_call_expr_inner(e, allow_none_return=allow_none_return)

    def refers_to_typeddict(self, base: Expression) -> bool:
        if not isinstance(base, RefExpr):
            return False
        if isinstance(base.node, TypeInfo) and base.node.typeddict_type is not None:
            # Direct reference.
            return True
        return isinstance(base.node, TypeAlias) and isinstance(
            get_proper_type(base.node.target), TypedDictType
        )

    def visit_call_expr_inner(self, e: CallExpr, allow_none_return: bool = False) -> Type:
        if (
            self.refers_to_typeddict(e.callee)
            or isinstance(e.callee, IndexExpr)
            and self.refers_to_typeddict(e.callee.base)
        ):
            typeddict_callable = get_proper_type(self.accept(e.callee, is_callee=True))
            if isinstance(typeddict_callable, CallableType):
                typeddict_type = get_proper_type(typeddict_callable.ret_type)
                assert isinstance(typeddict_type, TypedDictType)
                return self.check_typeddict_call(
                    typeddict_type, e.arg_kinds, e.arg_names, e.args, e, typeddict_callable
                )
        if (
            isinstance(e.callee, NameExpr)
            and e.callee.name in ("isinstance", "issubclass")
            and len(e.args) == 2
        ):
            for typ in mypy.checker.flatten(e.args[1]):
                node = None
                if isinstance(typ, NameExpr):
                    try:
                        node = self.chk.lookup_qualified(typ.name)
                    except KeyError:
                        # Undefined names should already be reported in semantic analysis.
                        pass
                if is_expr_literal_type(typ):
                    self.msg.cannot_use_function_with_type(e.callee.name, "Literal", e)
                    continue
                if (
                    node
                    and isinstance(node.node, TypeAlias)
                    and isinstance(get_proper_type(node.node.target), AnyType)
                ):
                    self.msg.cannot_use_function_with_type(e.callee.name, "Any", e)
                    continue
                if (
                    isinstance(typ, IndexExpr)
                    and isinstance(typ.analyzed, (TypeApplication, TypeAliasExpr))
                ) or (
                    isinstance(typ, NameExpr)
                    and node
                    and isinstance(node.node, TypeAlias)
                    and not node.node.no_args
                ):
                    self.msg.type_arguments_not_allowed(e)
                if isinstance(typ, RefExpr) and isinstance(typ.node, TypeInfo):
                    if typ.node.typeddict_type:
                        self.msg.cannot_use_function_with_type(e.callee.name, "TypedDict", e)
                    elif typ.node.is_newtype:
                        self.msg.cannot_use_function_with_type(e.callee.name, "NewType", e)
        self.try_infer_partial_type(e)
        type_context = None
        if isinstance(e.callee, LambdaExpr):
            formal_to_actual = map_actuals_to_formals(
                e.arg_kinds,
                e.arg_names,
                e.callee.arg_kinds,
                e.callee.arg_names,
                lambda i: self.accept(e.args[i]),
            )

            arg_types = [
                join.join_type_list([self.accept(e.args[j]) for j in formal_to_actual[i]])
                for i in range(len(e.callee.arg_kinds))
            ]
            type_context = CallableType(
                arg_types,
                e.callee.arg_kinds,
                e.callee.arg_names,
                ret_type=self.object_type(),
                fallback=self.named_type("builtins.function"),
            )
        callee_type = get_proper_type(
            self.accept(e.callee, type_context, always_allow_any=True, is_callee=True)
        )
        if (
            self.chk.options.disallow_untyped_calls
            and self.chk.in_checked_function()
            and isinstance(callee_type, CallableType)
            and callee_type.implicit
        ):
            self.msg.untyped_function_call(callee_type, e)

        # Figure out the full name of the callee for plugin lookup.
        object_type = None
        member = None
        fullname = None
        if isinstance(e.callee, RefExpr):
            # There are two special cases where plugins might act:
            # * A "static" reference/alias to a class or function;
            #   get_function_hook() will be invoked for these.
            fullname = e.callee.fullname
            if isinstance(e.callee.node, TypeAlias):
                target = get_proper_type(e.callee.node.target)
                if isinstance(target, Instance):
                    fullname = target.type.fullname
            # * Call to a method on object that has a full name (see
            #   method_fullname() for details on supported objects);
            #   get_method_hook() and get_method_signature_hook() will
            #   be invoked for these.
            if (
                fullname is None
                and isinstance(e.callee, MemberExpr)
                and self.chk.has_type(e.callee.expr)
            ):
                member = e.callee.name
                object_type = self.chk.lookup_type(e.callee.expr)
        ret_type = self.check_call_expr_with_callee_type(
            callee_type, e, fullname, object_type, member
        )
        if isinstance(e.callee, RefExpr) and len(e.args) == 2:
            if e.callee.fullname in ("builtins.isinstance", "builtins.issubclass"):
                self.check_runtime_protocol_test(e)
            if e.callee.fullname == "builtins.issubclass":
                self.check_protocol_issubclass(e)
        if isinstance(e.callee, MemberExpr) and e.callee.name == "format":
            self.check_str_format_call(e)
        ret_type = get_proper_type(ret_type)
        if isinstance(ret_type, UnionType):
            ret_type = make_simplified_union(ret_type.items)
        if isinstance(ret_type, UninhabitedType) and not ret_type.ambiguous:
            self.chk.binder.unreachable()
        # Warn on calls to functions that always return None. The check
        # of ret_type is both a common-case optimization and prevents reporting
        # the error in dynamic functions (where it will be Any).
        if (
            not allow_none_return
            and isinstance(ret_type, NoneType)
            and self.always_returns_none(e.callee)
        ):
            self.chk.msg.does_not_return_value(callee_type, e)
            return AnyType(TypeOfAny.from_error)
        return ret_type

    def check_str_format_call(self, e: CallExpr) -> None:
        """More precise type checking for str.format() calls on literals."""
        assert isinstance(e.callee, MemberExpr)
        format_value = None
        if isinstance(e.callee.expr, StrExpr):
            format_value = e.callee.expr.value
        elif self.chk.has_type(e.callee.expr):
            base_typ = try_getting_literal(self.chk.lookup_type(e.callee.expr))
            if isinstance(base_typ, LiteralType) and isinstance(base_typ.value, str):
                format_value = base_typ.value
        if format_value is not None:
            self.strfrm_checker.check_str_format_call(e, format_value)

    def method_fullname(self, object_type: Type, method_name: str) -> str | None:
        """Convert a method name to a fully qualified name, based on the type of the object that
        it is invoked on. Return `None` if the name of `object_type` cannot be determined.
        """
        object_type = get_proper_type(object_type)

        if isinstance(object_type, CallableType) and object_type.is_type_obj():
            # For class method calls, object_type is a callable representing the class object.
            # We "unwrap" it to a regular type, as the class/instance method difference doesn't
            # affect the fully qualified name.
            object_type = get_proper_type(object_type.ret_type)
        elif isinstance(object_type, TypeType):
            object_type = object_type.item

        type_name = None
        if isinstance(object_type, Instance):
            type_name = object_type.type.fullname
        elif isinstance(object_type, (TypedDictType, LiteralType)):
            info = object_type.fallback.type.get_containing_type_info(method_name)
            type_name = info.fullname if info is not None else None
        elif isinstance(object_type, TupleType):
            type_name = tuple_fallback(object_type).type.fullname

        if type_name is not None:
            return f"{type_name}.{method_name}"
        else:
            return None

    def always_returns_none(self, node: Expression) -> bool:
        """Check if `node` refers to something explicitly annotated as only returning None."""
        if isinstance(node, RefExpr):
            if self.defn_returns_none(node.node):
                return True
        if isinstance(node, MemberExpr) and node.node is None:  # instance or class attribute
            typ = get_proper_type(self.chk.lookup_type(node.expr))
            if isinstance(typ, Instance):
                info = typ.type
            elif isinstance(typ, CallableType) and typ.is_type_obj():
                ret_type = get_proper_type(typ.ret_type)
                if isinstance(ret_type, Instance):
                    info = ret_type.type
                else:
                    return False
            else:
                return False
            sym = info.get(node.name)
            if sym and self.defn_returns_none(sym.node):
                return True
        return False

    def defn_returns_none(self, defn: SymbolNode | None) -> bool:
        """Check if `defn` can _only_ return None."""
        if isinstance(defn, FuncDef):
            return isinstance(defn.type, CallableType) and isinstance(
                get_proper_type(defn.type.ret_type), NoneType
            )
        if isinstance(defn, OverloadedFuncDef):
            return all(self.defn_returns_none(item) for item in defn.items)
        if isinstance(defn, Var):
            typ = get_proper_type(defn.type)
            if (
                not defn.is_inferred
                and isinstance(typ, CallableType)
                and isinstance(get_proper_type(typ.ret_type), NoneType)
            ):
                return True
            if isinstance(typ, Instance):
                sym = typ.type.get("__call__")
                if sym and self.defn_returns_none(sym.node):
                    return True
        return False

    def check_runtime_protocol_test(self, e: CallExpr) -> None:
        for expr in mypy.checker.flatten(e.args[1]):
            tp = get_proper_type(self.chk.lookup_type(expr))
            if (
                isinstance(tp, CallableType)
                and tp.is_type_obj()
                and tp.type_object().is_protocol
                and not tp.type_object().runtime_protocol
            ):
                self.chk.fail(message_registry.RUNTIME_PROTOCOL_EXPECTED, e)

    def check_protocol_issubclass(self, e: CallExpr) -> None:
        for expr in mypy.checker.flatten(e.args[1]):
            tp = get_proper_type(self.chk.lookup_type(expr))
            if isinstance(tp, CallableType) and tp.is_type_obj() and tp.type_object().is_protocol:
                attr_members = non_method_protocol_members(tp.type_object())
                if attr_members:
                    self.chk.msg.report_non_method_protocol(tp.type_object(), attr_members, e)

    def check_typeddict_call(
        self,
        callee: TypedDictType,
        arg_kinds: list[ArgKind],
        arg_names: Sequence[str | None],
        args: list[Expression],
        context: Context,
        orig_callee: Type | None,
    ) -> Type:
        if len(args) >= 1 and all([ak == ARG_NAMED for ak in arg_kinds]):
            # ex: Point(x=42, y=1337)
            assert all(arg_name is not None for arg_name in arg_names)
            item_names = cast(List[str], arg_names)
            item_args = args
            return self.check_typeddict_call_with_kwargs(
                callee, dict(zip(item_names, item_args)), context, orig_callee
            )

        if len(args) == 1 and arg_kinds[0] == ARG_POS:
            unique_arg = args[0]
            if isinstance(unique_arg, DictExpr):
                # ex: Point({'x': 42, 'y': 1337})
                return self.check_typeddict_call_with_dict(
                    callee, unique_arg, context, orig_callee
                )
            if isinstance(unique_arg, CallExpr) and isinstance(unique_arg.analyzed, DictExpr):
                # ex: Point(dict(x=42, y=1337))
                return self.check_typeddict_call_with_dict(
                    callee, unique_arg.analyzed, context, orig_callee
                )

        if len(args) == 0:
            # ex: EmptyDict()
            return self.check_typeddict_call_with_kwargs(callee, {}, context, orig_callee)

        self.chk.fail(message_registry.INVALID_TYPEDDICT_ARGS, context)
        return AnyType(TypeOfAny.from_error)

    def validate_typeddict_kwargs(self, kwargs: DictExpr) -> dict[str, Expression] | None:
        item_args = [item[1] for item in kwargs.items]

        item_names = []  # List[str]
        for item_name_expr, item_arg in kwargs.items:
            literal_value = None
            if item_name_expr:
                key_type = self.accept(item_name_expr)
                values = try_getting_str_literals(item_name_expr, key_type)
                if values and len(values) == 1:
                    literal_value = values[0]
            if literal_value is None:
                key_context = item_name_expr or item_arg
                self.chk.fail(message_registry.TYPEDDICT_KEY_MUST_BE_STRING_LITERAL, key_context)
                return None
            else:
                item_names.append(literal_value)
        return dict(zip(item_names, item_args))

    def match_typeddict_call_with_dict(
        self, callee: TypedDictType, kwargs: DictExpr, context: Context
    ) -> bool:
        validated_kwargs = self.validate_typeddict_kwargs(kwargs=kwargs)
        if validated_kwargs is not None:
            return callee.required_keys <= set(validated_kwargs.keys()) <= set(callee.items.keys())
        else:
            return False

    def check_typeddict_call_with_dict(
        self, callee: TypedDictType, kwargs: DictExpr, context: Context, orig_callee: Type | None
    ) -> Type:
        validated_kwargs = self.validate_typeddict_kwargs(kwargs=kwargs)
        if validated_kwargs is not None:
            return self.check_typeddict_call_with_kwargs(
                callee, kwargs=validated_kwargs, context=context, orig_callee=orig_callee
            )
        else:
            return AnyType(TypeOfAny.from_error)

    def typeddict_callable(self, info: TypeInfo) -> CallableType:
        """Construct a reasonable type for a TypedDict type in runtime context.

        If it appears as a callee, it will be special-cased anyway, e.g. it is
        also allowed to accept a single positional argument if it is a dict literal.

        Note it is not safe to move this to type_object_type() since it will crash
        on plugin-generated TypedDicts, that may not have the special_alias.
        """
        assert info.special_alias is not None
        target = info.special_alias.target
        assert isinstance(target, ProperType) and isinstance(target, TypedDictType)
        expected_types = list(target.items.values())
        kinds = [ArgKind.ARG_NAMED] * len(expected_types)
        names = list(target.items.keys())
        return CallableType(
            expected_types,
            kinds,
            names,
            target,
            self.named_type("builtins.type"),
            variables=info.defn.type_vars,
        )

    def typeddict_callable_from_context(self, callee: TypedDictType) -> CallableType:
        return CallableType(
            list(callee.items.values()),
            [ArgKind.ARG_NAMED] * len(callee.items),
            list(callee.items.keys()),
            callee,
            self.named_type("builtins.type"),
        )

    def check_typeddict_call_with_kwargs(
        self,
        callee: TypedDictType,
        kwargs: dict[str, Expression],
        context: Context,
        orig_callee: Type | None,
    ) -> Type:
        if not (callee.required_keys <= set(kwargs.keys()) <= set(callee.items.keys())):
            expected_keys = [
                key
                for key in callee.items.keys()
                if key in callee.required_keys or key in kwargs.keys()
            ]
            actual_keys = kwargs.keys()
            self.msg.unexpected_typeddict_keys(
                callee, expected_keys=expected_keys, actual_keys=list(actual_keys), context=context
            )
            return AnyType(TypeOfAny.from_error)

        orig_callee = get_proper_type(orig_callee)
        if isinstance(orig_callee, CallableType):
            infer_callee = orig_callee
        else:
            # Try reconstructing from type context.
            if callee.fallback.type.special_alias is not None:
                infer_callee = self.typeddict_callable(callee.fallback.type)
            else:
                # Likely a TypedDict type generated by a plugin.
                infer_callee = self.typeddict_callable_from_context(callee)

        # We don't show any errors, just infer types in a generic TypedDict type,
        # a custom error message will be given below, if there are errors.
        with self.msg.filter_errors(), self.chk.local_type_map():
            orig_ret_type, _ = self.check_callable_call(
                infer_callee,
                list(kwargs.values()),
                [ArgKind.ARG_NAMED] * len(kwargs),
                context,
                list(kwargs.keys()),
                None,
                None,
                None,
            )

        ret_type = get_proper_type(orig_ret_type)
        if not isinstance(ret_type, TypedDictType):
            # If something went really wrong, type-check call with original type,
            # this may give a better error message.
            ret_type = callee

        for (item_name, item_expected_type) in ret_type.items.items():
            if item_name in kwargs:
                item_value = kwargs[item_name]
                self.chk.check_simple_assignment(
                    lvalue_type=item_expected_type,
                    rvalue=item_value,
                    context=item_value,
                    msg=ErrorMessage(
                        message_registry.INCOMPATIBLE_TYPES.value, code=codes.TYPEDDICT_ITEM
                    ),
                    lvalue_name=f'TypedDict item "{item_name}"',
                    rvalue_name="expression",
                )

        return orig_ret_type

    def get_partial_self_var(self, expr: MemberExpr) -> Var | None:
        """Get variable node for a partial self attribute.

        If the expression is not a self attribute, or attribute is not variable,
        or variable is not partial, return None.
        """
        if not (
            isinstance(expr.expr, NameExpr)
            and isinstance(expr.expr.node, Var)
            and expr.expr.node.is_self
        ):
            # Not a self.attr expression.
            return None
        info = self.chk.scope.enclosing_class()
        if not info or expr.name not in info.names:
            # Don't mess with partial types in superclasses.
            return None
        sym = info.names[expr.name]
        if isinstance(sym.node, Var) and isinstance(sym.node.type, PartialType):
            return sym.node
        return None

    # Types and methods that can be used to infer partial types.
    item_args: ClassVar[dict[str, list[str]]] = {
        "builtins.list": ["append"],
        "builtins.set": ["add", "discard"],
    }
    container_args: ClassVar[dict[str, dict[str, list[str]]]] = {
        "builtins.list": {"extend": ["builtins.list"]},
        "builtins.dict": {"update": ["builtins.dict"]},
        "collections.OrderedDict": {"update": ["builtins.dict"]},
        "builtins.set": {"update": ["builtins.set", "builtins.list"]},
    }

    def try_infer_partial_type(self, e: CallExpr) -> None:
        """Try to make partial type precise from a call."""
        if not isinstance(e.callee, MemberExpr):
            return
        callee = e.callee
        if isinstance(callee.expr, RefExpr):
            # Call a method with a RefExpr callee, such as 'x.method(...)'.
            ret = self.get_partial_var(callee.expr)
            if ret is None:
                return
            var, partial_types = ret
            typ = self.try_infer_partial_value_type_from_call(e, callee.name, var)
            if typ is not None:
                var.type = typ
                del partial_types[var]
        elif isinstance(callee.expr, IndexExpr) and isinstance(callee.expr.base, RefExpr):
            # Call 'x[y].method(...)'; may infer type of 'x' if it's a partial defaultdict.
            if callee.expr.analyzed is not None:
                return  # A special form
            base = callee.expr.base
            index = callee.expr.index
            ret = self.get_partial_var(base)
            if ret is None:
                return
            var, partial_types = ret
            partial_type = get_partial_instance_type(var.type)
            if partial_type is None or partial_type.value_type is None:
                return
            value_type = self.try_infer_partial_value_type_from_call(e, callee.name, var)
            if value_type is not None:
                # Infer key type.
                key_type = self.accept(index)
                if mypy.checker.is_valid_inferred_type(key_type):
                    # Store inferred partial type.
                    assert partial_type.type is not None
                    typename = partial_type.type.fullname
                    var.type = self.chk.named_generic_type(typename, [key_type, value_type])
                    del partial_types[var]

    def get_partial_var(self, ref: RefExpr) -> tuple[Var, dict[Var, Context]] | None:
        var = ref.node
        if var is None and isinstance(ref, MemberExpr):
            var = self.get_partial_self_var(ref)
        if not isinstance(var, Var):
            return None
        partial_types = self.chk.find_partial_types(var)
        if partial_types is None:
            return None
        return var, partial_types

    def try_infer_partial_value_type_from_call(
        self, e: CallExpr, methodname: str, var: Var
    ) -> Instance | None:
        """Try to make partial type precise from a call such as 'x.append(y)'."""
        if self.chk.current_node_deferred:
            return None
        partial_type = get_partial_instance_type(var.type)
        if partial_type is None:
            return None
        if partial_type.value_type:
            typename = partial_type.value_type.type.fullname
        else:
            assert partial_type.type is not None
            typename = partial_type.type.fullname
        # Sometimes we can infer a full type for a partial List, Dict or Set type.
        # TODO: Don't infer argument expression twice.
        if (
            typename in self.item_args
            and methodname in self.item_args[typename]
            and e.arg_kinds == [ARG_POS]
        ):
            item_type = self.accept(e.args[0])
            if mypy.checker.is_valid_inferred_type(item_type):
                return self.chk.named_generic_type(typename, [item_type])
        elif (
            typename in self.container_args
            and methodname in self.container_args[typename]
            and e.arg_kinds == [ARG_POS]
        ):
            arg_type = get_proper_type(self.accept(e.args[0]))
            if isinstance(arg_type, Instance):
                arg_typename = arg_type.type.fullname
                if arg_typename in self.container_args[typename][methodname]:
                    if all(
                        mypy.checker.is_valid_inferred_type(item_type)
                        for item_type in arg_type.args
                    ):
                        return self.chk.named_generic_type(typename, list(arg_type.args))
            elif isinstance(arg_type, AnyType):
                return self.chk.named_type(typename)

        return None

    def apply_function_plugin(
        self,
        callee: CallableType,
        arg_kinds: list[ArgKind],
        arg_types: list[Type],
        arg_names: Sequence[str | None] | None,
        formal_to_actual: list[list[int]],
        args: list[Expression],
        fullname: str,
        object_type: Type | None,
        context: Context,
    ) -> Type:
        """Use special case logic to infer the return type of a specific named function/method.

        Caller must ensure that a plugin hook exists. There are two different cases:

        - If object_type is None, the caller must ensure that a function hook exists
          for fullname.
        - If object_type is not None, the caller must ensure that a method hook exists
          for fullname.

        Return the inferred return type.
        """
        num_formals = len(callee.arg_types)
        formal_arg_types: list[list[Type]] = [[] for _ in range(num_formals)]
        formal_arg_exprs: list[list[Expression]] = [[] for _ in range(num_formals)]
        formal_arg_names: list[list[str | None]] = [[] for _ in range(num_formals)]
        formal_arg_kinds: list[list[ArgKind]] = [[] for _ in range(num_formals)]
        for formal, actuals in enumerate(formal_to_actual):
            for actual in actuals:
                formal_arg_types[formal].append(arg_types[actual])
                formal_arg_exprs[formal].append(args[actual])
                if arg_names:
                    formal_arg_names[formal].append(arg_names[actual])
                formal_arg_kinds[formal].append(arg_kinds[actual])

        if object_type is None:
            # Apply function plugin
            callback = self.plugin.get_function_hook(fullname)
            assert callback is not None  # Assume that caller ensures this
            return callback(
                FunctionContext(
                    formal_arg_types,
                    formal_arg_kinds,
                    callee.arg_names,
                    formal_arg_names,
                    callee.ret_type,
                    formal_arg_exprs,
                    context,
                    self.chk,
                )
            )
        else:
            # Apply method plugin
            method_callback = self.plugin.get_method_hook(fullname)
            assert method_callback is not None  # Assume that caller ensures this
            object_type = get_proper_type(object_type)
            return method_callback(
                MethodContext(
                    object_type,
                    formal_arg_types,
                    formal_arg_kinds,
                    callee.arg_names,
                    formal_arg_names,
                    callee.ret_type,
                    formal_arg_exprs,
                    context,
                    self.chk,
                )
            )

    def apply_signature_hook(
        self,
        callee: FunctionLike,
        args: list[Expression],
        arg_kinds: list[ArgKind],
        arg_names: Sequence[str | None] | None,
        hook: Callable[[list[list[Expression]], CallableType], FunctionLike],
    ) -> FunctionLike:
        """Helper to apply a signature hook for either a function or method"""
        if isinstance(callee, CallableType):
            num_formals = len(callee.arg_kinds)
            formal_to_actual = map_actuals_to_formals(
                arg_kinds,
                arg_names,
                callee.arg_kinds,
                callee.arg_names,
                lambda i: self.accept(args[i]),
            )
            formal_arg_exprs: list[list[Expression]] = [[] for _ in range(num_formals)]
            for formal, actuals in enumerate(formal_to_actual):
                for actual in actuals:
                    formal_arg_exprs[formal].append(args[actual])
            return hook(formal_arg_exprs, callee)
        else:
            assert isinstance(callee, Overloaded)
            items = []
            for item in callee.items:
                adjusted = self.apply_signature_hook(item, args, arg_kinds, arg_names, hook)
                assert isinstance(adjusted, CallableType)
                items.append(adjusted)
            return Overloaded(items)

    def apply_function_signature_hook(
        self,
        callee: FunctionLike,
        args: list[Expression],
        arg_kinds: list[ArgKind],
        context: Context,
        arg_names: Sequence[str | None] | None,
        signature_hook: Callable[[FunctionSigContext], FunctionLike],
    ) -> FunctionLike:
        """Apply a plugin hook that may infer a more precise signature for a function."""
        return self.apply_signature_hook(
            callee,
            args,
            arg_kinds,
            arg_names,
            (lambda args, sig: signature_hook(FunctionSigContext(args, sig, context, self.chk))),
        )

    def apply_method_signature_hook(
        self,
        callee: FunctionLike,
        args: list[Expression],
        arg_kinds: list[ArgKind],
        context: Context,
        arg_names: Sequence[str | None] | None,
        object_type: Type,
        signature_hook: Callable[[MethodSigContext], FunctionLike],
    ) -> FunctionLike:
        """Apply a plugin hook that may infer a more precise signature for a method."""
        pobject_type = get_proper_type(object_type)
        return self.apply_signature_hook(
            callee,
            args,
            arg_kinds,
            arg_names,
            (
                lambda args, sig: signature_hook(
                    MethodSigContext(pobject_type, args, sig, context, self.chk)
                )
            ),
        )

    def transform_callee_type(
        self,
        callable_name: str | None,
        callee: Type,
        args: list[Expression],
        arg_kinds: list[ArgKind],
        context: Context,
        arg_names: Sequence[str | None] | None = None,
        object_type: Type | None = None,
    ) -> Type:
        """Attempt to determine a more accurate signature for a method call.

        This is done by looking up and applying a method signature hook (if one exists for the
        given method name).

        If no matching method signature hook is found, callee is returned unmodified. The same
        happens if the arguments refer to a non-method callable (this is allowed so that the code
        calling transform_callee_type needs to perform fewer boilerplate checks).

        Note: this method is *not* called automatically as part of check_call, because in some
        cases check_call is called multiple times while checking a single call (for example when
        dealing with overloads). Instead, this method needs to be called explicitly
        (if appropriate) before the signature is passed to check_call.
        """
        callee = get_proper_type(callee)
        if callable_name is not None and isinstance(callee, FunctionLike):
            if object_type is not None:
                method_sig_hook = self.plugin.get_method_signature_hook(callable_name)
                if method_sig_hook:
                    return self.apply_method_signature_hook(
                        callee, args, arg_kinds, context, arg_names, object_type, method_sig_hook
                    )
            else:
                function_sig_hook = self.plugin.get_function_signature_hook(callable_name)
                if function_sig_hook:
                    return self.apply_function_signature_hook(
                        callee, args, arg_kinds, context, arg_names, function_sig_hook
                    )

        return callee

    def check_call_expr_with_callee_type(
        self,
        callee_type: Type,
        e: CallExpr,
        callable_name: str | None,
        object_type: Type | None,
        member: str | None = None,
    ) -> Type:
        """Type check call expression.

        The callee_type should be used as the type of callee expression. In particular,
        in case of a union type this can be a particular item of the union, so that we can
        apply plugin hooks to each item.

        The 'member', 'callable_name' and 'object_type' are only used to call plugin hooks.
        If 'callable_name' is None but 'member' is not None (member call), try constructing
        'callable_name' using 'object_type' (the base type on which the method is called),
        for example 'typing.Mapping.get'.
        """
        if callable_name is None and member is not None:
            assert object_type is not None
            callable_name = self.method_fullname(object_type, member)
        object_type = get_proper_type(object_type)
        if callable_name:
            # Try to refine the call signature using plugin hooks before checking the call.
            callee_type = self.transform_callee_type(
                callable_name, callee_type, e.args, e.arg_kinds, e, e.arg_names, object_type
            )
        # Unions are special-cased to allow plugins to act on each item in the union.
        elif member is not None and isinstance(object_type, UnionType):
            return self.check_union_call_expr(e, object_type, member)
        ret_type, callee_type = self.check_call(
            callee_type,
            e.args,
            e.arg_kinds,
            e,
            e.arg_names,
            callable_node=e.callee,
            callable_name=callable_name,
            object_type=object_type,
        )
        proper_callee = get_proper_type(callee_type)
        if (
            isinstance(e.callee, RefExpr)
            and isinstance(proper_callee, CallableType)
            and proper_callee.type_guard is not None
        ):
            # Cache it for find_isinstance_check()
            e.callee.type_guard = proper_callee.type_guard
        return ret_type

    def check_union_call_expr(self, e: CallExpr, object_type: UnionType, member: str) -> Type:
        """Type check calling a member expression where the base type is a union."""
        res: list[Type] = []
        for typ in object_type.relevant_items():
            # Member access errors are already reported when visiting the member expression.
            with self.msg.filter_errors():
                item = analyze_member_access(
                    member,
                    typ,
                    e,
                    False,
                    False,
                    False,
                    self.msg,
                    original_type=object_type,
                    chk=self.chk,
                    in_literal_context=self.is_literal_context(),
                    self_type=typ,
                )
            narrowed = self.narrow_type_from_binder(e.callee, item, skip_non_overlapping=True)
            if narrowed is None:
                continue
            callable_name = self.method_fullname(typ, member)
            item_object_type = typ if callable_name else None
            res.append(
                self.check_call_expr_with_callee_type(narrowed, e, callable_name, item_object_type)
            )
        return make_simplified_union(res)

    def check_call(
        self,
        callee: Type,
        args: list[Expression],
        arg_kinds: list[ArgKind],
        context: Context,
        arg_names: Sequence[str | None] | None = None,
        callable_node: Expression | None = None,
        callable_name: str | None = None,
        object_type: Type | None = None,
    ) -> tuple[Type, Type]:
        """Type check a call.

        Also infer type arguments if the callee is a generic function.

        Return (result type, inferred callee type).

        Arguments:
            callee: type of the called value
            args: actual argument expressions
            arg_kinds: contains nodes.ARG_* constant for each argument in args
                 describing whether the argument is positional, *arg, etc.
            context: current expression context, used for inference.
            arg_names: names of arguments (optional)
            callable_node: associate the inferred callable type to this node,
                if specified
            callable_name: Fully-qualified name of the function/method to call,
                or None if unavailable (examples: 'builtins.open', 'typing.Mapping.get')
            object_type: If callable_name refers to a method, the type of the object
                on which the method is being called
        """
        callee = get_proper_type(callee)

        if isinstance(callee, CallableType):
            return self.check_callable_call(
                callee,
                args,
                arg_kinds,
                context,
                arg_names,
                callable_node,
                callable_name,
                object_type,
            )
        elif isinstance(callee, Overloaded):
            return self.check_overload_call(
                callee, args, arg_kinds, arg_names, callable_name, object_type, context
            )
        elif isinstance(callee, AnyType) or not self.chk.in_checked_function():
            return self.check_any_type_call(args, callee)
        elif isinstance(callee, UnionType):
            return self.check_union_call(callee, args, arg_kinds, arg_names, context)
        elif isinstance(callee, Instance):
            call_function = analyze_member_access(
                "__call__",
                callee,
                context,
                is_lvalue=False,
                is_super=False,
                is_operator=True,
                msg=self.msg,
                original_type=callee,
                chk=self.chk,
                in_literal_context=self.is_literal_context(),
            )
            callable_name = callee.type.fullname + ".__call__"
            # Apply method signature hook, if one exists
            call_function = self.transform_callee_type(
                callable_name, call_function, args, arg_kinds, context, arg_names, callee
            )
            result = self.check_call(
                call_function,
                args,
                arg_kinds,
                context,
                arg_names,
                callable_node,
                callable_name,
                callee,
            )
            if callable_node:
                # check_call() stored "call_function" as the type, which is incorrect.
                # Override the type.
                self.chk.store_type(callable_node, callee)
            return result
        elif isinstance(callee, TypeVarType):
            return self.check_call(
                callee.upper_bound, args, arg_kinds, context, arg_names, callable_node
            )
        elif isinstance(callee, TypeType):
            item = self.analyze_type_type_callee(callee.item, context)
            return self.check_call(item, args, arg_kinds, context, arg_names, callable_node)
        elif isinstance(callee, TupleType):
            return self.check_call(
                tuple_fallback(callee),
                args,
                arg_kinds,
                context,
                arg_names,
                callable_node,
                callable_name,
                object_type,
            )
        else:
            return self.msg.not_callable(callee, context), AnyType(TypeOfAny.from_error)

    def check_callable_call(
        self,
        callee: CallableType,
        args: list[Expression],
        arg_kinds: list[ArgKind],
        context: Context,
        arg_names: Sequence[str | None] | None,
        callable_node: Expression | None,
        callable_name: str | None,
        object_type: Type | None,
    ) -> tuple[Type, Type]:
        """Type check a call that targets a callable value.

        See the docstring of check_call for more information.
        """
        # Always unpack **kwargs before checking a call.
        callee = callee.with_unpacked_kwargs()
        if callable_name is None and callee.name:
            callable_name = callee.name
        ret_type = get_proper_type(callee.ret_type)
        if callee.is_type_obj() and isinstance(ret_type, Instance):
            callable_name = ret_type.type.fullname
        if isinstance(callable_node, RefExpr) and callable_node.fullname in ENUM_BASES:
            # An Enum() call that failed SemanticAnalyzerPass2.check_enum_call().
            return callee.ret_type, callee

        if (
            callee.is_type_obj()
            and callee.type_object().is_protocol
            # Exception for Type[...]
            and not callee.from_type_type
        ):
            self.chk.fail(
                message_registry.CANNOT_INSTANTIATE_PROTOCOL.format(callee.type_object().name),
                context,
            )
        elif (
            callee.is_type_obj()
            and callee.type_object().is_abstract
            # Exception for Type[...]
            and not callee.from_type_type
            and not callee.type_object().fallback_to_any
        ):
            type = callee.type_object()
            # Determine whether the implicitly abstract attributes are functions with
            # None-compatible return types.
            abstract_attributes: dict[str, bool] = {}
            for attr_name, abstract_status in type.abstract_attributes:
                if abstract_status == IMPLICITLY_ABSTRACT:
                    abstract_attributes[attr_name] = self.can_return_none(type, attr_name)
                else:
                    abstract_attributes[attr_name] = False
            self.msg.cannot_instantiate_abstract_class(
                callee.type_object().name, abstract_attributes, context
            )

        formal_to_actual = map_actuals_to_formals(
            arg_kinds,
            arg_names,
            callee.arg_kinds,
            callee.arg_names,
            lambda i: self.accept(args[i]),
        )

        if callee.is_generic():
            need_refresh = any(
                isinstance(v, (ParamSpecType, TypeVarTupleType)) for v in callee.variables
            )
            callee = freshen_function_type_vars(callee)
            callee = self.infer_function_type_arguments_using_context(callee, context)
            callee = self.infer_function_type_arguments(
                callee, args, arg_kinds, formal_to_actual, context
            )
            if need_refresh:
                # Argument kinds etc. may have changed due to
                # ParamSpec variables being replaced with an arbitrary
                # number of arguments; recalculate actual-to-formal map
                formal_to_actual = map_actuals_to_formals(
                    arg_kinds,
                    arg_names,
                    callee.arg_kinds,
                    callee.arg_names,
                    lambda i: self.accept(args[i]),
                )

        param_spec = callee.param_spec()
        if param_spec is not None and arg_kinds == [ARG_STAR, ARG_STAR2]:
            arg1 = self.accept(args[0])
            arg2 = self.accept(args[1])
            if (
                isinstance(arg1, ParamSpecType)
                and isinstance(arg2, ParamSpecType)
                and arg1.flavor == ParamSpecFlavor.ARGS
                and arg2.flavor == ParamSpecFlavor.KWARGS
                and arg1.id == arg2.id == param_spec.id
            ):
                return callee.ret_type, callee

        arg_types = self.infer_arg_types_in_context(callee, args, arg_kinds, formal_to_actual)

        self.check_argument_count(
            callee,
            arg_types,
            arg_kinds,
            arg_names,
            formal_to_actual,
            context,
            object_type,
            callable_name,
        )

        self.check_argument_types(
            arg_types, arg_kinds, args, callee, formal_to_actual, context, object_type=object_type
        )

        if (
            callee.is_type_obj()
            and (len(arg_types) == 1)
            and is_equivalent(callee.ret_type, self.named_type("builtins.type"))
        ):
            callee = callee.copy_modified(ret_type=TypeType.make_normalized(arg_types[0]))

        if callable_node:
            # Store the inferred callable type.
            self.chk.store_type(callable_node, callee)

        if callable_name and (
            (object_type is None and self.plugin.get_function_hook(callable_name))
            or (object_type is not None and self.plugin.get_method_hook(callable_name))
        ):
            new_ret_type = self.apply_function_plugin(
                callee,
                arg_kinds,
                arg_types,
                arg_names,
                formal_to_actual,
                args,
                callable_name,
                object_type,
                context,
            )
            callee = callee.copy_modified(ret_type=new_ret_type)
        return callee.ret_type, callee

    def can_return_none(self, type: TypeInfo, attr_name: str) -> bool:
        """Is the given attribute a method with a None-compatible return type?

        Overloads are only checked if there is an implementation.
        """
        if not state.strict_optional:
            # If strict-optional is not set, is_subtype(NoneType(), T) is always True.
            # So, we cannot do anything useful here in that case.
            return False
        for base in type.mro:
            symnode = base.names.get(attr_name)
            if symnode is None:
                continue
            node = symnode.node
            if isinstance(node, OverloadedFuncDef):
                node = node.impl
            if isinstance(node, Decorator):
                node = node.func
            if isinstance(node, FuncDef):
                if node.type is not None:
                    assert isinstance(node.type, CallableType)
                    return is_subtype(NoneType(), node.type.ret_type)
        return False

    def analyze_type_type_callee(self, item: ProperType, context: Context) -> Type:
        """Analyze the callee X in X(...) where X is Type[item].

        Return a Y that we can pass to check_call(Y, ...).
        """
        if isinstance(item, AnyType):
            return AnyType(TypeOfAny.from_another_any, source_any=item)
        if isinstance(item, Instance):
            res = type_object_type(item.type, self.named_type)
            if isinstance(res, CallableType):
                res = res.copy_modified(from_type_type=True)
            expanded = expand_type_by_instance(res, item)
            if isinstance(expanded, CallableType):
                # Callee of the form Type[...] should never be generic, only
                # proper class objects can be.
                expanded = expanded.copy_modified(variables=[])
            return expanded
        if isinstance(item, UnionType):
            return UnionType(
                [
                    self.analyze_type_type_callee(get_proper_type(tp), context)
                    for tp in item.relevant_items()
                ],
                item.line,
            )
        if isinstance(item, TypeVarType):
            # Pretend we're calling the typevar's upper bound,
            # i.e. its constructor (a poor approximation for reality,
            # but better than AnyType...), but replace the return type
            # with typevar.
            callee = self.analyze_type_type_callee(get_proper_type(item.upper_bound), context)
            callee = get_proper_type(callee)
            if isinstance(callee, CallableType):
                callee = callee.copy_modified(ret_type=item)
            elif isinstance(callee, Overloaded):
                callee = Overloaded([c.copy_modified(ret_type=item) for c in callee.items])
            return callee
        # We support Type of namedtuples but not of tuples in general
        if isinstance(item, TupleType) and tuple_fallback(item).type.fullname != "builtins.tuple":
            return self.analyze_type_type_callee(tuple_fallback(item), context)

        self.msg.unsupported_type_type(item, context)
        return AnyType(TypeOfAny.from_error)

    def infer_arg_types_in_empty_context(self, args: list[Expression]) -> list[Type]:
        """Infer argument expression types in an empty context.

        In short, we basically recurse on each argument without considering
        in what context the argument was called.
        """
        res: list[Type] = []

        for arg in args:
            arg_type = self.accept(arg)
            if has_erased_component(arg_type):
                res.append(NoneType())
            else:
                res.append(arg_type)
        return res

    @contextmanager
    def allow_unions(self, type_context: Type) -> Iterator[None]:
        # This is a hack to better support inference for recursive types.
        # When the outer context for a function call is known to be recursive,
        # we solve type constraints inferred from arguments using unions instead
        # of joins. This is a bit arbitrary, but in practice it works for most
        # cases. A cleaner alternative would be to switch to single bin type
        # inference, but this is a lot of work.
        old = TypeState.infer_unions
        if has_recursive_types(type_context):
            TypeState.infer_unions = True
        try:
            yield
        finally:
            TypeState.infer_unions = old

    def infer_arg_types_in_context(
        self,
        callee: CallableType,
        args: list[Expression],
        arg_kinds: list[ArgKind],
        formal_to_actual: list[list[int]],
    ) -> list[Type]:
        """Infer argument expression types using a callable type as context.

        For example, if callee argument 2 has type List[int], infer the
        argument expression with List[int] type context.

        Returns the inferred types of *actual arguments*.
        """
        res: list[Type | None] = [None] * len(args)

        for i, actuals in enumerate(formal_to_actual):
            for ai in actuals:
                if not arg_kinds[ai].is_star():
                    with self.allow_unions(callee.arg_types[i]):
                        res[ai] = self.accept(args[ai], callee.arg_types[i])

        # Fill in the rest of the argument types.
        for i, t in enumerate(res):
            if not t:
                res[i] = self.accept(args[i])
        assert all(tp is not None for tp in res)
        return cast(List[Type], res)

    def infer_function_type_arguments_using_context(
        self, callable: CallableType, error_context: Context
    ) -> CallableType:
        """Unify callable return type to type context to infer type vars.

        For example, if the return type is set[t] where 't' is a type variable
        of callable, and if the context is set[int], return callable modified
        by substituting 't' with 'int'.
        """
        ctx = self.type_context[-1]
        if not ctx:
            return callable
        # The return type may have references to type metavariables that
        # we are inferring right now. We must consider them as indeterminate
        # and they are not potential results; thus we replace them with the
        # special ErasedType type. On the other hand, class type variables are
        # valid results.
        erased_ctx = replace_meta_vars(ctx, ErasedType())
        ret_type = callable.ret_type
        if is_optional(ret_type) and is_optional(ctx):
            # If both the context and the return type are optional, unwrap the optional,
            # since in 99% cases this is what a user expects. In other words, we replace
            #     Optional[T] <: Optional[int]
            # with
            #     T <: int
            # while the former would infer T <: Optional[int].
            ret_type = remove_optional(ret_type)
            erased_ctx = remove_optional(erased_ctx)
            #
            # TODO: Instead of this hack and the one below, we need to use outer and
            # inner contexts at the same time. This is however not easy because of two
            # reasons:
            #   * We need to support constraints like [1 <: 2, 2 <: X], i.e. with variables
            #     on both sides. (This is not too hard.)
            #   * We need to update all the inference "infrastructure", so that all
            #     variables in an expression are inferred at the same time.
            #     (And this is hard, also we need to be careful with lambdas that require
            #     two passes.)
        if isinstance(ret_type, TypeVarType):
            # Another special case: the return type is a type variable. If it's unrestricted,
            # we could infer a too general type for the type variable if we use context,
            # and this could result in confusing and spurious type errors elsewhere.
            #
            # So we give up and just use function arguments for type inference, with just two
            # exceptions:
            #
            # 1. If the context is a generic instance type, actually use it as context, as
            #    this *seems* to usually be the reasonable thing to do.
            #
            #    See also github issues #462 and #360.
            #
            # 2. If the context is some literal type, we want to "propagate" that information
            #    down so that we infer a more precise type for literal expressions. For example,
            #    the expression `3` normally has an inferred type of `builtins.int`: but if it's
            #    in a literal context like below, we want it to infer `Literal[3]` instead.
            #
            #        def expects_literal(x: Literal[3]) -> None: pass
            #        def identity(x: T) -> T: return x
            #
            #        expects_literal(identity(3))  # Should type-check
            if not is_generic_instance(ctx) and not is_literal_type_like(ctx):
                return callable.copy_modified()
        args = infer_type_arguments(callable.type_var_ids(), ret_type, erased_ctx)
        # Only substitute non-Uninhabited and non-erased types.
        new_args: list[Type | None] = []
        for arg in args:
            if has_uninhabited_component(arg) or has_erased_component(arg):
                new_args.append(None)
            else:
                new_args.append(arg)
        # Don't show errors after we have only used the outer context for inference.
        # We will use argument context to infer more variables.
        return self.apply_generic_arguments(
            callable, new_args, error_context, skip_unsatisfied=True
        )

    def infer_function_type_arguments(
        self,
        callee_type: CallableType,
        args: list[Expression],
        arg_kinds: list[ArgKind],
        formal_to_actual: list[list[int]],
        context: Context,
    ) -> CallableType:
        """Infer the type arguments for a generic callee type.

        Infer based on the types of arguments.

        Return a derived callable type that has the arguments applied.
        """
        if self.chk.in_checked_function():
            # Disable type errors during type inference. There may be errors
            # due to partial available context information at this time, but
            # these errors can be safely ignored as the arguments will be
            # inferred again later.
            with self.msg.filter_errors():
                arg_types = self.infer_arg_types_in_context(
                    callee_type, args, arg_kinds, formal_to_actual
                )

            arg_pass_nums = self.get_arg_infer_passes(
                callee_type.arg_types, formal_to_actual, len(args)
            )

            pass1_args: list[Type | None] = []
            for i, arg in enumerate(arg_types):
                if arg_pass_nums[i] > 1:
                    pass1_args.append(None)
                else:
                    pass1_args.append(arg)

            inferred_args = infer_function_type_arguments(
                callee_type,
                pass1_args,
                arg_kinds,
                formal_to_actual,
                context=self.argument_infer_context(),
                strict=self.chk.in_checked_function(),
            )

            if 2 in arg_pass_nums:
                # Second pass of type inference.
                (callee_type, inferred_args) = self.infer_function_type_arguments_pass2(
                    callee_type, args, arg_kinds, formal_to_actual, inferred_args, context
                )

            if (
                callee_type.special_sig == "dict"
                and len(inferred_args) == 2
                and (ARG_NAMED in arg_kinds or ARG_STAR2 in arg_kinds)
            ):
                # HACK: Infer str key type for dict(...) with keyword args. The type system
                #       can't represent this so we special case it, as this is a pretty common
                #       thing. This doesn't quite work with all possible subclasses of dict
                #       if they shuffle type variables around, as we assume that there is a 1-1
                #       correspondence with dict type variables. This is a marginal issue and
                #       a little tricky to fix so it's left unfixed for now.
                first_arg = get_proper_type(inferred_args[0])
                if isinstance(first_arg, (NoneType, UninhabitedType)):
                    inferred_args[0] = self.named_type("builtins.str")
                elif not first_arg or not is_subtype(self.named_type("builtins.str"), first_arg):
                    self.chk.fail(message_registry.KEYWORD_ARGUMENT_REQUIRES_STR_KEY_TYPE, context)
        else:
            # In dynamically typed functions use implicit 'Any' types for
            # type variables.
            inferred_args = [AnyType(TypeOfAny.unannotated)] * len(callee_type.variables)
        return self.apply_inferred_arguments(callee_type, inferred_args, context)

    def infer_function_type_arguments_pass2(
        self,
        callee_type: CallableType,
        args: list[Expression],
        arg_kinds: list[ArgKind],
        formal_to_actual: list[list[int]],
        old_inferred_args: Sequence[Type | None],
        context: Context,
    ) -> tuple[CallableType, list[Type | None]]:
        """Perform second pass of generic function type argument inference.

        The second pass is needed for arguments with types such as Callable[[T], S],
        where both T and S are type variables, when the actual argument is a
        lambda with inferred types.  The idea is to infer the type variable T
        in the first pass (based on the types of other arguments).  This lets
        us infer the argument and return type of the lambda expression and
        thus also the type variable S in this second pass.

        Return (the callee with type vars applied, inferred actual arg types).
        """
        # None or erased types in inferred types mean that there was not enough
        # information to infer the argument. Replace them with None values so
        # that they are not applied yet below.
        inferred_args = list(old_inferred_args)
        for i, arg in enumerate(get_proper_types(inferred_args)):
            if isinstance(arg, (NoneType, UninhabitedType)) or has_erased_component(arg):
                inferred_args[i] = None
        callee_type = self.apply_generic_arguments(callee_type, inferred_args, context)

        arg_types = self.infer_arg_types_in_context(callee_type, args, arg_kinds, formal_to_actual)

        inferred_args = infer_function_type_arguments(
            callee_type,
            arg_types,
            arg_kinds,
            formal_to_actual,
            context=self.argument_infer_context(),
        )

        return callee_type, inferred_args

    def argument_infer_context(self) -> ArgumentInferContext:
        return ArgumentInferContext(
            self.chk.named_type("typing.Mapping"), self.chk.named_type("typing.Iterable")
        )

    def get_arg_infer_passes(
        self, arg_types: list[Type], formal_to_actual: list[list[int]], num_actuals: int
    ) -> list[int]:
        """Return pass numbers for args for two-pass argument type inference.

        For each actual, the pass number is either 1 (first pass) or 2 (second
        pass).

        Two-pass argument type inference primarily lets us infer types of
        lambdas more effectively.
        """
        res = [1] * num_actuals
        for i, arg in enumerate(arg_types):
            if arg.accept(ArgInferSecondPassQuery()):
                for j in formal_to_actual[i]:
                    res[j] = 2
        return res

    def apply_inferred_arguments(
        self, callee_type: CallableType, inferred_args: Sequence[Type | None], context: Context
    ) -> CallableType:
        """Apply inferred values of type arguments to a generic function.

        Inferred_args contains the values of function type arguments.
        """
        # Report error if some of the variables could not be solved. In that
        # case assume that all variables have type Any to avoid extra
        # bogus error messages.
        for i, inferred_type in enumerate(inferred_args):
            if not inferred_type or has_erased_component(inferred_type):
                # Could not infer a non-trivial type for a type variable.
                self.msg.could_not_infer_type_arguments(callee_type, i + 1, context)
                inferred_args = [AnyType(TypeOfAny.from_error)] * len(inferred_args)
        # Apply the inferred types to the function type. In this case the
        # return type must be CallableType, since we give the right number of type
        # arguments.
        return self.apply_generic_arguments(callee_type, inferred_args, context)

    def check_argument_count(
        self,
        callee: CallableType,
        actual_types: list[Type],
        actual_kinds: list[ArgKind],
        actual_names: Sequence[str | None] | None,
        formal_to_actual: list[list[int]],
        context: Context | None,
        object_type: Type | None = None,
        callable_name: str | None = None,
    ) -> bool:
        """Check that there is a value for all required arguments to a function.

        Also check that there are no duplicate values for arguments. Report found errors
        using 'messages' if it's not None. If 'messages' is given, 'context' must also be given.

        Return False if there were any errors. Otherwise return True
        """
        if context is None:
            # Avoid "is None" checks
            context = TempNode(AnyType(TypeOfAny.special_form))

        # TODO(jukka): We could return as soon as we find an error if messages is None.

        # Collect dict of all actual arguments matched to formal arguments, with occurrence count
        all_actuals: dict[int, int] = {}
        for actuals in formal_to_actual:
            for a in actuals:
                all_actuals[a] = all_actuals.get(a, 0) + 1

        ok, is_unexpected_arg_error = self.check_for_extra_actual_arguments(
            callee, actual_types, actual_kinds, actual_names, all_actuals, context
        )

        # Check for too many or few values for formals.
        for i, kind in enumerate(callee.arg_kinds):
            if kind.is_required() and not formal_to_actual[i] and not is_unexpected_arg_error:
                # No actual for a mandatory formal
                if kind.is_positional():
                    self.msg.too_few_arguments(callee, context, actual_names)
                    if object_type and callable_name and "." in callable_name:
                        self.missing_classvar_callable_note(object_type, callable_name, context)
                else:
                    argname = callee.arg_names[i] or "?"
                    self.msg.missing_named_argument(callee, context, argname)
                ok = False
            elif not kind.is_star() and is_duplicate_mapping(
                formal_to_actual[i], actual_types, actual_kinds
            ):
                if self.chk.in_checked_function() or isinstance(
                    get_proper_type(actual_types[formal_to_actual[i][0]]), TupleType
                ):
                    self.msg.duplicate_argument_value(callee, i, context)
                    ok = False
            elif (
                kind.is_named()
                and formal_to_actual[i]
                and actual_kinds[formal_to_actual[i][0]] not in [nodes.ARG_NAMED, nodes.ARG_STAR2]
            ):
                # Positional argument when expecting a keyword argument.
                self.msg.too_many_positional_arguments(callee, context)
                ok = False
        return ok

    def check_for_extra_actual_arguments(
        self,
        callee: CallableType,
        actual_types: list[Type],
        actual_kinds: list[ArgKind],
        actual_names: Sequence[str | None] | None,
        all_actuals: dict[int, int],
        context: Context,
    ) -> tuple[bool, bool]:
        """Check for extra actual arguments.

        Return tuple (was everything ok,
                      was there an extra keyword argument error [used to avoid duplicate errors]).
        """

        is_unexpected_arg_error = False  # Keep track of errors to avoid duplicate errors
        ok = True  # False if we've found any error

        for i, kind in enumerate(actual_kinds):
            if (
                i not in all_actuals
                and
                # We accept the other iterables than tuple (including Any)
                # as star arguments because they could be empty, resulting no arguments.
                (kind != nodes.ARG_STAR or is_non_empty_tuple(actual_types[i]))
                and
                # Accept all types for double-starred arguments, because they could be empty
                # dictionaries and we can't tell it from their types
                kind != nodes.ARG_STAR2
            ):
                # Extra actual: not matched by a formal argument.
                ok = False
                if kind != nodes.ARG_NAMED:
                    self.msg.too_many_arguments(callee, context)
                else:
                    assert actual_names, "Internal error: named kinds without names given"
                    act_name = actual_names[i]
                    assert act_name is not None
                    act_type = actual_types[i]
                    self.msg.unexpected_keyword_argument(callee, act_name, act_type, context)
                    is_unexpected_arg_error = True
            elif (
                kind == nodes.ARG_STAR and nodes.ARG_STAR not in callee.arg_kinds
            ) or kind == nodes.ARG_STAR2:
                actual_type = get_proper_type(actual_types[i])
                if isinstance(actual_type, (TupleType, TypedDictType)):
                    if all_actuals.get(i, 0) < len(actual_type.items):
                        # Too many tuple/dict items as some did not match.
                        if kind != nodes.ARG_STAR2 or not isinstance(actual_type, TypedDictType):
                            self.msg.too_many_arguments(callee, context)
                        else:
                            self.msg.too_many_arguments_from_typed_dict(
                                callee, actual_type, context
                            )
                            is_unexpected_arg_error = True
                        ok = False
                # *args/**kwargs can be applied even if the function takes a fixed
                # number of positional arguments. This may succeed at runtime.

        return ok, is_unexpected_arg_error

    def missing_classvar_callable_note(
        self, object_type: Type, callable_name: str, context: Context
    ) -> None:
        if isinstance(object_type, ProperType) and isinstance(object_type, Instance):
            _, var_name = callable_name.rsplit(".", maxsplit=1)
            node = object_type.type.get(var_name)
            if node is not None and isinstance(node.node, Var):
                if not node.node.is_inferred and not node.node.is_classvar:
                    self.msg.note(
                        f'"{var_name}" is considered instance variable,'
                        " to make it class variable use ClassVar[...]",
                        context,
                    )

    def check_argument_types(
        self,
        arg_types: list[Type],
        arg_kinds: list[ArgKind],
        args: list[Expression],
        callee: CallableType,
        formal_to_actual: list[list[int]],
        context: Context,
        check_arg: ArgChecker | None = None,
        object_type: Type | None = None,
    ) -> None:
        """Check argument types against a callable type.

        Report errors if the argument types are not compatible.

        The check_call docstring describes some of the arguments.
        """
        check_arg = check_arg or self.check_arg
        # Keep track of consumed tuple *arg items.
        mapper = ArgTypeExpander(self.argument_infer_context())
        for i, actuals in enumerate(formal_to_actual):
            for actual in actuals:
                actual_type = arg_types[actual]
                if actual_type is None:
                    continue  # Some kind of error was already reported.
                actual_kind = arg_kinds[actual]
                # Check that a *arg is valid as varargs.
                if actual_kind == nodes.ARG_STAR and not self.is_valid_var_arg(actual_type):
                    self.msg.invalid_var_arg(actual_type, context)
                if actual_kind == nodes.ARG_STAR2 and not self.is_valid_keyword_var_arg(
                    actual_type
                ):
                    is_mapping = is_subtype(actual_type, self.chk.named_type("typing.Mapping"))
                    self.msg.invalid_keyword_var_arg(actual_type, is_mapping, context)
                expanded_actual = mapper.expand_actual_type(
                    actual_type, actual_kind, callee.arg_names[i], callee.arg_kinds[i]
                )
                check_arg(
                    expanded_actual,
                    actual_type,
                    arg_kinds[actual],
                    callee.arg_types[i],
                    actual + 1,
                    i + 1,
                    callee,
                    object_type,
                    args[actual],
                    context,
                )

    def check_arg(
        self,
        caller_type: Type,
        original_caller_type: Type,
        caller_kind: ArgKind,
        callee_type: Type,
        n: int,
        m: int,
        callee: CallableType,
        object_type: Type | None,
        context: Context,
        outer_context: Context,
    ) -> None:
        """Check the type of a single argument in a call."""
        caller_type = get_proper_type(caller_type)
        original_caller_type = get_proper_type(original_caller_type)
        callee_type = get_proper_type(callee_type)

        if isinstance(caller_type, DeletedType):
            self.msg.deleted_as_rvalue(caller_type, context)
        # Only non-abstract non-protocol class can be given where Type[...] is expected...
        elif (
            isinstance(caller_type, CallableType)
            and isinstance(callee_type, TypeType)
            and caller_type.is_type_obj()
            and (caller_type.type_object().is_abstract or caller_type.type_object().is_protocol)
            and isinstance(callee_type.item, Instance)
            and (callee_type.item.type.is_abstract or callee_type.item.type.is_protocol)
            and not self.chk.allow_abstract_call
        ):
            self.msg.concrete_only_call(callee_type, context)
        elif not is_subtype(caller_type, callee_type, options=self.chk.options):
            code = self.msg.incompatible_argument(
                n,
                m,
                callee,
                original_caller_type,
                caller_kind,
                object_type=object_type,
                context=context,
                outer_context=outer_context,
            )
            self.msg.incompatible_argument_note(
                original_caller_type, callee_type, context, code=code
            )
            self.chk.check_possible_missing_await(caller_type, callee_type, context)

    def check_overload_call(
        self,
        callee: Overloaded,
        args: list[Expression],
        arg_kinds: list[ArgKind],
        arg_names: Sequence[str | None] | None,
        callable_name: str | None,
        object_type: Type | None,
        context: Context,
    ) -> tuple[Type, Type]:
        """Checks a call to an overloaded function."""
        # Normalize unpacked kwargs before checking the call.
        callee = callee.with_unpacked_kwargs()
        arg_types = self.infer_arg_types_in_empty_context(args)
        # Step 1: Filter call targets to remove ones where the argument counts don't match
        plausible_targets = self.plausible_overload_call_targets(
            arg_types, arg_kinds, arg_names, callee
        )

        # Step 2: If the arguments contain a union, we try performing union math first,
        #         instead of picking the first matching overload.
        #         This is because picking the first overload often ends up being too greedy:
        #         for example, when we have a fallback alternative that accepts an unrestricted
        #         typevar. See https://github.com/python/mypy/issues/4063 for related discussion.
        erased_targets: list[CallableType] | None = None
        unioned_result: tuple[Type, Type] | None = None
        union_interrupted = False  # did we try all union combinations?
        if any(self.real_union(arg) for arg in arg_types):
            try:
                with self.msg.filter_errors():
                    unioned_return = self.union_overload_result(
                        plausible_targets,
                        args,
                        arg_types,
                        arg_kinds,
                        arg_names,
                        callable_name,
                        object_type,
                        context,
                    )
            except TooManyUnions:
                union_interrupted = True
            else:
                # Record if we succeeded. Next we need to see if maybe normal procedure
                # gives a narrower type.
                if unioned_return:
                    returns, inferred_types = zip(*unioned_return)
                    # Note that we use `combine_function_signatures` instead of just returning
                    # a union of inferred callables because for example a call
                    # Union[int -> int, str -> str](Union[int, str]) is invalid and
                    # we don't want to introduce internal inconsistencies.
                    unioned_result = (
                        make_simplified_union(list(returns), context.line, context.column),
                        self.combine_function_signatures(inferred_types),
                    )

        # Step 3: We try checking each branch one-by-one.
        inferred_result = self.infer_overload_return_type(
            plausible_targets,
            args,
            arg_types,
            arg_kinds,
            arg_names,
            callable_name,
            object_type,
            context,
        )
        # If any of checks succeed, stop early.
        if inferred_result is not None and unioned_result is not None:
            # Both unioned and direct checks succeeded, choose the more precise type.
            if is_subtype(inferred_result[0], unioned_result[0]) and not isinstance(
                get_proper_type(inferred_result[0]), AnyType
            ):
                return inferred_result
            return unioned_result
        elif unioned_result is not None:
            return unioned_result
        elif inferred_result is not None:
            return inferred_result

        # Step 4: Failure. At this point, we know there is no match. We fall back to trying
        #         to find a somewhat plausible overload target using the erased types
        #         so we can produce a nice error message.
        #
        #         For example, suppose the user passes a value of type 'List[str]' into an
        #         overload with signatures f(x: int) -> int and f(x: List[int]) -> List[int].
        #
        #         Neither alternative matches, but we can guess the user probably wants the
        #         second one.
        erased_targets = self.overload_erased_call_targets(
            plausible_targets, arg_types, arg_kinds, arg_names, args, context
        )

        # Step 5: We try and infer a second-best alternative if possible. If not, fall back
        #         to using 'Any'.
        if len(erased_targets) > 0:
            # Pick the first plausible erased target as the fallback
            # TODO: Adjust the error message here to make it clear there was no match.
            #       In order to do this, we need to find a clean way of associating
            #       a note with whatever error message 'self.check_call' will generate.
            #       In particular, the note's line and column numbers need to be the same
            #       as the error's.
            target: Type = erased_targets[0]
        else:
            # There was no plausible match: give up
            target = AnyType(TypeOfAny.from_error)
            if not is_operator_method(callable_name):
                code = None
            else:
                code = codes.OPERATOR
            self.msg.no_variant_matches_arguments(callee, arg_types, context, code=code)

        result = self.check_call(
            target,
            args,
            arg_kinds,
            context,
            arg_names,
            callable_name=callable_name,
            object_type=object_type,
        )
        if union_interrupted:
            self.chk.fail(message_registry.TOO_MANY_UNION_COMBINATIONS, context)
        return result

    def plausible_overload_call_targets(
        self,
        arg_types: list[Type],
        arg_kinds: list[ArgKind],
        arg_names: Sequence[str | None] | None,
        overload: Overloaded,
    ) -> list[CallableType]:
        """Returns all overload call targets that having matching argument counts.

        If the given args contains a star-arg (*arg or **kwarg argument), this method
        will ensure all star-arg overloads appear at the start of the list, instead
        of their usual location.

        The only exception is if the starred argument is something like a Tuple or a
        NamedTuple, which has a definitive "shape". If so, we don't move the corresponding
        alternative to the front since we can infer a more precise match using the original
        order."""

        def has_shape(typ: Type) -> bool:
            typ = get_proper_type(typ)
            return (
                isinstance(typ, TupleType)
                or isinstance(typ, TypedDictType)
                or (isinstance(typ, Instance) and typ.type.is_named_tuple)
            )

        matches: list[CallableType] = []
        star_matches: list[CallableType] = []

        args_have_var_arg = False
        args_have_kw_arg = False
        for kind, typ in zip(arg_kinds, arg_types):
            if kind == ARG_STAR and not has_shape(typ):
                args_have_var_arg = True
            if kind == ARG_STAR2 and not has_shape(typ):
                args_have_kw_arg = True

        for typ in overload.items:
            formal_to_actual = map_actuals_to_formals(
                arg_kinds, arg_names, typ.arg_kinds, typ.arg_names, lambda i: arg_types[i]
            )

            with self.msg.filter_errors():
                if self.check_argument_count(
                    typ, arg_types, arg_kinds, arg_names, formal_to_actual, None
                ):
                    if args_have_var_arg and typ.is_var_arg:
                        star_matches.append(typ)
                    elif args_have_kw_arg and typ.is_kw_arg:
                        star_matches.append(typ)
                    else:
                        matches.append(typ)

        return star_matches + matches

    def infer_overload_return_type(
        self,
        plausible_targets: list[CallableType],
        args: list[Expression],
        arg_types: list[Type],
        arg_kinds: list[ArgKind],
        arg_names: Sequence[str | None] | None,
        callable_name: str | None,
        object_type: Type | None,
        context: Context,
    ) -> tuple[Type, Type] | None:
        """Attempts to find the first matching callable from the given list.

        If a match is found, returns a tuple containing the result type and the inferred
        callee type. (This tuple is meant to be eventually returned by check_call.)
        If multiple targets match due to ambiguous Any parameters, returns (AnyType, AnyType).
        If no targets match, returns None.

        Assumes all of the given targets have argument counts compatible with the caller.
        """

        matches: list[CallableType] = []
        return_types: list[Type] = []
        inferred_types: list[Type] = []
        args_contain_any = any(map(has_any_type, arg_types))
        type_maps: list[dict[Expression, Type]] = []

        for typ in plausible_targets:
            assert self.msg is self.chk.msg
            with self.msg.filter_errors() as w:
                with self.chk.local_type_map() as m:
                    ret_type, infer_type = self.check_call(
                        callee=typ,
                        args=args,
                        arg_kinds=arg_kinds,
                        arg_names=arg_names,
                        context=context,
                        callable_name=callable_name,
                        object_type=object_type,
                    )
            is_match = not w.has_new_errors()
            if is_match:
                # Return early if possible; otherwise record info so we can
                # check for ambiguity due to 'Any' below.
                if not args_contain_any:
                    return ret_type, infer_type
                matches.append(typ)
                return_types.append(ret_type)
                inferred_types.append(infer_type)
                type_maps.append(m)

        if len(matches) == 0:
            # No match was found
            return None
        elif any_causes_overload_ambiguity(matches, return_types, arg_types, arg_kinds, arg_names):
            # An argument of type or containing the type 'Any' caused ambiguity.
            # We try returning a precise type if we can. If not, we give up and just return 'Any'.
            if all_same_types(return_types):
                self.chk.store_types(type_maps[0])
                return return_types[0], inferred_types[0]
            elif all_same_types([erase_type(typ) for typ in return_types]):
                self.chk.store_types(type_maps[0])
                return erase_type(return_types[0]), erase_type(inferred_types[0])
            else:
                return self.check_call(
                    callee=AnyType(TypeOfAny.special_form),
                    args=args,
                    arg_kinds=arg_kinds,
                    arg_names=arg_names,
                    context=context,
                    callable_name=callable_name,
                    object_type=object_type,
                )
        else:
            # Success! No ambiguity; return the first match.
            self.chk.store_types(type_maps[0])
            return return_types[0], inferred_types[0]

    def overload_erased_call_targets(
        self,
        plausible_targets: list[CallableType],
        arg_types: list[Type],
        arg_kinds: list[ArgKind],
        arg_names: Sequence[str | None] | None,
        args: list[Expression],
        context: Context,
    ) -> list[CallableType]:
        """Returns a list of all targets that match the caller after erasing types.

        Assumes all of the given targets have argument counts compatible with the caller.
        """
        matches: list[CallableType] = []
        for typ in plausible_targets:
            if self.erased_signature_similarity(
                arg_types, arg_kinds, arg_names, args, typ, context
            ):
                matches.append(typ)
        return matches

    def union_overload_result(
        self,
        plausible_targets: list[CallableType],
        args: list[Expression],
        arg_types: list[Type],
        arg_kinds: list[ArgKind],
        arg_names: Sequence[str | None] | None,
        callable_name: str | None,
        object_type: Type | None,
        context: Context,
        level: int = 0,
    ) -> list[tuple[Type, Type]] | None:
        """Accepts a list of overload signatures and attempts to match calls by destructuring
        the first union.

        Return a list of (<return type>, <inferred variant type>) if call succeeds for every
        item of the desctructured union. Returns None if there is no match.
        """
        # Step 1: If we are already too deep, then stop immediately. Otherwise mypy might
        # hang for long time because of a weird overload call. The caller will get
        # the exception and generate an appropriate note message, if needed.
        if level >= MAX_UNIONS:
            raise TooManyUnions

        # Step 2: Find position of the first union in arguments. Return the normal inferred
        # type if no more unions left.
        for idx, typ in enumerate(arg_types):
            if self.real_union(typ):
                break
        else:
            # No unions in args, just fall back to normal inference
            with self.type_overrides_set(args, arg_types):
                res = self.infer_overload_return_type(
                    plausible_targets,
                    args,
                    arg_types,
                    arg_kinds,
                    arg_names,
                    callable_name,
                    object_type,
                    context,
                )
            if res is not None:
                return [res]
            return None

        # Step 3: Try a direct match before splitting to avoid unnecessary union splits
        # and save performance.
        with self.type_overrides_set(args, arg_types):
            direct = self.infer_overload_return_type(
                plausible_targets,
                args,
                arg_types,
                arg_kinds,
                arg_names,
                callable_name,
                object_type,
                context,
            )
        if direct is not None and not isinstance(get_proper_type(direct[0]), (UnionType, AnyType)):
            # We only return non-unions soon, to avoid greedy match.
            return [direct]

        # Step 4: Split the first remaining union type in arguments into items and
        # try to match each item individually (recursive).
        first_union = get_proper_type(arg_types[idx])
        assert isinstance(first_union, UnionType)
        res_items = []
        for item in first_union.relevant_items():
            new_arg_types = arg_types.copy()
            new_arg_types[idx] = item
            sub_result = self.union_overload_result(
                plausible_targets,
                args,
                new_arg_types,
                arg_kinds,
                arg_names,
                callable_name,
                object_type,
                context,
                level + 1,
            )
            if sub_result is not None:
                res_items.extend(sub_result)
            else:
                # Some item doesn't match, return soon.
                return None

        # Step 5: If splitting succeeded, then filter out duplicate items before returning.
        seen: set[tuple[Type, Type]] = set()
        result = []
        for pair in res_items:
            if pair not in seen:
                seen.add(pair)
                result.append(pair)
        return result

    def real_union(self, typ: Type) -> bool:
        typ = get_proper_type(typ)
        return isinstance(typ, UnionType) and len(typ.relevant_items()) > 1

    @contextmanager
    def type_overrides_set(
        self, exprs: Sequence[Expression], overrides: Sequence[Type]
    ) -> Iterator[None]:
        """Set _temporary_ type overrides for given expressions."""
        assert len(exprs) == len(overrides)
        for expr, typ in zip(exprs, overrides):
            self.type_overrides[expr] = typ
        try:
            yield
        finally:
            for expr in exprs:
                del self.type_overrides[expr]

    def combine_function_signatures(self, types: Sequence[Type]) -> AnyType | CallableType:
        """Accepts a list of function signatures and attempts to combine them together into a
        new CallableType consisting of the union of all of the given arguments and return types.

        If there is at least one non-callable type, return Any (this can happen if there is
        an ambiguity because of Any in arguments).
        """
        assert types, "Trying to merge no callables"
        types = get_proper_types(types)
        if not all(isinstance(c, CallableType) for c in types):
            return AnyType(TypeOfAny.special_form)
        callables = cast(Sequence[CallableType], types)
        if len(callables) == 1:
            return callables[0]

        # Note: we are assuming here that if a user uses some TypeVar 'T' in
        # two different functions, they meant for that TypeVar to mean the
        # same thing.
        #
        # This function will make sure that all instances of that TypeVar 'T'
        # refer to the same underlying TypeVarType objects to simplify the union-ing
        # logic below.
        #
        # (If the user did *not* mean for 'T' to be consistently bound to the
        # same type in their overloads, well, their code is probably too
        # confusing and ought to be re-written anyways.)
        callables, variables = merge_typevars_in_callables_by_name(callables)

        new_args: list[list[Type]] = [[] for _ in range(len(callables[0].arg_types))]
        new_kinds = list(callables[0].arg_kinds)
        new_returns: list[Type] = []

        too_complex = False
        for target in callables:
            # We fall back to Callable[..., Union[<returns>]] if the functions do not have
            # the exact same signature. The only exception is if one arg is optional and
            # the other is positional: in that case, we continue unioning (and expect a
            # positional arg).
            # TODO: Enhance the merging logic to handle a wider variety of signatures.
            if len(new_kinds) != len(target.arg_kinds):
                too_complex = True
                break
            for i, (new_kind, target_kind) in enumerate(zip(new_kinds, target.arg_kinds)):
                if new_kind == target_kind:
                    continue
                elif new_kind.is_positional() and target_kind.is_positional():
                    new_kinds[i] = ARG_POS
                else:
                    too_complex = True
                    break

            if too_complex:
                break  # outer loop

            for i, arg in enumerate(target.arg_types):
                new_args[i].append(arg)
            new_returns.append(target.ret_type)

        union_return = make_simplified_union(new_returns)
        if too_complex:
            any = AnyType(TypeOfAny.special_form)
            return callables[0].copy_modified(
                arg_types=[any, any],
                arg_kinds=[ARG_STAR, ARG_STAR2],
                arg_names=[None, None],
                ret_type=union_return,
                variables=variables,
                implicit=True,
            )

        final_args = []
        for args_list in new_args:
            new_type = make_simplified_union(args_list)
            final_args.append(new_type)

        return callables[0].copy_modified(
            arg_types=final_args,
            arg_kinds=new_kinds,
            ret_type=union_return,
            variables=variables,
            implicit=True,
        )

    def erased_signature_similarity(
        self,
        arg_types: list[Type],
        arg_kinds: list[ArgKind],
        arg_names: Sequence[str | None] | None,
        args: list[Expression],
        callee: CallableType,
        context: Context,
    ) -> bool:
        """Determine whether arguments could match the signature at runtime, after
        erasing types."""
        formal_to_actual = map_actuals_to_formals(
            arg_kinds, arg_names, callee.arg_kinds, callee.arg_names, lambda i: arg_types[i]
        )

        with self.msg.filter_errors():
            if not self.check_argument_count(
                callee, arg_types, arg_kinds, arg_names, formal_to_actual, None
            ):
                # Too few or many arguments -> no match.
                return False

        def check_arg(
            caller_type: Type,
            original_ccaller_type: Type,
            caller_kind: ArgKind,
            callee_type: Type,
            n: int,
            m: int,
            callee: CallableType,
            object_type: Type | None,
            context: Context,
            outer_context: Context,
        ) -> None:
            if not arg_approximate_similarity(caller_type, callee_type):
                # No match -- exit early since none of the remaining work can change
                # the result.
                raise Finished

        try:
            self.check_argument_types(
                arg_types,
                arg_kinds,
                args,
                callee,
                formal_to_actual,
                context=context,
                check_arg=check_arg,
            )
            return True
        except Finished:
            return False

    def apply_generic_arguments(
        self,
        callable: CallableType,
        types: Sequence[Type | None],
        context: Context,
        skip_unsatisfied: bool = False,
    ) -> CallableType:
        """Simple wrapper around mypy.applytype.apply_generic_arguments."""
        return applytype.apply_generic_arguments(
            callable,
            types,
            self.msg.incompatible_typevar_value,
            context,
            skip_unsatisfied=skip_unsatisfied,
        )

    def check_any_type_call(self, args: list[Expression], callee: Type) -> tuple[Type, Type]:
        self.infer_arg_types_in_empty_context(args)
        callee = get_proper_type(callee)
        if isinstance(callee, AnyType):
            return (
                AnyType(TypeOfAny.from_another_any, source_any=callee),
                AnyType(TypeOfAny.from_another_any, source_any=callee),
            )
        else:
            return AnyType(TypeOfAny.special_form), AnyType(TypeOfAny.special_form)

    def check_union_call(
        self,
        callee: UnionType,
        args: list[Expression],
        arg_kinds: list[ArgKind],
        arg_names: Sequence[str | None] | None,
        context: Context,
    ) -> tuple[Type, Type]:
        with self.msg.disable_type_names():
            results = [
                self.check_call(subtype, args, arg_kinds, context, arg_names)
                for subtype in callee.relevant_items()
            ]

        return (make_simplified_union([res[0] for res in results]), callee)

    def visit_member_expr(self, e: MemberExpr, is_lvalue: bool = False) -> Type:
        """Visit member expression (of form e.id)."""
        self.chk.module_refs.update(extract_refexpr_names(e))
        result = self.analyze_ordinary_member_access(e, is_lvalue)
        return self.narrow_type_from_binder(e, result)

    def analyze_ordinary_member_access(self, e: MemberExpr, is_lvalue: bool) -> Type:
        """Analyse member expression or member lvalue."""
        if e.kind is not None:
            # This is a reference to a module attribute.
            return self.analyze_ref_expr(e)
        else:
            # This is a reference to a non-module attribute.
            original_type = self.accept(e.expr, is_callee=self.is_callee)
            base = e.expr
            module_symbol_table = None

            if isinstance(base, RefExpr) and isinstance(base.node, MypyFile):
                module_symbol_table = base.node.names

            member_type = analyze_member_access(
                e.name,
                original_type,
                e,
                is_lvalue,
                False,
                False,
                self.msg,
                original_type=original_type,
                chk=self.chk,
                in_literal_context=self.is_literal_context(),
                module_symbol_table=module_symbol_table,
            )

            return member_type

    def analyze_external_member_access(
        self, member: str, base_type: Type, context: Context
    ) -> Type:
        """Analyse member access that is external, i.e. it cannot
        refer to private definitions. Return the result type.
        """
        # TODO remove; no private definitions in mypy
        return analyze_member_access(
            member,
            base_type,
            context,
            False,
            False,
            False,
            self.msg,
            original_type=base_type,
            chk=self.chk,
            in_literal_context=self.is_literal_context(),
        )

    def is_literal_context(self) -> bool:
        return is_literal_type_like(self.type_context[-1])

    def infer_literal_expr_type(self, value: LiteralValue, fallback_name: str) -> Type:
        """Analyzes the given literal expression and determines if we should be
        inferring an Instance type, a Literal[...] type, or an Instance that
        remembers the original literal. We...

        1. ...Infer a normal Instance in most circumstances.

        2. ...Infer a Literal[...] if we're in a literal context. For example, if we
           were analyzing the "3" in "foo(3)" where "foo" has a signature of
           "def foo(Literal[3]) -> None", we'd want to infer that the "3" has a
           type of Literal[3] instead of Instance.

        3. ...Infer an Instance that remembers the original Literal if we're declaring
           a Final variable with an inferred type -- for example, "bar" in "bar: Final = 3"
           would be assigned an Instance that remembers it originated from a '3'. See
           the comments in Instance's constructor for more details.
        """
        typ = self.named_type(fallback_name)
        if self.is_literal_context():
            return LiteralType(value=value, fallback=typ)
        else:
            return typ.copy_modified(
                last_known_value=LiteralType(
                    value=value, fallback=typ, line=typ.line, column=typ.column
                )
            )

    def concat_tuples(self, left: TupleType, right: TupleType) -> TupleType:
        """Concatenate two fixed length tuples."""
        return TupleType(
            items=left.items + right.items, fallback=self.named_type("builtins.tuple")
        )

    def visit_int_expr(self, e: IntExpr) -> Type:
        """Type check an integer literal (trivial)."""
        return self.infer_literal_expr_type(e.value, "builtins.int")

    def visit_str_expr(self, e: StrExpr) -> Type:
        """Type check a string literal (trivial)."""
        return self.infer_literal_expr_type(e.value, "builtins.str")

    def visit_bytes_expr(self, e: BytesExpr) -> Type:
        """Type check a bytes literal (trivial)."""
        return self.infer_literal_expr_type(e.value, "builtins.bytes")

    def visit_float_expr(self, e: FloatExpr) -> Type:
        """Type check a float literal (trivial)."""
        return self.named_type("builtins.float")

    def visit_complex_expr(self, e: ComplexExpr) -> Type:
        """Type check a complex literal."""
        return self.named_type("builtins.complex")

    def visit_ellipsis(self, e: EllipsisExpr) -> Type:
        """Type check '...'."""
        return self.named_type("builtins.ellipsis")

    def visit_op_expr(self, e: OpExpr) -> Type:
        """Type check a binary operator expression."""
        if e.op == "and" or e.op == "or":
            return self.check_boolean_op(e, e)
        if e.op == "*" and isinstance(e.left, ListExpr):
            # Expressions of form [...] * e get special type inference.
            return self.check_list_multiply(e)
        if e.op == "%":
            if isinstance(e.left, BytesExpr) and self.chk.options.python_version >= (3, 5):
                return self.strfrm_checker.check_str_interpolation(e.left, e.right)
            if isinstance(e.left, StrExpr):
                return self.strfrm_checker.check_str_interpolation(e.left, e.right)
        left_type = self.accept(e.left)

        proper_left_type = get_proper_type(left_type)
        if isinstance(proper_left_type, TupleType) and e.op == "+":
            left_add_method = proper_left_type.partial_fallback.type.get("__add__")
            if left_add_method and left_add_method.fullname == "builtins.tuple.__add__":
                proper_right_type = get_proper_type(self.accept(e.right))
                if isinstance(proper_right_type, TupleType):
                    right_radd_method = proper_right_type.partial_fallback.type.get("__radd__")
                    if right_radd_method is None:
                        return self.concat_tuples(proper_left_type, proper_right_type)

        if e.op in operators.op_methods:
            method = operators.op_methods[e.op]
            result, method_type = self.check_op(method, left_type, e.right, e, allow_reverse=True)
            e.method_type = method_type
            return result
        else:
            raise RuntimeError(f"Unknown operator {e.op}")

    def visit_comparison_expr(self, e: ComparisonExpr) -> Type:
        """Type check a comparison expression.

        Comparison expressions are type checked consecutive-pair-wise
        That is, 'a < b > c == d' is check as 'a < b and b > c and c == d'
        """
        result: Type | None = None
        sub_result: Type | None = None

        # Check each consecutive operand pair and their operator
        for left, right, operator in zip(e.operands, e.operands[1:], e.operators):
            left_type = self.accept(left)

            method_type: mypy.types.Type | None = None

            if operator == "in" or operator == "not in":
                # If the right operand has partial type, look it up without triggering
                # a "Need type annotation ..." message, as it would be noise.
                right_type = self.find_partial_type_ref_fast_path(right)
                if right_type is None:
                    right_type = self.accept(right)  # Validate the right operand

                # Keep track of whether we get type check errors (these won't be reported, they
                # are just to verify whether something is valid typing wise).
                with self.msg.filter_errors(save_filtered_errors=True) as local_errors:
                    _, method_type = self.check_method_call_by_name(
                        method="__contains__",
                        base_type=right_type,
                        args=[left],
                        arg_kinds=[ARG_POS],
                        context=e,
                    )

                sub_result = self.bool_type()
                # Container item type for strict type overlap checks. Note: we need to only
                # check for nominal type, because a usual "Unsupported operands for in"
                # will be reported for types incompatible with __contains__().
                # See testCustomContainsCheckStrictEquality for an example.
                cont_type = self.chk.analyze_container_item_type(right_type)
                if isinstance(right_type, PartialType):
                    # We don't really know if this is an error or not, so just shut up.
                    pass
                elif (
                    local_errors.has_new_errors()
                    and
                    # is_valid_var_arg is True for any Iterable
                    self.is_valid_var_arg(right_type)
                ):
                    _, itertype = self.chk.analyze_iterable_item_type(right)
                    method_type = CallableType(
                        [left_type],
                        [nodes.ARG_POS],
                        [None],
                        self.bool_type(),
                        self.named_type("builtins.function"),
                    )
                    if not is_subtype(left_type, itertype):
                        self.msg.unsupported_operand_types("in", left_type, right_type, e)
                # Only show dangerous overlap if there are no other errors.
                elif (
                    not local_errors.has_new_errors()
                    and cont_type
                    and self.dangerous_comparison(
                        left_type, cont_type, original_container=right_type
                    )
                ):
                    self.msg.dangerous_comparison(left_type, cont_type, "container", e)
                else:
                    self.msg.add_errors(local_errors.filtered_errors())
            elif operator in operators.op_methods:
                method = operators.op_methods[operator]

                with ErrorWatcher(self.msg.errors) as w:
                    sub_result, method_type = self.check_op(
                        method, left_type, right, e, allow_reverse=True
                    )

                # Only show dangerous overlap if there are no other errors. See
                # testCustomEqCheckStrictEquality for an example.
                if not w.has_new_errors() and operator in ("==", "!="):
                    right_type = self.accept(right)
                    # We suppress the error if there is a custom __eq__() method on either
                    # side. User defined (or even standard library) classes can define this
                    # to return True for comparisons between non-overlapping types.
                    if not custom_special_method(
                        left_type, "__eq__"
                    ) and not custom_special_method(right_type, "__eq__"):
                        # Also flag non-overlapping literals in situations like:
                        #    x: Literal['a', 'b']
                        #    if x == 'c':
                        #        ...
                        left_type = try_getting_literal(left_type)
                        right_type = try_getting_literal(right_type)
                        if self.dangerous_comparison(left_type, right_type):
                            self.msg.dangerous_comparison(left_type, right_type, "equality", e)

            elif operator == "is" or operator == "is not":
                right_type = self.accept(right)  # validate the right operand
                sub_result = self.bool_type()
                left_type = try_getting_literal(left_type)
                right_type = try_getting_literal(right_type)
                if self.dangerous_comparison(left_type, right_type):
                    self.msg.dangerous_comparison(left_type, right_type, "identity", e)
                method_type = None
            else:
                raise RuntimeError(f"Unknown comparison operator {operator}")

            e.method_types.append(method_type)

            #  Determine type of boolean-and of result and sub_result
            if result is None:
                result = sub_result
            else:
                result = join.join_types(result, sub_result)

        assert result is not None
        return result

    def find_partial_type_ref_fast_path(self, expr: Expression) -> Type | None:
        """If expression has a partial generic type, return it without additional checks.

        In particular, this does not generate an error about a missing annotation.

        Otherwise, return None.
        """
        if not isinstance(expr, RefExpr):
            return None
        if isinstance(expr.node, Var):
            result = self.analyze_var_ref(expr.node, expr)
            if isinstance(result, PartialType) and result.type is not None:
                self.chk.store_type(expr, self.chk.fixup_partial_type(result))
                return result
        return None

    def dangerous_comparison(
        self, left: Type, right: Type, original_container: Type | None = None
    ) -> bool:
        """Check for dangerous non-overlapping comparisons like 42 == 'no'.

        The original_container is the original container type for 'in' checks
        (and None for equality checks).

        Rules:
            * X and None are overlapping even in strict-optional mode. This is to allow
            'assert x is not None' for x defined as 'x = None  # type: str' in class body
            (otherwise mypy itself would have couple dozen errors because of this).
            * Optional[X] and Optional[Y] are non-overlapping if X and Y are
            non-overlapping, although technically None is overlap, it is most
            likely an error.
            * Any overlaps with everything, i.e. always safe.
            * Special case: b'abc' in b'cde' is safe.
        """
        if not self.chk.options.strict_equality:
            return False

        left, right = get_proper_types((left, right))

        if self.chk.binder.is_unreachable_warning_suppressed():
            # We are inside a function that contains type variables with value restrictions in
            # its signature. In this case we just suppress all strict-equality checks to avoid
            # false positives for code like:
            #
            #     T = TypeVar('T', str, int)
            #     def f(x: T) -> T:
            #         if x == 0:
            #             ...
            #         return x
            #
            # TODO: find a way of disabling the check only for types resulted from the expansion.
            return False
        if isinstance(left, NoneType) or isinstance(right, NoneType):
            return False
        if isinstance(left, UnionType) and isinstance(right, UnionType):
            left = remove_optional(left)
            right = remove_optional(right)
            left, right = get_proper_types((left, right))
        if (
            original_container
            and has_bytes_component(original_container)
            and has_bytes_component(left)
        ):
            # We need to special case bytes and bytearray, because 97 in b'abc', b'a' in b'abc',
            # b'a' in bytearray(b'abc') etc. all return True (and we want to show the error only
            # if the check can _never_ be True).
            return False
        if isinstance(left, Instance) and isinstance(right, Instance):
            # Special case some builtin implementations of AbstractSet.
            if (
                left.type.fullname in OVERLAPPING_TYPES_ALLOWLIST
                and right.type.fullname in OVERLAPPING_TYPES_ALLOWLIST
            ):
                abstract_set = self.chk.lookup_typeinfo("typing.AbstractSet")
                left = map_instance_to_supertype(left, abstract_set)
                right = map_instance_to_supertype(right, abstract_set)
                return not is_overlapping_types(left.args[0], right.args[0])
        if isinstance(left, LiteralType) and isinstance(right, LiteralType):
            if isinstance(left.value, bool) and isinstance(right.value, bool):
                # Comparing different booleans is not dangerous.
                return False
        return not is_overlapping_types(left, right, ignore_promotions=False)

    def check_method_call_by_name(
        self,
        method: str,
        base_type: Type,
        args: list[Expression],
        arg_kinds: list[ArgKind],
        context: Context,
        original_type: Type | None = None,
    ) -> tuple[Type, Type]:
        """Type check a call to a named method on an object.

        Return tuple (result type, inferred method type). The 'original_type'
        is used for error messages.
        """
        original_type = original_type or base_type
        # Unions are special-cased to allow plugins to act on each element of the union.
        base_type = get_proper_type(base_type)
        if isinstance(base_type, UnionType):
            return self.check_union_method_call_by_name(
                method, base_type, args, arg_kinds, context, original_type
            )

        method_type = analyze_member_access(
            method,
            base_type,
            context,
            False,
            False,
            True,
            self.msg,
            original_type=original_type,
            chk=self.chk,
            in_literal_context=self.is_literal_context(),
        )
        return self.check_method_call(method, base_type, method_type, args, arg_kinds, context)

    def check_union_method_call_by_name(
        self,
        method: str,
        base_type: UnionType,
        args: list[Expression],
        arg_kinds: list[ArgKind],
        context: Context,
        original_type: Type | None = None,
    ) -> tuple[Type, Type]:
        """Type check a call to a named method on an object with union type.

        This essentially checks the call using check_method_call_by_name() for each
        union item and unions the result. We do this to allow plugins to act on
        individual union items.
        """
        res: list[Type] = []
        meth_res: list[Type] = []
        for typ in base_type.relevant_items():
            # Format error messages consistently with
            # mypy.checkmember.analyze_union_member_access().
            with self.msg.disable_type_names():
                item, meth_item = self.check_method_call_by_name(
                    method, typ, args, arg_kinds, context, original_type
                )
            res.append(item)
            meth_res.append(meth_item)
        return make_simplified_union(res), make_simplified_union(meth_res)

    def check_method_call(
        self,
        method_name: str,
        base_type: Type,
        method_type: Type,
        args: list[Expression],
        arg_kinds: list[ArgKind],
        context: Context,
    ) -> tuple[Type, Type]:
        """Type check a call to a method with the given name and type on an object.

        Return tuple (result type, inferred method type).
        """
        callable_name = self.method_fullname(base_type, method_name)
        object_type = base_type if callable_name is not None else None

        # Try to refine the method signature using plugin hooks before checking the call.
        method_type = self.transform_callee_type(
            callable_name, method_type, args, arg_kinds, context, object_type=object_type
        )

        return self.check_call(
            method_type,
            args,
            arg_kinds,
            context,
            callable_name=callable_name,
            object_type=base_type,
        )

    def check_op_reversible(
        self,
        op_name: str,
        left_type: Type,
        left_expr: Expression,
        right_type: Type,
        right_expr: Expression,
        context: Context,
    ) -> tuple[Type, Type]:
        def lookup_operator(op_name: str, base_type: Type) -> Type | None:
            """Looks up the given operator and returns the corresponding type,
            if it exists."""

            # This check is an important performance optimization,
            # even though it is mostly a subset of
            # analyze_member_access.
            # TODO: Find a way to remove this call without performance implications.
            if not self.has_member(base_type, op_name):
                return None

            with self.msg.filter_errors() as w:
                member = analyze_member_access(
                    name=op_name,
                    typ=base_type,
                    is_lvalue=False,
                    is_super=False,
                    is_operator=True,
                    original_type=base_type,
                    context=context,
                    msg=self.msg,
                    chk=self.chk,
                    in_literal_context=self.is_literal_context(),
                )
                return None if w.has_new_errors() else member

        def lookup_definer(typ: Instance, attr_name: str) -> str | None:
            """Returns the name of the class that contains the actual definition of attr_name.

            So if class A defines foo and class B subclasses A, running
            'get_class_defined_in(B, "foo")` would return the full name of A.

            However, if B were to override and redefine foo, that method call would
            return the full name of B instead.

            If the attr name is not present in the given class or its MRO, returns None.
            """
            for cls in typ.type.mro:
                if cls.names.get(attr_name):
                    return cls.fullname
            return None

        left_type = get_proper_type(left_type)
        right_type = get_proper_type(right_type)

        # If either the LHS or the RHS are Any, we can't really concluding anything
        # about the operation since the Any type may or may not define an
        # __op__ or __rop__ method. So, we punt and return Any instead.

        if isinstance(left_type, AnyType):
            any_type = AnyType(TypeOfAny.from_another_any, source_any=left_type)
            return any_type, any_type
        if isinstance(right_type, AnyType):
            any_type = AnyType(TypeOfAny.from_another_any, source_any=right_type)
            return any_type, any_type

        # STEP 1:
        # We start by getting the __op__ and __rop__ methods, if they exist.

        rev_op_name = operators.reverse_op_methods[op_name]

        left_op = lookup_operator(op_name, left_type)
        right_op = lookup_operator(rev_op_name, right_type)

        # STEP 2a:
        # We figure out in which order Python will call the operator methods. As it
        # turns out, it's not as simple as just trying to call __op__ first and
        # __rop__ second.
        #
        # We store the determined order inside the 'variants_raw' variable,
        # which records tuples containing the method, base type, and the argument.

        if op_name in operators.op_methods_that_shortcut and is_same_type(left_type, right_type):
            # When we do "A() + A()", for example, Python will only call the __add__ method,
            # never the __radd__ method.
            #
            # This is the case even if the __add__ method is completely missing and the __radd__
            # method is defined.

            variants_raw = [(left_op, left_type, right_expr)]
        elif (
            is_subtype(right_type, left_type)
            and isinstance(left_type, Instance)
            and isinstance(right_type, Instance)
            and left_type.type.alt_promote is not right_type.type
            and lookup_definer(left_type, op_name) != lookup_definer(right_type, rev_op_name)
        ):
            # When we do "A() + B()" where B is a subclass of A, we'll actually try calling
            # B's __radd__ method first, but ONLY if B explicitly defines or overrides the
            # __radd__ method.
            #
            # This mechanism lets subclasses "refine" the expected outcome of the operation, even
            # if they're located on the RHS.
            #
            # As a special case, the alt_promote check makes sure that we don't use the
            # __radd__ method of int if the LHS is a native int type.

            variants_raw = [(right_op, right_type, left_expr), (left_op, left_type, right_expr)]
        else:
            # In all other cases, we do the usual thing and call __add__ first and
            # __radd__ second when doing "A() + B()".

            variants_raw = [(left_op, left_type, right_expr), (right_op, right_type, left_expr)]

        # STEP 3:
        # We now filter out all non-existent operators. The 'variants' list contains
        # all operator methods that are actually present, in the order that Python
        # attempts to invoke them.

        variants = [(op, obj, arg) for (op, obj, arg) in variants_raw if op is not None]

        # STEP 4:
        # We now try invoking each one. If an operation succeeds, end early and return
        # the corresponding result. Otherwise, return the result and errors associated
        # with the first entry.

        errors = []
        results = []
        for method, obj, arg in variants:
            with self.msg.filter_errors(save_filtered_errors=True) as local_errors:
                result = self.check_method_call(op_name, obj, method, [arg], [ARG_POS], context)
            if local_errors.has_new_errors():
                errors.append(local_errors.filtered_errors())
                results.append(result)
            else:
                return result

        # We finish invoking above operators and no early return happens. Therefore,
        # we check if either the LHS or the RHS is Instance and fallbacks to Any,
        # if so, we also return Any
        if (isinstance(left_type, Instance) and left_type.type.fallback_to_any) or (
            isinstance(right_type, Instance) and right_type.type.fallback_to_any
        ):
            any_type = AnyType(TypeOfAny.special_form)
            return any_type, any_type

        # STEP 4b:
        # Sometimes, the variants list is empty. In that case, we fall-back to attempting to
        # call the __op__ method (even though it's missing).

        if not variants:
            with self.msg.filter_errors(save_filtered_errors=True) as local_errors:
                result = self.check_method_call_by_name(
                    op_name, left_type, [right_expr], [ARG_POS], context
                )

            if local_errors.has_new_errors():
                errors.append(local_errors.filtered_errors())
                results.append(result)
            else:
                # In theory, we should never enter this case, but it seems
                # we sometimes do, when dealing with Type[...]? E.g. see
                # check-classes.testTypeTypeComparisonWorks.
                #
                # This is probably related to the TODO in lookup_operator(...)
                # up above.
                #
                # TODO: Remove this extra case
                return result

        self.msg.add_errors(errors[0])
        if len(results) == 1:
            return results[0]
        else:
            error_any = AnyType(TypeOfAny.from_error)
            result = error_any, error_any
            return result

    def check_op(
        self,
        method: str,
        base_type: Type,
        arg: Expression,
        context: Context,
        allow_reverse: bool = False,
    ) -> tuple[Type, Type]:
        """Type check a binary operation which maps to a method call.

        Return tuple (result type, inferred operator method type).
        """

        if allow_reverse:
            left_variants = [base_type]
            base_type = get_proper_type(base_type)
            if isinstance(base_type, UnionType):
                left_variants = [
                    item for item in flatten_nested_unions(base_type.relevant_items())
                ]
            right_type = self.accept(arg)

            # Step 1: We first try leaving the right arguments alone and destructure
            # just the left ones. (Mypy can sometimes perform some more precise inference
            # if we leave the right operands a union -- see testOperatorWithEmptyListAndSum.)
            all_results = []
            all_inferred = []

            with self.msg.filter_errors() as local_errors:
                for left_possible_type in left_variants:
                    result, inferred = self.check_op_reversible(
                        op_name=method,
                        left_type=left_possible_type,
                        left_expr=TempNode(left_possible_type, context=context),
                        right_type=right_type,
                        right_expr=arg,
                        context=context,
                    )
                    all_results.append(result)
                    all_inferred.append(inferred)

            if not local_errors.has_new_errors():
                results_final = make_simplified_union(all_results)
                inferred_final = make_simplified_union(all_inferred)
                return results_final, inferred_final

            # Step 2: If that fails, we try again but also destructure the right argument.
            # This is also necessary to make certain edge cases work -- see
            # testOperatorDoubleUnionInterwovenUnionAdd, for example.

            # Note: We want to pass in the original 'arg' for 'left_expr' and 'right_expr'
            # whenever possible so that plugins and similar things can introspect on the original
            # node if possible.
            #
            # We don't do the same for the base expression because it could lead to weird
            # type inference errors -- e.g. see 'testOperatorDoubleUnionSum'.
            # TODO: Can we use `type_overrides_set()` here?
            right_variants = [(right_type, arg)]
            right_type = get_proper_type(right_type)
            if isinstance(right_type, UnionType):
                right_variants = [
                    (item, TempNode(item, context=context))
                    for item in flatten_nested_unions(right_type.relevant_items())
                ]

            all_results = []
            all_inferred = []

            with self.msg.filter_errors(save_filtered_errors=True) as local_errors:
                for left_possible_type in left_variants:
                    for right_possible_type, right_expr in right_variants:
                        result, inferred = self.check_op_reversible(
                            op_name=method,
                            left_type=left_possible_type,
                            left_expr=TempNode(left_possible_type, context=context),
                            right_type=right_possible_type,
                            right_expr=right_expr,
                            context=context,
                        )
                        all_results.append(result)
                        all_inferred.append(inferred)

            if local_errors.has_new_errors():
                self.msg.add_errors(local_errors.filtered_errors())
                # Point any notes to the same location as an existing message.
                err = local_errors.filtered_errors()[-1]
                recent_context = TempNode(NoneType())
                recent_context.line = err.line
                recent_context.column = err.column
                if len(left_variants) >= 2 and len(right_variants) >= 2:
                    self.msg.warn_both_operands_are_from_unions(recent_context)
                elif len(left_variants) >= 2:
                    self.msg.warn_operand_was_from_union("Left", base_type, context=recent_context)
                elif len(right_variants) >= 2:
                    self.msg.warn_operand_was_from_union(
                        "Right", right_type, context=recent_context
                    )

            # See the comment in 'check_overload_call' for more details on why
            # we call 'combine_function_signature' instead of just unioning the inferred
            # callable types.
            results_final = make_simplified_union(all_results)
            inferred_final = self.combine_function_signatures(all_inferred)
            return results_final, inferred_final
        else:
            return self.check_method_call_by_name(
                method=method,
                base_type=base_type,
                args=[arg],
                arg_kinds=[ARG_POS],
                context=context,
            )

    def check_boolean_op(self, e: OpExpr, context: Context) -> Type:
        """Type check a boolean operation ('and' or 'or')."""

        # A boolean operation can evaluate to either of the operands.

        # We use the current type context to guide the type inference of of
        # the left operand. We also use the left operand type to guide the type
        # inference of the right operand so that expressions such as
        # '[1] or []' are inferred correctly.
        ctx = self.type_context[-1]
        left_type = self.accept(e.left, ctx)
        expanded_left_type = try_expanding_sum_type_to_union(
            self.accept(e.left, ctx), "builtins.bool"
        )

        assert e.op in ("and", "or")  # Checked by visit_op_expr

        if e.right_always:
            left_map: mypy.checker.TypeMap = None
            right_map: mypy.checker.TypeMap = {}
        elif e.right_unreachable:
            left_map, right_map = {}, None
        elif e.op == "and":
            right_map, left_map = self.chk.find_isinstance_check(e.left)
        elif e.op == "or":
            left_map, right_map = self.chk.find_isinstance_check(e.left)

        # If left_map is None then we know mypy considers the left expression
        # to be redundant.
        if (
            codes.REDUNDANT_EXPR in self.chk.options.enabled_error_codes
            and left_map is None
            # don't report an error if it's intentional
            and not e.right_always
        ):
            self.msg.redundant_left_operand(e.op, e.left)

        if (
            self.chk.should_report_unreachable_issues()
            and right_map is None
            # don't report an error if it's intentional
            and not e.right_unreachable
        ):
            self.msg.unreachable_right_operand(e.op, e.right)

        # If right_map is None then we know mypy considers the right branch
        # to be unreachable and therefore any errors found in the right branch
        # should be suppressed.
        with self.msg.filter_errors(filter_errors=right_map is None):
            right_type = self.analyze_cond_branch(right_map, e.right, expanded_left_type)

        if left_map is None and right_map is None:
            return UninhabitedType()

        if right_map is None:
            # The boolean expression is statically known to be the left value
            assert left_map is not None
            return left_type
        if left_map is None:
            # The boolean expression is statically known to be the right value
            assert right_map is not None
            return right_type

        if e.op == "and":
            restricted_left_type = false_only(expanded_left_type)
            result_is_left = not expanded_left_type.can_be_true
        elif e.op == "or":
            restricted_left_type = true_only(expanded_left_type)
            result_is_left = not expanded_left_type.can_be_false

        if isinstance(restricted_left_type, UninhabitedType):
            # The left operand can never be the result
            return right_type
        elif result_is_left:
            # The left operand is always the result
            return left_type
        else:
            return make_simplified_union([restricted_left_type, right_type])

    def check_list_multiply(self, e: OpExpr) -> Type:
        """Type check an expression of form '[...] * e'.

        Type inference is special-cased for this common construct.
        """
        right_type = self.accept(e.right)
        if is_subtype(right_type, self.named_type("builtins.int")):
            # Special case: [...] * <int value>. Use the type context of the
            # OpExpr, since the multiplication does not affect the type.
            left_type = self.accept(e.left, type_context=self.type_context[-1])
        else:
            left_type = self.accept(e.left)
        result, method_type = self.check_op("__mul__", left_type, e.right, e)
        e.method_type = method_type
        return result

    def visit_assignment_expr(self, e: AssignmentExpr) -> Type:
        value = self.accept(e.value)
        self.chk.check_assignment(e.target, e.value)
        self.chk.check_final(e)
        self.chk.store_type(e.target, value)
        self.find_partial_type_ref_fast_path(e.target)
        return value

    def visit_unary_expr(self, e: UnaryExpr) -> Type:
        """Type check an unary operation ('not', '-', '+' or '~')."""
        operand_type = self.accept(e.expr)
        op = e.op
        if op == "not":
            result: Type = self.bool_type()
        else:
            method = operators.unary_op_methods[op]
            result, method_type = self.check_method_call_by_name(method, operand_type, [], [], e)
            e.method_type = method_type
        return result

    def visit_index_expr(self, e: IndexExpr) -> Type:
        """Type check an index expression (base[index]).

        It may also represent type application.
        """
        result = self.visit_index_expr_helper(e)
        result = self.narrow_type_from_binder(e, result)
        p_result = get_proper_type(result)
        if (
            self.is_literal_context()
            and isinstance(p_result, Instance)
            and p_result.last_known_value is not None
        ):
            result = p_result.last_known_value
        return result

    def visit_index_expr_helper(self, e: IndexExpr) -> Type:
        if e.analyzed:
            # It's actually a type application.
            return self.accept(e.analyzed)
        left_type = self.accept(e.base)
        return self.visit_index_with_type(left_type, e)

    def visit_index_with_type(
        self, left_type: Type, e: IndexExpr, original_type: ProperType | None = None
    ) -> Type:
        """Analyze type of an index expression for a given type of base expression.

        The 'original_type' is used for error messages (currently used for union types).
        """
        index = e.index
        left_type = get_proper_type(left_type)

        # Visit the index, just to make sure we have a type for it available
        self.accept(index)

        if isinstance(left_type, UnionType):
            original_type = original_type or left_type
            # Don't combine literal types, since we may need them for type narrowing.
            return make_simplified_union(
                [
                    self.visit_index_with_type(typ, e, original_type)
                    for typ in left_type.relevant_items()
                ],
                contract_literals=False,
            )
        elif isinstance(left_type, TupleType) and self.chk.in_checked_function():
            # Special case for tuples. They return a more specific type when
            # indexed by an integer literal.
            if isinstance(index, SliceExpr):
                return self.visit_tuple_slice_helper(left_type, index)

            ns = self.try_getting_int_literals(index)
            if ns is not None:
                out = []
                for n in ns:
                    if n < 0:
                        n += len(left_type.items)
                    if 0 <= n < len(left_type.items):
                        out.append(left_type.items[n])
                    else:
                        self.chk.fail(message_registry.TUPLE_INDEX_OUT_OF_RANGE, e)
                        return AnyType(TypeOfAny.from_error)
                return make_simplified_union(out)
            else:
                return self.nonliteral_tuple_index_helper(left_type, index)
        elif isinstance(left_type, TypedDictType):
            return self.visit_typeddict_index_expr(left_type, e.index)
        elif (
            isinstance(left_type, CallableType)
            and left_type.is_type_obj()
            and left_type.type_object().is_enum
        ):
            return self.visit_enum_index_expr(left_type.type_object(), e.index, e)
        elif isinstance(left_type, TypeVarType) and not self.has_member(
            left_type.upper_bound, "__getitem__"
        ):
            return self.visit_index_with_type(left_type.upper_bound, e, original_type)
        else:
            result, method_type = self.check_method_call_by_name(
                "__getitem__", left_type, [e.index], [ARG_POS], e, original_type=original_type
            )
            e.method_type = method_type
            return result

    def visit_tuple_slice_helper(self, left_type: TupleType, slic: SliceExpr) -> Type:
        begin: Sequence[int | None] = [None]
        end: Sequence[int | None] = [None]
        stride: Sequence[int | None] = [None]

        if slic.begin_index:
            begin_raw = self.try_getting_int_literals(slic.begin_index)
            if begin_raw is None:
                return self.nonliteral_tuple_index_helper(left_type, slic)
            begin = begin_raw

        if slic.end_index:
            end_raw = self.try_getting_int_literals(slic.end_index)
            if end_raw is None:
                return self.nonliteral_tuple_index_helper(left_type, slic)
            end = end_raw

        if slic.stride:
            stride_raw = self.try_getting_int_literals(slic.stride)
            if stride_raw is None:
                return self.nonliteral_tuple_index_helper(left_type, slic)
            stride = stride_raw

        items: list[Type] = []
        for b, e, s in itertools.product(begin, end, stride):
            items.append(left_type.slice(b, e, s))
        return make_simplified_union(items)

    def try_getting_int_literals(self, index: Expression) -> list[int] | None:
        """If the given expression or type corresponds to an int literal
        or a union of int literals, returns a list of the underlying ints.
        Otherwise, returns None.

        Specifically, this function is guaranteed to return a list with
        one or more ints if one one the following is true:

        1. 'expr' is a IntExpr or a UnaryExpr backed by an IntExpr
        2. 'typ' is a LiteralType containing an int
        3. 'typ' is a UnionType containing only LiteralType of ints
        """
        if isinstance(index, IntExpr):
            return [index.value]
        elif isinstance(index, UnaryExpr):
            if index.op == "-":
                operand = index.expr
                if isinstance(operand, IntExpr):
                    return [-1 * operand.value]
        typ = get_proper_type(self.accept(index))
        if isinstance(typ, Instance) and typ.last_known_value is not None:
            typ = typ.last_known_value
        if isinstance(typ, LiteralType) and isinstance(typ.value, int):
            return [typ.value]
        if isinstance(typ, UnionType):
            out = []
            for item in get_proper_types(typ.items):
                if isinstance(item, LiteralType) and isinstance(item.value, int):
                    out.append(item.value)
                else:
                    return None
            return out
        return None

    def nonliteral_tuple_index_helper(self, left_type: TupleType, index: Expression) -> Type:
        self.check_method_call_by_name("__getitem__", left_type, [index], [ARG_POS], context=index)
        # We could return the return type from above, but unions are often better than the join
        union = make_simplified_union(left_type.items)
        if isinstance(index, SliceExpr):
            return self.chk.named_generic_type("builtins.tuple", [union])
        return union

    def visit_typeddict_index_expr(self, td_type: TypedDictType, index: Expression) -> Type:
        if isinstance(index, StrExpr):
            key_names = [index.value]
        else:
            typ = get_proper_type(self.accept(index))
            if isinstance(typ, UnionType):
                key_types: list[Type] = list(typ.items)
            else:
                key_types = [typ]

            key_names = []
            for key_type in get_proper_types(key_types):
                if isinstance(key_type, Instance) and key_type.last_known_value is not None:
                    key_type = key_type.last_known_value

                if (
                    isinstance(key_type, LiteralType)
                    and isinstance(key_type.value, str)
                    and key_type.fallback.type.fullname != "builtins.bytes"
                ):
                    key_names.append(key_type.value)
                else:
                    self.msg.typeddict_key_must_be_string_literal(td_type, index)
                    return AnyType(TypeOfAny.from_error)

        value_types = []
        for key_name in key_names:
            value_type = td_type.items.get(key_name)
            if value_type is None:
                self.msg.typeddict_key_not_found(td_type, key_name, index)
                return AnyType(TypeOfAny.from_error)
            else:
                value_types.append(value_type)
        return make_simplified_union(value_types)

    def visit_enum_index_expr(
        self, enum_type: TypeInfo, index: Expression, context: Context
    ) -> Type:
        string_type: Type = self.named_type("builtins.str")
        self.chk.check_subtype(
            self.accept(index),
            string_type,
            context,
            "Enum index should be a string",
            "actual index type",
        )
        return Instance(enum_type, [])

    def visit_cast_expr(self, expr: CastExpr) -> Type:
        """Type check a cast expression."""
        source_type = self.accept(
            expr.expr,
            type_context=AnyType(TypeOfAny.special_form),
            allow_none_return=True,
            always_allow_any=True,
        )
        target_type = expr.type
        options = self.chk.options
        if (
            options.warn_redundant_casts
            and not isinstance(get_proper_type(target_type), AnyType)
            and source_type == target_type
        ):
            self.msg.redundant_cast(target_type, expr)
        if options.disallow_any_unimported and has_any_from_unimported_type(target_type):
            self.msg.unimported_type_becomes_any("Target type of cast", target_type, expr)
        check_for_explicit_any(
            target_type, self.chk.options, self.chk.is_typeshed_stub, self.msg, context=expr
        )
        return target_type

    def visit_assert_type_expr(self, expr: AssertTypeExpr) -> Type:
        source_type = self.accept(
            expr.expr,
            type_context=self.type_context[-1],
            allow_none_return=True,
            always_allow_any=True,
        )
        target_type = expr.type
        if not is_same_type(source_type, target_type):
            if not self.chk.in_checked_function():
                self.msg.note(
                    '"assert_type" expects everything to be "Any" in unchecked functions',
                    expr.expr,
                )
            self.msg.assert_type_fail(source_type, target_type, expr)
        return source_type

    def visit_reveal_expr(self, expr: RevealExpr) -> Type:
        """Type check a reveal_type expression."""
        if expr.kind == REVEAL_TYPE:
            assert expr.expr is not None
            revealed_type = self.accept(
                expr.expr, type_context=self.type_context[-1], allow_none_return=True
            )
            if not self.chk.current_node_deferred:
                self.msg.reveal_type(revealed_type, expr.expr)
                if not self.chk.in_checked_function():
                    self.msg.note(
                        "'reveal_type' always outputs 'Any' in unchecked functions", expr.expr
                    )
            return revealed_type
        else:
            # REVEAL_LOCALS
            if not self.chk.current_node_deferred:
                # the RevealExpr contains a local_nodes attribute,
                # calculated at semantic analysis time. Use it to pull out the
                # corresponding subset of variables in self.chk.type_map
                names_to_types = (
                    {var_node.name: var_node.type for var_node in expr.local_nodes}
                    if expr.local_nodes is not None
                    else {}
                )

                self.msg.reveal_locals(names_to_types, expr)
            return NoneType()

    def visit_type_application(self, tapp: TypeApplication) -> Type:
        """Type check a type application (expr[type, ...]).

        There are two different options here, depending on whether expr refers
        to a type alias or directly to a generic class. In the first case we need
        to use a dedicated function typeanal.expand_type_aliases. This
        is due to the fact that currently type aliases machinery uses
        unbound type variables, while normal generics use bound ones;
        see TypeAlias docstring for more details.
        """
        if isinstance(tapp.expr, RefExpr) and isinstance(tapp.expr.node, TypeAlias):
            # Subscription of a (generic) alias in runtime context, expand the alias.
            item = expand_type_alias(
                tapp.expr.node, tapp.types, self.chk.fail, tapp.expr.node.no_args, tapp
            )
            item = get_proper_type(item)
            if isinstance(item, Instance):
                tp = type_object_type(item.type, self.named_type)
                return self.apply_type_arguments_to_callable(tp, item.args, tapp)
            elif isinstance(item, TupleType) and item.partial_fallback.type.is_named_tuple:
                tp = type_object_type(item.partial_fallback.type, self.named_type)
                return self.apply_type_arguments_to_callable(tp, item.partial_fallback.args, tapp)
            elif isinstance(item, TypedDictType):
                return self.typeddict_callable_from_context(item)
            else:
                self.chk.fail(message_registry.ONLY_CLASS_APPLICATION, tapp)
                return AnyType(TypeOfAny.from_error)
        # Type application of a normal generic class in runtime context.
        # This is typically used as `x = G[int]()`.
        tp = get_proper_type(self.accept(tapp.expr))
        if isinstance(tp, (CallableType, Overloaded)):
            if not tp.is_type_obj():
                self.chk.fail(message_registry.ONLY_CLASS_APPLICATION, tapp)
            return self.apply_type_arguments_to_callable(tp, tapp.types, tapp)
        if isinstance(tp, AnyType):
            return AnyType(TypeOfAny.from_another_any, source_any=tp)
        return AnyType(TypeOfAny.special_form)

    def visit_type_alias_expr(self, alias: TypeAliasExpr) -> Type:
        """Right hand side of a type alias definition.

        It has the same type as if the alias itself was used in a runtime context.
        For example, here:

            A = reveal_type(List[T])
            reveal_type(A)

        both `reveal_type` instances will reveal the same type `def (...) -> builtins.list[Any]`.
        Note that type variables are implicitly substituted with `Any`.
        """
        return self.alias_type_in_runtime_context(alias.node, ctx=alias, alias_definition=True)

    def alias_type_in_runtime_context(
        self, alias: TypeAlias, *, ctx: Context, alias_definition: bool = False
    ) -> Type:
        """Get type of a type alias (could be generic) in a runtime expression.

        Note that this function can be called only if the alias appears _not_
        as a target of type application, which is treated separately in the
        visit_type_application method. Some examples where this method is called are
        casts and instantiation:

            class LongName(Generic[T]): ...
            A = LongName[int]

            x = A()
            y = cast(A, ...)
        """
        if isinstance(alias.target, Instance) and alias.target.invalid:  # type: ignore[misc]
            # An invalid alias, error already has been reported
            return AnyType(TypeOfAny.from_error)
        # If this is a generic alias, we set all variables to `Any`.
        # For example:
        #     A = List[Tuple[T, T]]
        #     x = A() <- same as List[Tuple[Any, Any]], see PEP 484.
        disallow_any = self.chk.options.disallow_any_generics and self.is_callee
        item = get_proper_type(
            set_any_tvars(
                alias, ctx.line, ctx.column, disallow_any=disallow_any, fail=self.msg.fail
            )
        )
        if isinstance(item, Instance):
            # Normally we get a callable type (or overloaded) with .is_type_obj() true
            # representing the class's constructor
            tp = type_object_type(item.type, self.named_type)
            if alias.no_args:
                return tp
            return self.apply_type_arguments_to_callable(tp, item.args, ctx)
        elif (
            isinstance(item, TupleType)
            and
            # Tuple[str, int]() fails at runtime, only named tuples and subclasses work.
            tuple_fallback(item).type.fullname != "builtins.tuple"
        ):
            return type_object_type(tuple_fallback(item).type, self.named_type)
        elif isinstance(item, TypedDictType):
            return self.typeddict_callable_from_context(item)
        elif isinstance(item, AnyType):
            return AnyType(TypeOfAny.from_another_any, source_any=item)
        else:
            if alias_definition:
                return AnyType(TypeOfAny.special_form)
            # This type is invalid in most runtime contexts, give it an 'object' type.
            # TODO: Use typing._SpecialForm instead?
            return self.named_type("builtins.object")

    def apply_type_arguments_to_callable(
        self, tp: Type, args: Sequence[Type], ctx: Context
    ) -> Type:
        """Apply type arguments to a generic callable type coming from a type object.

        This will first perform type arguments count checks, report the
        error as needed, and return the correct kind of Any. As a special
        case this returns Any for non-callable types, because if type object type
        is not callable, then an error should be already reported.
        """
        tp = get_proper_type(tp)

        if isinstance(tp, CallableType):
            if isinstance(ctx, TypeApplication) and isinstance(ctx.expr, NameExpr):
                if isinstance(ctx.expr.node, TypeAlias) and isinstance(
                    ctx.expr.node.target, Instance
                ):
                    type_vars = ctx.expr.node.target.type.defn.type_vars
                elif isinstance(ctx.expr.node, TypeInfo):
                    type_vars = ctx.expr.node.defn.type_vars
                else:
                    type_vars = []

                remaining = len(args) - len(tp.variables)
                if remaining < 0:
                    args = tuple(list(args) + [tv.default for tv in type_vars[remaining:]])
            # if len(tp.variables) != len(args):
            #     self.msg.incompatible_type_application(len(tp.variables), len(args), ctx)
            #     return AnyType(TypeOfAny.from_error)
            return self.apply_generic_arguments(tp, args, ctx)
        if isinstance(tp, Overloaded):
            for it in tp.items:
                if len(it.variables) != len(args):
                    self.msg.incompatible_type_application(len(it.variables), len(args), ctx)
                    return AnyType(TypeOfAny.from_error)
            return Overloaded([self.apply_generic_arguments(it, args, ctx) for it in tp.items])
        return AnyType(TypeOfAny.special_form)

    def visit_list_expr(self, e: ListExpr) -> Type:
        """Type check a list expression [...]."""
        return self.check_lst_expr(e, "builtins.list", "<list>")

    def visit_set_expr(self, e: SetExpr) -> Type:
        return self.check_lst_expr(e, "builtins.set", "<set>")

    def fast_container_type(
        self, e: ListExpr | SetExpr | TupleExpr, container_fullname: str
    ) -> Type | None:
        """
        Fast path to determine the type of a list or set literal,
        based on the list of entries. This mostly impacts large
        module-level constant definitions.

        Limitations:
         - no active type context
         - no star expressions
         - the joined type of all entries must be an Instance or Tuple type
        """
        ctx = self.type_context[-1]
        if ctx:
            return None
        rt = self.resolved_type.get(e, None)
        if rt is not None:
            return rt if isinstance(rt, Instance) else None
        values: list[Type] = []
        for item in e.items:
            if isinstance(item, StarExpr):
                # fallback to slow path
                self.resolved_type[e] = NoneType()
                return None
            values.append(self.accept(item))
        vt = join.join_type_list(values)
        if not allow_fast_container_literal(vt):
            self.resolved_type[e] = NoneType()
            return None
        ct = self.chk.named_generic_type(container_fullname, [vt])
        self.resolved_type[e] = ct
        return ct

    def check_lst_expr(self, e: ListExpr | SetExpr | TupleExpr, fullname: str, tag: str) -> Type:
        # fast path
        t = self.fast_container_type(e, fullname)
        if t:
            return t

        # Translate into type checking a generic function call.
        # Used for list and set expressions, as well as for tuples
        # containing star expressions that don't refer to a
        # Tuple. (Note: "lst" stands for list-set-tuple. :-)
        tv = TypeVarType(
            "T", "T", -1, [], self.object_type(), AnyType(TypeOfAny.from_omitted_generics)
        )
        constructor = CallableType(
            [tv],
            [nodes.ARG_STAR],
            [None],
            self.chk.named_generic_type(fullname, [tv]),
            self.named_type("builtins.function"),
            name=tag,
            variables=[tv],
        )
        out = self.check_call(
            constructor,
            [(i.expr if isinstance(i, StarExpr) else i) for i in e.items],
            [(nodes.ARG_STAR if isinstance(i, StarExpr) else nodes.ARG_POS) for i in e.items],
            e,
        )[0]
        return remove_instance_last_known_values(out)

    def visit_tuple_expr(self, e: TupleExpr) -> Type:
        """Type check a tuple expression."""
        # Try to determine type context for type inference.
        type_context = get_proper_type(self.type_context[-1])
        type_context_items = None
        if isinstance(type_context, UnionType):
            tuples_in_context = [
                t
                for t in get_proper_types(type_context.items)
                if (isinstance(t, TupleType) and len(t.items) == len(e.items))
                or is_named_instance(t, TUPLE_LIKE_INSTANCE_NAMES)
            ]
            if len(tuples_in_context) == 1:
                type_context = tuples_in_context[0]
            else:
                # There are either no relevant tuples in the Union, or there is
                # more than one.  Either way, we can't decide on a context.
                pass

        if isinstance(type_context, TupleType):
            type_context_items = type_context.items
        elif type_context and is_named_instance(type_context, TUPLE_LIKE_INSTANCE_NAMES):
            assert isinstance(type_context, Instance)
            if type_context.args:
                type_context_items = [type_context.args[0]] * len(e.items)
        # NOTE: it's possible for the context to have a different
        # number of items than e.  In that case we use those context
        # items that match a position in e, and we'll worry about type
        # mismatches later.

        # Infer item types.  Give up if there's a star expression
        # that's not a Tuple.
        items: list[Type] = []
        j = 0  # Index into type_context_items; irrelevant if type_context_items is none
        for i in range(len(e.items)):
            item = e.items[i]
            if isinstance(item, StarExpr):
                # Special handling for star expressions.
                # TODO: If there's a context, and item.expr is a
                # TupleExpr, flatten it, so we can benefit from the
                # context?  Counterargument: Why would anyone write
                # (1, *(2, 3)) instead of (1, 2, 3) except in a test?
                tt = self.accept(item.expr)
                tt = get_proper_type(tt)
                if isinstance(tt, TupleType):
                    items.extend(tt.items)
                    j += len(tt.items)
                else:
                    # A star expression that's not a Tuple.
                    # Treat the whole thing as a variable-length tuple.
                    return self.check_lst_expr(e, "builtins.tuple", "<tuple>")
            else:
                if not type_context_items or j >= len(type_context_items):
                    tt = self.accept(item)
                else:
                    tt = self.accept(item, type_context_items[j])
                    j += 1
                items.append(tt)
        # This is a partial fallback item type. A precise type will be calculated on demand.
        fallback_item = AnyType(TypeOfAny.special_form)
        return TupleType(items, self.chk.named_generic_type("builtins.tuple", [fallback_item]))

    def fast_dict_type(self, e: DictExpr) -> Type | None:
        """
        Fast path to determine the type of a dict literal,
        based on the list of entries. This mostly impacts large
        module-level constant definitions.

        Limitations:
         - no active type context
         - only supported star expressions are other dict instances
         - the joined types of all keys and values must be Instance or Tuple types
        """
        ctx = self.type_context[-1]
        if ctx:
            return None
        rt = self.resolved_type.get(e, None)
        if rt is not None:
            return rt if isinstance(rt, Instance) else None
        keys: list[Type] = []
        values: list[Type] = []
        stargs: tuple[Type, Type] | None = None
        for key, value in e.items:
            if key is None:
                st = get_proper_type(self.accept(value))
                if (
                    isinstance(st, Instance)
                    and st.type.fullname == "builtins.dict"
                    and len(st.args) == 2
                ):
                    stargs = (st.args[0], st.args[1])
                else:
                    self.resolved_type[e] = NoneType()
                    return None
            else:
                keys.append(self.accept(key))
                values.append(self.accept(value))
        kt = join.join_type_list(keys)
        vt = join.join_type_list(values)
        if not (allow_fast_container_literal(kt) and allow_fast_container_literal(vt)):
            self.resolved_type[e] = NoneType()
            return None
        if stargs and (stargs[0] != kt or stargs[1] != vt):
            self.resolved_type[e] = NoneType()
            return None
        dt = self.chk.named_generic_type("builtins.dict", [kt, vt])
        self.resolved_type[e] = dt
        return dt

    def visit_dict_expr(self, e: DictExpr) -> Type:
        """Type check a dict expression.

        Translate it into a call to dict(), with provisions for **expr.
        """
        # if the dict literal doesn't match TypedDict, check_typeddict_call_with_dict reports
        # an error, but returns the TypedDict type that matches the literal it found
        # that would cause a second error when that TypedDict type is returned upstream
        # to avoid the second error, we always return TypedDict type that was requested
        typeddict_context = self.find_typeddict_context(self.type_context[-1], e)
        if typeddict_context:
            orig_ret_type = self.check_typeddict_call_with_dict(
                callee=typeddict_context, kwargs=e, context=e, orig_callee=None
            )
            ret_type = get_proper_type(orig_ret_type)
            if isinstance(ret_type, TypedDictType):
                return ret_type.copy_modified()
            return typeddict_context.copy_modified()

        # fast path attempt
        dt = self.fast_dict_type(e)
        if dt:
            return dt

        # Collect function arguments, watching out for **expr.
        args: list[Expression] = []  # Regular "key: value"
        stargs: list[Expression] = []  # For "**expr"
        for key, value in e.items:
            if key is None:
                stargs.append(value)
            else:
                tup = TupleExpr([key, value])
                if key.line >= 0:
                    tup.line = key.line
                    tup.column = key.column
                else:
                    tup.line = value.line
                    tup.column = value.column
                args.append(tup)
        # Define type variables (used in constructors below).
        kt = TypeVarType(
            "KT", "KT", -1, [], self.object_type(), AnyType(TypeOfAny.from_omitted_generics)
        )
        vt = TypeVarType(
            "VT", "VT", -2, [], self.object_type(), AnyType(TypeOfAny.from_omitted_generics)
        )
        rv = None
        # Call dict(*args), unless it's empty and stargs is not.
        if args or not stargs:
            # The callable type represents a function like this:
            #
            #   def <unnamed>(*v: Tuple[kt, vt]) -> Dict[kt, vt]: ...
            constructor = CallableType(
                [TupleType([kt, vt], self.named_type("builtins.tuple"))],
                [nodes.ARG_STAR],
                [None],
                self.chk.named_generic_type("builtins.dict", [kt, vt]),
                self.named_type("builtins.function"),
                name="<dict>",
                variables=[kt, vt],
            )
            rv = self.check_call(constructor, args, [nodes.ARG_POS] * len(args), e)[0]
        else:
            # dict(...) will be called below.
            pass
        # Call rv.update(arg) for each arg in **stargs,
        # except if rv isn't set yet, then set rv = dict(arg).
        if stargs:
            for arg in stargs:
                if rv is None:
                    constructor = CallableType(
                        [self.chk.named_generic_type("typing.Mapping", [kt, vt])],
                        [nodes.ARG_POS],
                        [None],
                        self.chk.named_generic_type("builtins.dict", [kt, vt]),
                        self.named_type("builtins.function"),
                        name="<list>",
                        variables=[kt, vt],
                    )
                    rv = self.check_call(constructor, [arg], [nodes.ARG_POS], arg)[0]
                else:
                    self.check_method_call_by_name("update", rv, [arg], [nodes.ARG_POS], arg)
        assert rv is not None
        return rv

    def find_typeddict_context(
        self, context: Type | None, dict_expr: DictExpr
    ) -> TypedDictType | None:
        context = get_proper_type(context)
        if isinstance(context, TypedDictType):
            return context
        elif isinstance(context, UnionType):
            items = []
            for item in context.items:
                item_context = self.find_typeddict_context(item, dict_expr)
                if item_context is not None and self.match_typeddict_call_with_dict(
                    item_context, dict_expr, dict_expr
                ):
                    items.append(item_context)
            if len(items) == 1:
                # Only one union item is valid TypedDict for the given dict_expr, so use the
                # context as it's unambiguous.
                return items[0]
            if len(items) > 1:
                self.msg.typeddict_context_ambiguous(items, dict_expr)
        # No TypedDict type in context.
        return None

    def visit_lambda_expr(self, e: LambdaExpr) -> Type:
        """Type check lambda expression."""
        self.chk.check_default_args(e, body_is_trivial=False)
        inferred_type, type_override = self.infer_lambda_type_using_context(e)
        if not inferred_type:
            self.chk.return_types.append(AnyType(TypeOfAny.special_form))
            # Type check everything in the body except for the final return
            # statement (it can contain tuple unpacking before return).
            with self.chk.scope.push_function(e):
                # Lambdas can have more than one element in body,
                # when we add "fictional" AssigmentStatement nodes, like in:
                # `lambda (a, b): a`
                for stmt in e.body.body[:-1]:
                    stmt.accept(self.chk)
                # Only type check the return expression, not the return statement.
                # This is important as otherwise the following statements would be
                # considered unreachable. There's no useful type context.
                ret_type = self.accept(e.expr(), allow_none_return=True)
            fallback = self.named_type("builtins.function")
            self.chk.return_types.pop()
            return callable_type(e, fallback, ret_type)
        else:
            # Type context available.
            self.chk.return_types.append(inferred_type.ret_type)
            self.chk.check_func_item(e, type_override=type_override)
            if not self.chk.has_type(e.expr()):
                # TODO: return expression must be accepted before exiting function scope.
                self.accept(e.expr(), allow_none_return=True)
            ret_type = self.chk.lookup_type(e.expr())
            self.chk.return_types.pop()
            return replace_callable_return_type(inferred_type, ret_type)

    def infer_lambda_type_using_context(
        self, e: LambdaExpr
    ) -> tuple[CallableType | None, CallableType | None]:
        """Try to infer lambda expression type using context.

        Return None if could not infer type.
        The second item in the return type is the type_override parameter for check_func_item.
        """
        # TODO also accept 'Any' context
        ctx = get_proper_type(self.type_context[-1])

        if isinstance(ctx, UnionType):
            callables = [
                t for t in get_proper_types(ctx.relevant_items()) if isinstance(t, CallableType)
            ]
            if len(callables) == 1:
                ctx = callables[0]

        if not ctx or not isinstance(ctx, CallableType):
            return None, None

        # The context may have function type variables in it. We replace them
        # since these are the type variables we are ultimately trying to infer;
        # they must be considered as indeterminate. We use ErasedType since it
        # does not affect type inference results (it is for purposes like this
        # only).
        callable_ctx = get_proper_type(replace_meta_vars(ctx, ErasedType()))
        assert isinstance(callable_ctx, CallableType)

        # The callable_ctx may have a fallback of builtins.type if the context
        # is a constructor -- but this fallback doesn't make sense for lambdas.
        callable_ctx = callable_ctx.copy_modified(fallback=self.named_type("builtins.function"))

        if callable_ctx.type_guard is not None:
            # Lambda's return type cannot be treated as a `TypeGuard`,
            # because it is implicit. And `TypeGuard`s must be explicit.
            # See https://github.com/python/mypy/issues/9927
            return None, None

        arg_kinds = [arg.kind for arg in e.arguments]

        if callable_ctx.is_ellipsis_args or ctx.param_spec() is not None:
            # Fill in Any arguments to match the arguments of the lambda.
            callable_ctx = callable_ctx.copy_modified(
                is_ellipsis_args=False,
                arg_types=[AnyType(TypeOfAny.special_form)] * len(arg_kinds),
                arg_kinds=arg_kinds,
                arg_names=e.arg_names[:],
            )

        if ARG_STAR in arg_kinds or ARG_STAR2 in arg_kinds:
            # TODO treat this case appropriately
            return callable_ctx, None

        if callable_ctx.arg_kinds != arg_kinds:
            # Incompatible context; cannot use it to infer types.
            self.chk.fail(message_registry.CANNOT_INFER_LAMBDA_TYPE, e)
            return None, None

        return callable_ctx, callable_ctx

    def visit_super_expr(self, e: SuperExpr) -> Type:
        """Type check a super expression (non-lvalue)."""

        # We have an expression like super(T, var).member

        # First compute the types of T and var
        types = self._super_arg_types(e)
        if isinstance(types, tuple):
            type_type, instance_type = types
        else:
            return types

        # Now get the MRO
        type_info = type_info_from_type(type_type)
        if type_info is None:
            self.chk.fail(message_registry.UNSUPPORTED_ARG_1_FOR_SUPER, e)
            return AnyType(TypeOfAny.from_error)

        instance_info = type_info_from_type(instance_type)
        if instance_info is None:
            self.chk.fail(message_registry.UNSUPPORTED_ARG_2_FOR_SUPER, e)
            return AnyType(TypeOfAny.from_error)

        mro = instance_info.mro

        # The base is the first MRO entry *after* type_info that has a member
        # with the right name
        index = None
        if type_info in mro:
            index = mro.index(type_info)
        else:
            method = self.chk.scope.top_function()
            assert method is not None
            # Mypy explicitly allows supertype upper bounds (and no upper bound at all)
            # for annotating self-types. However, if such an annotation is used for
            # checking super() we will still get an error. So to be consistent, we also
            # allow such imprecise annotations for use with super(), where we fall back
            # to the current class MRO instead.
            if is_self_type_like(instance_type, is_classmethod=method.is_class):
                if e.info and type_info in e.info.mro:
                    mro = e.info.mro
                    index = mro.index(type_info)
        if index is None:
            self.chk.fail(message_registry.SUPER_ARG_2_NOT_INSTANCE_OF_ARG_1, e)
            return AnyType(TypeOfAny.from_error)

        if len(mro) == index + 1:
            self.chk.fail(message_registry.TARGET_CLASS_HAS_NO_BASE_CLASS, e)
            return AnyType(TypeOfAny.from_error)

        for base in mro[index + 1 :]:
            if e.name in base.names or base == mro[-1]:
                if e.info and e.info.fallback_to_any and base == mro[-1]:
                    # There's an undefined base class, and we're at the end of the
                    # chain.  That's not an error.
                    return AnyType(TypeOfAny.special_form)

                return analyze_member_access(
                    name=e.name,
                    typ=instance_type,
                    is_lvalue=False,
                    is_super=True,
                    is_operator=False,
                    original_type=instance_type,
                    override_info=base,
                    context=e,
                    msg=self.msg,
                    chk=self.chk,
                    in_literal_context=self.is_literal_context(),
                )

        assert False, "unreachable"

    def _super_arg_types(self, e: SuperExpr) -> Type | tuple[Type, Type]:
        """
        Computes the types of the type and instance expressions in super(T, instance), or the
        implicit ones for zero-argument super() expressions.  Returns a single type for the whole
        super expression when possible (for errors, anys), otherwise the pair of computed types.
        """

        if not self.chk.in_checked_function():
            return AnyType(TypeOfAny.unannotated)
        elif len(e.call.args) == 0:
            if not e.info:
                # This has already been reported by the semantic analyzer.
                return AnyType(TypeOfAny.from_error)
            elif self.chk.scope.active_class():
                self.chk.fail(message_registry.SUPER_OUTSIDE_OF_METHOD_NOT_SUPPORTED, e)
                return AnyType(TypeOfAny.from_error)

            # Zero-argument super() is like super(<current class>, <self>)
            current_type = fill_typevars(e.info)
            type_type: ProperType = TypeType(current_type)

            # Use the type of the self argument, in case it was annotated
            method = self.chk.scope.top_function()
            assert method is not None
            if method.arguments:
                instance_type: Type = method.arguments[0].variable.type or current_type
            else:
                self.chk.fail(message_registry.SUPER_ENCLOSING_POSITIONAL_ARGS_REQUIRED, e)
                return AnyType(TypeOfAny.from_error)
        elif ARG_STAR in e.call.arg_kinds:
            self.chk.fail(message_registry.SUPER_VARARGS_NOT_SUPPORTED, e)
            return AnyType(TypeOfAny.from_error)
        elif set(e.call.arg_kinds) != {ARG_POS}:
            self.chk.fail(message_registry.SUPER_POSITIONAL_ARGS_REQUIRED, e)
            return AnyType(TypeOfAny.from_error)
        elif len(e.call.args) == 1:
            self.chk.fail(message_registry.SUPER_WITH_SINGLE_ARG_NOT_SUPPORTED, e)
            return AnyType(TypeOfAny.from_error)
        elif len(e.call.args) == 2:
            type_type = get_proper_type(self.accept(e.call.args[0]))
            instance_type = self.accept(e.call.args[1])
        else:
            self.chk.fail(message_registry.TOO_MANY_ARGS_FOR_SUPER, e)
            return AnyType(TypeOfAny.from_error)

        # Imprecisely assume that the type is the current class
        if isinstance(type_type, AnyType):
            if e.info:
                type_type = TypeType(fill_typevars(e.info))
            else:
                return AnyType(TypeOfAny.from_another_any, source_any=type_type)
        elif isinstance(type_type, TypeType):
            type_item = type_type.item
            if isinstance(type_item, AnyType):
                if e.info:
                    type_type = TypeType(fill_typevars(e.info))
                else:
                    return AnyType(TypeOfAny.from_another_any, source_any=type_item)

        if not isinstance(type_type, TypeType) and not (
            isinstance(type_type, FunctionLike) and type_type.is_type_obj()
        ):
            self.msg.first_argument_for_super_must_be_type(type_type, e)
            return AnyType(TypeOfAny.from_error)

        # Imprecisely assume that the instance is of the current class
        instance_type = get_proper_type(instance_type)
        if isinstance(instance_type, AnyType):
            if e.info:
                instance_type = fill_typevars(e.info)
            else:
                return AnyType(TypeOfAny.from_another_any, source_any=instance_type)
        elif isinstance(instance_type, TypeType):
            instance_item = instance_type.item
            if isinstance(instance_item, AnyType):
                if e.info:
                    instance_type = TypeType(fill_typevars(e.info))
                else:
                    return AnyType(TypeOfAny.from_another_any, source_any=instance_item)

        return type_type, instance_type

    def visit_slice_expr(self, e: SliceExpr) -> Type:
        expected = make_optional_type(self.named_type("builtins.int"))
        for index in [e.begin_index, e.end_index, e.stride]:
            if index:
                t = self.accept(index)
                self.chk.check_subtype(t, expected, index, message_registry.INVALID_SLICE_INDEX)
        return self.named_type("builtins.slice")

    def visit_list_comprehension(self, e: ListComprehension) -> Type:
        return self.check_generator_or_comprehension(
            e.generator, "builtins.list", "<list-comprehension>"
        )

    def visit_set_comprehension(self, e: SetComprehension) -> Type:
        return self.check_generator_or_comprehension(
            e.generator, "builtins.set", "<set-comprehension>"
        )

    def visit_generator_expr(self, e: GeneratorExpr) -> Type:
        # If any of the comprehensions use async for, the expression will return an async generator
        # object, or if the left-side expression uses await.
        if any(e.is_async) or has_await_expression(e.left_expr):
            typ = "typing.AsyncGenerator"
            # received type is always None in async generator expressions
            additional_args: list[Type] = [NoneType()]
        else:
            typ = "typing.Generator"
            # received type and returned type are None
            additional_args = [NoneType(), NoneType()]
        return self.check_generator_or_comprehension(
            e, typ, "<generator>", additional_args=additional_args
        )

    def check_generator_or_comprehension(
        self,
        gen: GeneratorExpr,
        type_name: str,
        id_for_messages: str,
        additional_args: list[Type] | None = None,
    ) -> Type:
        """Type check a generator expression or a list comprehension."""
        additional_args = additional_args or []
        with self.chk.binder.frame_context(can_skip=True, fall_through=0):
            self.check_for_comp(gen)

            # Infer the type of the list comprehension by using a synthetic generic
            # callable type.
<<<<<<< HEAD
            tv = TypeVarType("T", "T", -1, [], self.object_type())
            tv_list: list[Type] = [tv]
=======
            tv = TypeVarType(
                "T", "T", -1, [], self.object_type(), AnyType(TypeOfAny.from_omitted_generics)
            )
            tv_list: List[Type] = [tv]
>>>>>>> 0cc565a5
            constructor = CallableType(
                tv_list,
                [nodes.ARG_POS],
                [None],
                self.chk.named_generic_type(type_name, tv_list + additional_args),
                self.chk.named_type("builtins.function"),
                name=id_for_messages,
                variables=[tv],
            )
            return self.check_call(constructor, [gen.left_expr], [nodes.ARG_POS], gen)[0]

    def visit_dictionary_comprehension(self, e: DictionaryComprehension) -> Type:
        """Type check a dictionary comprehension."""
        with self.chk.binder.frame_context(can_skip=True, fall_through=0):
            self.check_for_comp(e)

            # Infer the type of the list comprehension by using a synthetic generic
            # callable type.
            ktdef = TypeVarType(
                "KT", "KT", -1, [], self.object_type(), AnyType(TypeOfAny.from_omitted_generics)
            )
            vtdef = TypeVarType(
                "VT", "VT", -2, [], self.object_type(), AnyType(TypeOfAny.from_omitted_generics)
            )
            constructor = CallableType(
                [ktdef, vtdef],
                [nodes.ARG_POS, nodes.ARG_POS],
                [None, None],
                self.chk.named_generic_type("builtins.dict", [ktdef, vtdef]),
                self.chk.named_type("builtins.function"),
                name="<dictionary-comprehension>",
                variables=[ktdef, vtdef],
            )
            return self.check_call(
                constructor, [e.key, e.value], [nodes.ARG_POS, nodes.ARG_POS], e
            )[0]

    def check_for_comp(self, e: GeneratorExpr | DictionaryComprehension) -> None:
        """Check the for_comp part of comprehensions. That is the part from 'for':
        ... for x in y if z

        Note: This adds the type information derived from the condlists to the current binder.
        """
        for index, sequence, conditions, is_async in zip(
            e.indices, e.sequences, e.condlists, e.is_async
        ):
            if is_async:
                _, sequence_type = self.chk.analyze_async_iterable_item_type(sequence)
            else:
                _, sequence_type = self.chk.analyze_iterable_item_type(sequence)
            self.chk.analyze_index_variables(index, sequence_type, True, e)
            for condition in conditions:
                self.accept(condition)

                # values are only part of the comprehension when all conditions are true
                true_map, false_map = self.chk.find_isinstance_check(condition)

                if true_map:
                    self.chk.push_type_map(true_map)

                if codes.REDUNDANT_EXPR in self.chk.options.enabled_error_codes:
                    if true_map is None:
                        self.msg.redundant_condition_in_comprehension(False, condition)
                    elif false_map is None:
                        self.msg.redundant_condition_in_comprehension(True, condition)

    def visit_conditional_expr(self, e: ConditionalExpr, allow_none_return: bool = False) -> Type:
        self.accept(e.cond)
        ctx = self.type_context[-1]

        # Gain type information from isinstance if it is there
        # but only for the current expression
        if_map, else_map = self.chk.find_isinstance_check(e.cond)
        if codes.REDUNDANT_EXPR in self.chk.options.enabled_error_codes:
            if if_map is None:
                self.msg.redundant_condition_in_if(False, e.cond)
            elif else_map is None:
                self.msg.redundant_condition_in_if(True, e.cond)

        if_type = self.analyze_cond_branch(
            if_map, e.if_expr, context=ctx, allow_none_return=allow_none_return
        )

        # we want to keep the narrowest value of if_type for union'ing the branches
        # however, it would be silly to pass a literal as a type context. Pass the
        # underlying fallback type instead.
        if_type_fallback = simple_literal_type(get_proper_type(if_type)) or if_type

        # Analyze the right branch using full type context and store the type
        full_context_else_type = self.analyze_cond_branch(
            else_map, e.else_expr, context=ctx, allow_none_return=allow_none_return
        )

        if not mypy.checker.is_valid_inferred_type(if_type):
            # Analyze the right branch disregarding the left branch.
            else_type = full_context_else_type
            # we want to keep the narrowest value of else_type for union'ing the branches
            # however, it would be silly to pass a literal as a type context. Pass the
            # underlying fallback type instead.
            else_type_fallback = simple_literal_type(get_proper_type(else_type)) or else_type

            # If it would make a difference, re-analyze the left
            # branch using the right branch's type as context.
            if ctx is None or not is_equivalent(else_type_fallback, ctx):
                # TODO: If it's possible that the previous analysis of
                # the left branch produced errors that are avoided
                # using this context, suppress those errors.
                if_type = self.analyze_cond_branch(
                    if_map,
                    e.if_expr,
                    context=else_type_fallback,
                    allow_none_return=allow_none_return,
                )

        elif if_type_fallback == ctx:
            # There is no point re-running the analysis if if_type is equal to ctx.
            # That would  be an exact duplicate of the work we just did.
            # This optimization is particularly important to avoid exponential blowup with nested
            # if/else expressions: https://github.com/python/mypy/issues/9591
            # TODO: would checking for is_proper_subtype also work and cover more cases?
            else_type = full_context_else_type
        else:
            # Analyze the right branch in the context of the left
            # branch's type.
            else_type = self.analyze_cond_branch(
                else_map,
                e.else_expr,
                context=if_type_fallback,
                allow_none_return=allow_none_return,
            )

        # Only create a union type if the type context is a union, to be mostly
        # compatible with older mypy versions where we always did a join.
        #
        # TODO: Always create a union or at least in more cases?
        if isinstance(get_proper_type(self.type_context[-1]), UnionType):
            res: Type = make_simplified_union([if_type, full_context_else_type])
        else:
            res = join.join_types(if_type, else_type)

        return res

    def analyze_cond_branch(
        self,
        map: dict[Expression, Type] | None,
        node: Expression,
        context: Type | None,
        allow_none_return: bool = False,
    ) -> Type:
        with self.chk.binder.frame_context(can_skip=True, fall_through=0):
            if map is None:
                # We still need to type check node, in case we want to
                # process it for isinstance checks later
                self.accept(node, type_context=context, allow_none_return=allow_none_return)
                return UninhabitedType()
            self.chk.push_type_map(map)
            return self.accept(node, type_context=context, allow_none_return=allow_none_return)

    #
    # Helpers
    #

    def accept(
        self,
        node: Expression,
        type_context: Type | None = None,
        allow_none_return: bool = False,
        always_allow_any: bool = False,
        is_callee: bool = False,
    ) -> Type:
        """Type check a node in the given type context.  If allow_none_return
        is True and this expression is a call, allow it to return None.  This
        applies only to this expression and not any subexpressions.
        """
        if node in self.type_overrides:
            return self.type_overrides[node]
        self.type_context.append(type_context)
        old_is_callee = self.is_callee
        self.is_callee = is_callee
        try:
            if allow_none_return and isinstance(node, CallExpr):
                typ = self.visit_call_expr(node, allow_none_return=True)
            elif allow_none_return and isinstance(node, YieldFromExpr):
                typ = self.visit_yield_from_expr(node, allow_none_return=True)
            elif allow_none_return and isinstance(node, ConditionalExpr):
                typ = self.visit_conditional_expr(node, allow_none_return=True)
            elif allow_none_return and isinstance(node, AwaitExpr):
                typ = self.visit_await_expr(node, allow_none_return=True)
            else:
                typ = node.accept(self)
        except Exception as err:
            report_internal_error(
                err, self.chk.errors.file, node.line, self.chk.errors, self.chk.options
            )
        self.is_callee = old_is_callee
        self.type_context.pop()
        assert typ is not None
        self.chk.store_type(node, typ)

        if (
            self.chk.options.disallow_any_expr
            and not always_allow_any
            and not self.chk.is_stub
            and self.chk.in_checked_function()
            and has_any_type(typ)
            and not self.chk.current_node_deferred
        ):
            self.msg.disallowed_any_type(typ, node)

        if not self.chk.in_checked_function() or self.chk.current_node_deferred:
            return AnyType(TypeOfAny.unannotated)
        else:
            return typ

    def named_type(self, name: str) -> Instance:
        """Return an instance type with type given by the name and no type
        arguments. Alias for TypeChecker.named_type.
        """
        return self.chk.named_type(name)

    def is_valid_var_arg(self, typ: Type) -> bool:
        """Is a type valid as a *args argument?"""
        typ = get_proper_type(typ)
        return (
            isinstance(typ, TupleType)
            or is_subtype(
                typ,
                self.chk.named_generic_type("typing.Iterable", [AnyType(TypeOfAny.special_form)]),
            )
            or isinstance(typ, AnyType)
            or isinstance(typ, ParamSpecType)
        )

    def is_valid_keyword_var_arg(self, typ: Type) -> bool:
        """Is a type valid as a **kwargs argument?"""
        return (
            is_subtype(
                typ,
                self.chk.named_generic_type(
                    "typing.Mapping",
                    [self.named_type("builtins.str"), AnyType(TypeOfAny.special_form)],
                ),
            )
            or is_subtype(
                typ,
                self.chk.named_generic_type(
                    "typing.Mapping", [UninhabitedType(), UninhabitedType()]
                ),
            )
            or isinstance(typ, ParamSpecType)
        )

    def has_member(self, typ: Type, member: str) -> bool:
        """Does type have member with the given name?"""
        # TODO: refactor this to use checkmember.analyze_member_access, otherwise
        # these two should be carefully kept in sync.
        # This is much faster than analyze_member_access, though, and so using
        # it first as a filter is important for performance.
        typ = get_proper_type(typ)

        if isinstance(typ, TypeVarType):
            typ = get_proper_type(typ.upper_bound)
        if isinstance(typ, TupleType):
            typ = tuple_fallback(typ)
        if isinstance(typ, LiteralType):
            typ = typ.fallback
        if isinstance(typ, Instance):
            return typ.type.has_readable_member(member)
        if isinstance(typ, CallableType) and typ.is_type_obj():
            return typ.fallback.type.has_readable_member(member)
        elif isinstance(typ, AnyType):
            return True
        elif isinstance(typ, UnionType):
            result = all(self.has_member(x, member) for x in typ.relevant_items())
            return result
        elif isinstance(typ, TypeType):
            # Type[Union[X, ...]] is always normalized to Union[Type[X], ...],
            # so we don't need to care about unions here.
            item = typ.item
            if isinstance(item, TypeVarType):
                item = get_proper_type(item.upper_bound)
            if isinstance(item, TupleType):
                item = tuple_fallback(item)
            if isinstance(item, Instance) and item.type.metaclass_type is not None:
                return self.has_member(item.type.metaclass_type, member)
            if isinstance(item, AnyType):
                return True
            return False
        else:
            return False

    def not_ready_callback(self, name: str, context: Context) -> None:
        """Called when we can't infer the type of a variable because it's not ready yet.

        Either defer type checking of the enclosing function to the next
        pass or report an error.
        """
        self.chk.handle_cannot_determine_type(name, context)

    def visit_yield_expr(self, e: YieldExpr) -> Type:
        return_type = self.chk.return_types[-1]
        expected_item_type = self.chk.get_generator_yield_type(return_type, False)
        if e.expr is None:
            if (
                not isinstance(get_proper_type(expected_item_type), (NoneType, AnyType))
                and self.chk.in_checked_function()
            ):
                self.chk.fail(message_registry.YIELD_VALUE_EXPECTED, e)
        else:
            actual_item_type = self.accept(e.expr, expected_item_type)
            self.chk.check_subtype(
                actual_item_type,
                expected_item_type,
                e,
                message_registry.INCOMPATIBLE_TYPES_IN_YIELD,
                "actual type",
                "expected type",
            )
        return self.chk.get_generator_receive_type(return_type, False)

    def visit_await_expr(self, e: AwaitExpr, allow_none_return: bool = False) -> Type:
        expected_type = self.type_context[-1]
        if expected_type is not None:
            expected_type = self.chk.named_generic_type("typing.Awaitable", [expected_type])
        actual_type = get_proper_type(self.accept(e.expr, expected_type))
        if isinstance(actual_type, AnyType):
            return AnyType(TypeOfAny.from_another_any, source_any=actual_type)
        ret = self.check_awaitable_expr(
            actual_type, e, message_registry.INCOMPATIBLE_TYPES_IN_AWAIT
        )
        if not allow_none_return and isinstance(get_proper_type(ret), NoneType):
            self.chk.msg.does_not_return_value(None, e)
        return ret

    def check_awaitable_expr(
        self, t: Type, ctx: Context, msg: str | ErrorMessage, ignore_binder: bool = False
    ) -> Type:
        """Check the argument to `await` and extract the type of value.

        Also used by `async for` and `async with`.
        """
        if not self.chk.check_subtype(
            t, self.named_type("typing.Awaitable"), ctx, msg, "actual type", "expected type"
        ):
            return AnyType(TypeOfAny.special_form)
        else:
            generator = self.check_method_call_by_name("__await__", t, [], [], ctx)[0]
            ret_type = self.chk.get_generator_return_type(generator, False)
            ret_type = get_proper_type(ret_type)
            if (
                not ignore_binder
                and isinstance(ret_type, UninhabitedType)
                and not ret_type.ambiguous
            ):
                self.chk.binder.unreachable()
            return ret_type

    def visit_yield_from_expr(self, e: YieldFromExpr, allow_none_return: bool = False) -> Type:
        # NOTE: Whether `yield from` accepts an `async def` decorated
        # with `@types.coroutine` (or `@asyncio.coroutine`) depends on
        # whether the generator containing the `yield from` is itself
        # thus decorated.  But it accepts a generator regardless of
        # how it's decorated.
        return_type = self.chk.return_types[-1]
        # TODO: What should the context for the sub-expression be?
        # If the containing function has type Generator[X, Y, ...],
        # the context should be Generator[X, Y, T], where T is the
        # context of the 'yield from' itself (but it isn't known).
        subexpr_type = get_proper_type(self.accept(e.expr))

        # Check that the expr is an instance of Iterable and get the type of the iterator produced
        # by __iter__.
        if isinstance(subexpr_type, AnyType):
            iter_type: Type = AnyType(TypeOfAny.from_another_any, source_any=subexpr_type)
        elif self.chk.type_is_iterable(subexpr_type):
            if is_async_def(subexpr_type) and not has_coroutine_decorator(return_type):
                self.chk.msg.yield_from_invalid_operand_type(subexpr_type, e)

            any_type = AnyType(TypeOfAny.special_form)
            generic_generator_type = self.chk.named_generic_type(
                "typing.Generator", [any_type, any_type, any_type]
            )
            iter_type, _ = self.check_method_call_by_name(
                "__iter__", subexpr_type, [], [], context=generic_generator_type
            )
        else:
            if not (is_async_def(subexpr_type) and has_coroutine_decorator(return_type)):
                self.chk.msg.yield_from_invalid_operand_type(subexpr_type, e)
                iter_type = AnyType(TypeOfAny.from_error)
            else:
                iter_type = self.check_awaitable_expr(
                    subexpr_type, e, message_registry.INCOMPATIBLE_TYPES_IN_YIELD_FROM
                )

        # Check that the iterator's item type matches the type yielded by the Generator function
        # containing this `yield from` expression.
        expected_item_type = self.chk.get_generator_yield_type(return_type, False)
        actual_item_type = self.chk.get_generator_yield_type(iter_type, False)

        self.chk.check_subtype(
            actual_item_type,
            expected_item_type,
            e,
            message_registry.INCOMPATIBLE_TYPES_IN_YIELD_FROM,
            "actual type",
            "expected type",
        )

        # Determine the type of the entire yield from expression.
        iter_type = get_proper_type(iter_type)
        if isinstance(iter_type, Instance) and iter_type.type.fullname == "typing.Generator":
            expr_type = self.chk.get_generator_return_type(iter_type, False)
        else:
            # Non-Generators don't return anything from `yield from` expressions.
            # However special-case Any (which might be produced by an error).
            actual_item_type = get_proper_type(actual_item_type)
            if isinstance(actual_item_type, AnyType):
                expr_type = AnyType(TypeOfAny.from_another_any, source_any=actual_item_type)
            else:
                # Treat `Iterator[X]` as a shorthand for `Generator[X, None, Any]`.
                expr_type = NoneType()

        if not allow_none_return and isinstance(get_proper_type(expr_type), NoneType):
            self.chk.msg.does_not_return_value(None, e)
        return expr_type

    def visit_temp_node(self, e: TempNode) -> Type:
        return e.type

    def visit_type_var_expr(self, e: TypeVarExpr) -> Type:
        return AnyType(TypeOfAny.special_form)

    def visit_paramspec_expr(self, e: ParamSpecExpr) -> Type:
        return AnyType(TypeOfAny.special_form)

    def visit_type_var_tuple_expr(self, e: TypeVarTupleExpr) -> Type:
        return AnyType(TypeOfAny.special_form)

    def visit_newtype_expr(self, e: NewTypeExpr) -> Type:
        return AnyType(TypeOfAny.special_form)

    def visit_namedtuple_expr(self, e: NamedTupleExpr) -> Type:
        tuple_type = e.info.tuple_type
        if tuple_type:
            if self.chk.options.disallow_any_unimported and has_any_from_unimported_type(
                tuple_type
            ):
                self.msg.unimported_type_becomes_any("NamedTuple type", tuple_type, e)
            check_for_explicit_any(
                tuple_type, self.chk.options, self.chk.is_typeshed_stub, self.msg, context=e
            )
        return AnyType(TypeOfAny.special_form)

    def visit_enum_call_expr(self, e: EnumCallExpr) -> Type:
        for name, value in zip(e.items, e.values):
            if value is not None:
                typ = self.accept(value)
                if not isinstance(get_proper_type(typ), AnyType):
                    var = e.info.names[name].node
                    if isinstance(var, Var):
                        # Inline TypeChecker.set_inferred_type(),
                        # without the lvalue.  (This doesn't really do
                        # much, since the value attribute is defined
                        # to have type Any in the typeshed stub.)
                        var.type = typ
                        var.is_inferred = True
        return AnyType(TypeOfAny.special_form)

    def visit_typeddict_expr(self, e: TypedDictExpr) -> Type:
        return AnyType(TypeOfAny.special_form)

    def visit__promote_expr(self, e: PromoteExpr) -> Type:
        return e.type

    def visit_star_expr(self, e: StarExpr) -> StarType:
        return StarType(self.accept(e.expr))

    def object_type(self) -> Instance:
        """Return instance type 'object'."""
        return self.named_type("builtins.object")

    def bool_type(self) -> Instance:
        """Return instance type 'bool'."""
        return self.named_type("builtins.bool")

    @overload
    def narrow_type_from_binder(self, expr: Expression, known_type: Type) -> Type:
        ...

    @overload
    def narrow_type_from_binder(
        self, expr: Expression, known_type: Type, skip_non_overlapping: bool
    ) -> Type | None:
        ...

    def narrow_type_from_binder(
        self, expr: Expression, known_type: Type, skip_non_overlapping: bool = False
    ) -> Type | None:
        """Narrow down a known type of expression using information in conditional type binder.

        If 'skip_non_overlapping' is True, return None if the type and restriction are
        non-overlapping.
        """
        if literal(expr) >= LITERAL_TYPE:
            restriction = self.chk.binder.get(expr)
            # If the current node is deferred, some variables may get Any types that they
            # otherwise wouldn't have. We don't want to narrow down these since it may
            # produce invalid inferred Optional[Any] types, at least.
            if restriction and not (
                isinstance(get_proper_type(known_type), AnyType) and self.chk.current_node_deferred
            ):
                # Note: this call should match the one in narrow_declared_type().
                if skip_non_overlapping and not is_overlapping_types(
                    known_type, restriction, prohibit_none_typevar_overlap=True
                ):
                    return None
                return narrow_declared_type(known_type, restriction)
        return known_type


def has_any_type(t: Type, ignore_in_type_obj: bool = False) -> bool:
    """Whether t contains an Any type"""
    return t.accept(HasAnyType(ignore_in_type_obj))


class HasAnyType(types.TypeQuery[bool]):
    def __init__(self, ignore_in_type_obj: bool) -> None:
        super().__init__(any)
        self.ignore_in_type_obj = ignore_in_type_obj

    def visit_any(self, t: AnyType) -> bool:
        return t.type_of_any != TypeOfAny.special_form  # special forms are not real Any types

    def visit_callable_type(self, t: CallableType) -> bool:
        if self.ignore_in_type_obj and t.is_type_obj():
            return False
        return super().visit_callable_type(t)


def has_coroutine_decorator(t: Type) -> bool:
    """Whether t came from a function decorated with `@coroutine`."""
    t = get_proper_type(t)
    return isinstance(t, Instance) and t.type.fullname == "typing.AwaitableGenerator"


def is_async_def(t: Type) -> bool:
    """Whether t came from a function defined using `async def`."""
    # In check_func_def(), when we see a function decorated with
    # `@typing.coroutine` or `@async.coroutine`, we change the
    # return type to typing.AwaitableGenerator[...], so that its
    # type is compatible with either Generator or Awaitable.
    # But for the check here we need to know whether the original
    # function (before decoration) was an `async def`.  The
    # AwaitableGenerator type conveniently preserves the original
    # type as its 4th parameter (3rd when using 0-origin indexing
    # :-), so that we can recover that information here.
    # (We really need to see whether the original, undecorated
    # function was an `async def`, which is orthogonal to its
    # decorations.)
    t = get_proper_type(t)
    if (
        isinstance(t, Instance)
        and t.type.fullname == "typing.AwaitableGenerator"
        and len(t.args) >= 4
    ):
        t = get_proper_type(t.args[3])
    return isinstance(t, Instance) and t.type.fullname == "typing.Coroutine"


def is_non_empty_tuple(t: Type) -> bool:
    t = get_proper_type(t)
    return isinstance(t, TupleType) and bool(t.items)


def is_duplicate_mapping(
    mapping: list[int], actual_types: list[Type], actual_kinds: list[ArgKind]
) -> bool:
    return (
        len(mapping) > 1
        # Multiple actuals can map to the same formal if they both come from
        # varargs (*args and **kwargs); in this case at runtime it is possible
        # that here are no duplicates. We need to allow this, as the convention
        # f(..., *args, **kwargs) is common enough.
        and not (
            len(mapping) == 2
            and actual_kinds[mapping[0]] == nodes.ARG_STAR
            and actual_kinds[mapping[1]] == nodes.ARG_STAR2
        )
        # Multiple actuals can map to the same formal if there are multiple
        # **kwargs which cannot be mapped with certainty (non-TypedDict
        # **kwargs).
        and not all(
            actual_kinds[m] == nodes.ARG_STAR2
            and not isinstance(get_proper_type(actual_types[m]), TypedDictType)
            for m in mapping
        )
    )


def replace_callable_return_type(c: CallableType, new_ret_type: Type) -> CallableType:
    """Return a copy of a callable type with a different return type."""
    return c.copy_modified(ret_type=new_ret_type)


class ArgInferSecondPassQuery(types.TypeQuery[bool]):
    """Query whether an argument type should be inferred in the second pass.

    The result is True if the type has a type variable in a callable return
    type anywhere. For example, the result for Callable[[], T] is True if t is
    a type variable.
    """

    def __init__(self) -> None:
        super().__init__(any)

    def visit_callable_type(self, t: CallableType) -> bool:
        return self.query_types(t.arg_types) or t.accept(HasTypeVarQuery())


class HasTypeVarQuery(types.TypeQuery[bool]):
    """Visitor for querying whether a type has a type variable component."""

    def __init__(self) -> None:
        super().__init__(any)

    def visit_type_var(self, t: TypeVarType) -> bool:
        return True


def has_erased_component(t: Type | None) -> bool:
    return t is not None and t.accept(HasErasedComponentsQuery())


class HasErasedComponentsQuery(types.TypeQuery[bool]):
    """Visitor for querying whether a type has an erased component."""

    def __init__(self) -> None:
        super().__init__(any)

    def visit_erased_type(self, t: ErasedType) -> bool:
        return True


def has_uninhabited_component(t: Type | None) -> bool:
    return t is not None and t.accept(HasUninhabitedComponentsQuery())


class HasUninhabitedComponentsQuery(types.TypeQuery[bool]):
    """Visitor for querying whether a type has an UninhabitedType component."""

    def __init__(self) -> None:
        super().__init__(any)

    def visit_uninhabited_type(self, t: UninhabitedType) -> bool:
        return True


def arg_approximate_similarity(actual: Type, formal: Type) -> bool:
    """Return if caller argument (actual) is roughly compatible with signature arg (formal).

    This function is deliberately loose and will report two types are similar
    as long as their "shapes" are plausibly the same.

    This is useful when we're doing error reporting: for example, if we're trying
    to select an overload alternative and there's no exact match, we can use
    this function to help us identify which alternative the user might have
    *meant* to match.
    """
    actual = get_proper_type(actual)
    formal = get_proper_type(formal)

    # Erase typevars: we'll consider them all to have the same "shape".
    if isinstance(actual, TypeVarType):
        actual = erase_to_union_or_bound(actual)
    if isinstance(formal, TypeVarType):
        formal = erase_to_union_or_bound(formal)

    # Callable or Type[...]-ish types
    def is_typetype_like(typ: ProperType) -> bool:
        return (
            isinstance(typ, TypeType)
            or (isinstance(typ, FunctionLike) and typ.is_type_obj())
            or (isinstance(typ, Instance) and typ.type.fullname == "builtins.type")
        )

    if isinstance(formal, CallableType):
        if isinstance(actual, (CallableType, Overloaded, TypeType)):
            return True
    if is_typetype_like(actual) and is_typetype_like(formal):
        return True

    # Unions
    if isinstance(actual, UnionType):
        return any(arg_approximate_similarity(item, formal) for item in actual.relevant_items())
    if isinstance(formal, UnionType):
        return any(arg_approximate_similarity(actual, item) for item in formal.relevant_items())

    # TypedDicts
    if isinstance(actual, TypedDictType):
        if isinstance(formal, TypedDictType):
            return True
        return arg_approximate_similarity(actual.fallback, formal)

    # Instances
    # For instances, we mostly defer to the existing is_subtype check.
    if isinstance(formal, Instance):
        if isinstance(actual, CallableType):
            actual = actual.fallback
        if isinstance(actual, Overloaded):
            actual = actual.items[0].fallback
        if isinstance(actual, TupleType):
            actual = tuple_fallback(actual)
        if isinstance(actual, Instance) and formal.type in actual.type.mro:
            # Try performing a quick check as an optimization
            return True

    # Fall back to a standard subtype check for the remaining kinds of type.
    return is_subtype(erasetype.erase_type(actual), erasetype.erase_type(formal))


def any_causes_overload_ambiguity(
    items: list[CallableType],
    return_types: list[Type],
    arg_types: list[Type],
    arg_kinds: list[ArgKind],
    arg_names: Sequence[str | None] | None,
) -> bool:
    """May an argument containing 'Any' cause ambiguous result type on call to overloaded function?

    Note that this sometimes returns True even if there is no ambiguity, since a correct
    implementation would be complex (and the call would be imprecisely typed due to Any
    types anyway).

    Args:
        items: Overload items matching the actual arguments
        arg_types: Actual argument types
        arg_kinds: Actual argument kinds
        arg_names: Actual argument names
    """
    if all_same_types(return_types):
        return False

    actual_to_formal = [
        map_formals_to_actuals(
            arg_kinds, arg_names, item.arg_kinds, item.arg_names, lambda i: arg_types[i]
        )
        for item in items
    ]

    for arg_idx, arg_type in enumerate(arg_types):
        # We ignore Anys in type object callables as ambiguity
        # creators, since that can lead to falsely claiming ambiguity
        # for overloads between Type and Callable.
        if has_any_type(arg_type, ignore_in_type_obj=True):
            matching_formals_unfiltered = [
                (item_idx, lookup[arg_idx])
                for item_idx, lookup in enumerate(actual_to_formal)
                if lookup[arg_idx]
            ]

            matching_returns = []
            matching_formals = []
            for item_idx, formals in matching_formals_unfiltered:
                matched_callable = items[item_idx]
                matching_returns.append(matched_callable.ret_type)

                # Note: if an actual maps to multiple formals of differing types within
                # a single callable, then we know at least one of those formals must be
                # a different type then the formal(s) in some other callable.
                # So it's safe to just append everything to the same list.
                for formal in formals:
                    matching_formals.append(matched_callable.arg_types[formal])
            if not all_same_types(matching_formals) and not all_same_types(matching_returns):
                # Any maps to multiple different types, and the return types of these items differ.
                return True
    return False


def all_same_types(types: list[Type]) -> bool:
    if len(types) == 0:
        return True
    return all(is_same_type(t, types[0]) for t in types[1:])


def merge_typevars_in_callables_by_name(
    callables: Sequence[CallableType],
) -> tuple[list[CallableType], list[TypeVarType]]:
    """Takes all the typevars present in the callables and 'combines' the ones with the same name.

    For example, suppose we have two callables with signatures "f(x: T, y: S) -> T" and
    "f(x: List[Tuple[T, S]]) -> Tuple[T, S]". Both callables use typevars named "T" and
    "S", but we treat them as distinct, unrelated typevars. (E.g. they could both have
    distinct ids.)

    If we pass in both callables into this function, it returns a list containing two
    new callables that are identical in signature, but use the same underlying TypeVarType
    for T and S.

    This is useful if we want to take the output lists and "merge" them into one callable
    in some way -- for example, when unioning together overloads.

    Returns both the new list of callables and a list of all distinct TypeVarType objects used.
    """
    output: list[CallableType] = []
    unique_typevars: dict[str, TypeVarType] = {}
    variables: list[TypeVarType] = []

    for target in callables:
        if target.is_generic():
            target = freshen_function_type_vars(target)

            rename = {}  # Dict[TypeVarId, TypeVar]
            for tv in target.variables:
                name = tv.fullname
                if name not in unique_typevars:
                    # TODO(PEP612): fix for ParamSpecType
                    if isinstance(tv, ParamSpecType):
                        continue
                    assert isinstance(tv, TypeVarType)
                    unique_typevars[name] = tv
                    variables.append(tv)
                rename[tv.id] = unique_typevars[name]

            target = cast(CallableType, expand_type(target, rename))
        output.append(target)

    return output, variables


def try_getting_literal(typ: Type) -> ProperType:
    """If possible, get a more precise literal type for a given type."""
    typ = get_proper_type(typ)
    if isinstance(typ, Instance) and typ.last_known_value is not None:
        return typ.last_known_value
    return typ


def is_expr_literal_type(node: Expression) -> bool:
    """Returns 'true' if the given node is a Literal"""
    if isinstance(node, IndexExpr):
        base = node.base
        return isinstance(base, RefExpr) and base.fullname in LITERAL_TYPE_NAMES
    if isinstance(node, NameExpr):
        underlying = node.node
        return isinstance(underlying, TypeAlias) and isinstance(
            get_proper_type(underlying.target), LiteralType
        )
    return False


def has_bytes_component(typ: Type) -> bool:
    """Is this one of builtin byte types, or a union that contains it?"""
    typ = get_proper_type(typ)
    byte_types = {"builtins.bytes", "builtins.bytearray"}
    if isinstance(typ, UnionType):
        return any(has_bytes_component(t) for t in typ.items)
    if isinstance(typ, Instance) and typ.type.fullname in byte_types:
        return True
    return False


def type_info_from_type(typ: Type) -> TypeInfo | None:
    """Gets the TypeInfo for a type, indirecting through things like type variables and tuples."""
    typ = get_proper_type(typ)
    if isinstance(typ, FunctionLike) and typ.is_type_obj():
        return typ.type_object()
    if isinstance(typ, TypeType):
        typ = typ.item
    if isinstance(typ, TypeVarType):
        typ = get_proper_type(typ.upper_bound)
    if isinstance(typ, TupleType):
        typ = tuple_fallback(typ)
    if isinstance(typ, Instance):
        return typ.type

    # A complicated type. Too tricky, give up.
    # TODO: Do something more clever here.
    return None


def is_operator_method(fullname: str | None) -> bool:
    if fullname is None:
        return False
    short_name = fullname.split(".")[-1]
    return (
        short_name in operators.op_methods.values()
        or short_name in operators.reverse_op_methods.values()
        or short_name in operators.unary_op_methods.values()
    )


def get_partial_instance_type(t: Type | None) -> PartialType | None:
    if t is None or not isinstance(t, PartialType) or t.type is None:
        return None
    return t<|MERGE_RESOLUTION|>--- conflicted
+++ resolved
@@ -4494,15 +4494,10 @@
 
             # Infer the type of the list comprehension by using a synthetic generic
             # callable type.
-<<<<<<< HEAD
-            tv = TypeVarType("T", "T", -1, [], self.object_type())
-            tv_list: list[Type] = [tv]
-=======
             tv = TypeVarType(
                 "T", "T", -1, [], self.object_type(), AnyType(TypeOfAny.from_omitted_generics)
             )
-            tv_list: List[Type] = [tv]
->>>>>>> 0cc565a5
+            tv_list: list[Type] = [tv]
             constructor = CallableType(
                 tv_list,
                 [nodes.ARG_POS],
