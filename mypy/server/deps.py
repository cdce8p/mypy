"""Generate fine-grained dependencies for AST nodes, for use in the daemon mode.

Dependencies are stored in a map from *triggers* to *sets of affected locations*.

A trigger is a string that represents a program property that has changed, such
as the signature of a specific function. Triggers are written as '<...>' (angle
brackets). When a program property changes, we determine the relevant trigger(s)
and all affected locations. The latter are stale and will have to be reprocessed.

An affected location is a string than can refer to a *target* (a non-nested
function or method, or a module top level), a class, or a trigger (for
recursively triggering other triggers).

Here's an example representation of a simple dependency map (in format
"<trigger> -> locations"):

  <m.A.g> -> m.f
  <m.A> -> <m.f>, m.A, m.f

Assuming 'A' is a class, this means that

1) if a property of 'm.A.g', such as the signature, is changed, we need
   to process target (function) 'm.f'

2) if the MRO or other significant property of class 'm.A' changes, we
   need to process target 'm.f', the entire class 'm.A', and locations
   triggered by trigger '<m.f>' (this explanation is a bit simplified;
   see below for more details).

The triggers to fire are determined using mypy.server.astdiff.

Examples of triggers:

* '<mod.x>' represents a module attribute/function/class. If any externally
  visible property of 'x' changes, this gets fired. For changes within
  classes, only "big" changes cause the class to be triggered (such as a
  change in MRO). Smaller changes, such as changes to some attributes, don't
  trigger the entire class.
* '<mod.Cls.x>' represents the type and kind of attribute/method 'x' of
  class 'mod.Cls'. This can also refer to an attribute inherited from a
  base class (relevant if it's accessed through a value of type 'Cls'
  instead of the base class type).
* '<package.mod>' represents the existence of module 'package.mod'. This
  gets triggered if 'package.mod' is created or deleted, or if it gets
  changed into something other than a module.

Examples of locations:

* 'mod' is the top level of module 'mod' (doesn't include any function bodies,
  but includes class bodies not nested within a function).
* 'mod.f' is function 'f' in module 'mod' (module-level variables aren't separate
  locations but are included in the module top level). Functions also include
  any nested functions and classes -- such nested definitions aren't separate
  locations, for simplicity of implementation.
* 'mod.Cls.f' is method 'f' of 'mod.Cls'. Non-method attributes aren't locations.
* 'mod.Cls' represents each method in class 'mod.Cls' + the top-level of the
  module 'mod'. (To simplify the implementation, there is no location that only
  includes the body of a class without the entire surrounding module top level.)
* Trigger '<...>' as a location is an indirect way of referring to to all
  locations triggered by the trigger. These indirect locations keep the
  dependency map smaller and easier to manage.

Triggers can be triggered by program changes such as these:

* Addition or deletion of an attribute (or module).
* Change of the kind of thing a name represents (such as a change from a function
  to a class).
* Change of the static type of a name.

Changes in the body of a function that aren't reflected in the signature don't
cause the function to be triggered. More generally, we trigger only on changes
that may affect type checking results outside the module that contains the
change.

We don't generate dependencies from builtins and certain other stdlib modules,
since these change very rarely, and they would just increase the size of the
dependency map significantly without significant benefit.

Test cases for this module live in 'test-data/unit/deps*.test'.
"""

from typing import Dict, List, Set, Optional, Tuple
from typing_extensions import DefaultDict

from mypy.checkmember import bind_self
from mypy.nodes import (
    Node, Expression, MypyFile, FuncDef, ClassDef, AssignmentStmt, NameExpr, MemberExpr, Import,
    ImportFrom, CallExpr, CastExpr, TypeVarExpr, TypeApplication, IndexExpr, UnaryExpr, OpExpr,
    ComparisonExpr, GeneratorExpr, DictionaryComprehension, StarExpr, PrintStmt, ForStmt, WithStmt,
    TupleExpr, OperatorAssignmentStmt, DelStmt, YieldFromExpr, Decorator, Block,
    TypeInfo, FuncBase, OverloadedFuncDef, RefExpr, SuperExpr, Var, NamedTupleExpr, TypedDictExpr,
    LDEF, MDEF, GDEF, TypeAliasExpr, NewTypeExpr, ImportAll, EnumCallExpr, AwaitExpr
)
from mypy.operators import (
    op_methods, reverse_op_methods, ops_with_inplace_method, unary_op_methods
)
from mypy.traverser import TraverserVisitor
from mypy.types import (
    SelfType, Type, Instance, AnyType, NoneType, TypeVisitor, CallableType, DeletedType, PartialType,
    TupleType, TypeType, TypeVarType, TypedDictType, UnboundType, UninhabitedType, UnionType,
    FunctionLike, Overloaded, TypeOfAny, LiteralType, ErasedType, get_proper_type, ProperType,
    TypeAliasType, ParamSpecType
)
from mypy.server.trigger import make_trigger, make_wildcard_trigger
from mypy.util import correct_relative_import
from mypy.scope import Scope
from mypy.typestate import TypeState
from mypy.options import Options


def get_dependencies(target: MypyFile,
                     type_map: Dict[Expression, Type],
                     python_version: Tuple[int, int],
                     options: Options) -> Dict[str, Set[str]]:
    """Get all dependencies of a node, recursively."""
    visitor = DependencyVisitor(type_map, python_version, target.alias_deps, options)
    target.accept(visitor)
    return visitor.map


def get_dependencies_of_target(module_id: str,
                               module_tree: MypyFile,
                               target: Node,
                               type_map: Dict[Expression, Type],
                               python_version: Tuple[int, int]) -> Dict[str, Set[str]]:
    """Get dependencies of a target -- don't recursive into nested targets."""
    # TODO: Add tests for this function.
    visitor = DependencyVisitor(type_map, python_version, module_tree.alias_deps)
    with visitor.scope.module_scope(module_id):
        if isinstance(target, MypyFile):
            # Only get dependencies of the top-level of the module. Don't recurse into
            # functions.
            for defn in target.defs:
                # TODO: Recurse into top-level statements and class bodies but skip functions.
                if not isinstance(defn, (ClassDef, Decorator, FuncDef, OverloadedFuncDef)):
                    defn.accept(visitor)
        elif isinstance(target, FuncBase) and target.info:
            # It's a method.
            # TODO: Methods in nested classes.
            with visitor.scope.class_scope(target.info):
                target.accept(visitor)
        else:
            target.accept(visitor)
    return visitor.map


class DependencyVisitor(TraverserVisitor):
    def __init__(self,
                 type_map: Dict[Expression, Type],
                 python_version: Tuple[int, int],
                 alias_deps: 'DefaultDict[str, Set[str]]',
                 options: Optional[Options] = None) -> None:
        self.scope = Scope()
        self.type_map = type_map
        self.python2 = python_version[0] == 2
        # This attribute holds a mapping from target to names of type aliases
        # it depends on. These need to be processed specially, since they are
        # only present in expanded form in symbol tables. For example, after:
        #    A = List[int]
        #    x: A
        # The module symbol table will just have a Var `x` with type `List[int]`,
        # and the dependency of `x` on `A` is lost. Therefore the alias dependencies
        # are preserved at alias expansion points in `semanal.py`, stored as an attribute
        # on MypyFile, and then passed here.
        self.alias_deps = alias_deps
        self.map: Dict[str, Set[str]] = {}
        self.is_class = False
        self.is_package_init_file = False
        self.options = options

    def visit_mypy_file(self, o: MypyFile) -> None:
        with self.scope.module_scope(o.fullname):
            self.is_package_init_file = o.is_package_init_file()
            self.add_type_alias_deps(self.scope.current_target())
            for trigger, targets in o.plugin_deps.items():
                self.map.setdefault(trigger, set()).update(targets)
            super().visit_mypy_file(o)

    def visit_func_def(self, o: FuncDef) -> None:
        with self.scope.function_scope(o):
            target = self.scope.current_target()
            if o.type:
                if self.is_class and isinstance(o.type, FunctionLike):
                    signature: Type = bind_self(o.type)
                else:
                    signature = o.type
                for trigger in self.get_type_triggers(signature):
                    self.add_dependency(trigger)
                    self.add_dependency(trigger, target=make_trigger(target))
            if o.info:
                for base in non_trivial_bases(o.info):
                    # Base class __init__/__new__ doesn't generate a logical
                    # dependency since the override can be incompatible.
                    if not self.use_logical_deps() or o.name not in ('__init__', '__new__'):
                        self.add_dependency(make_trigger(base.fullname + '.' + o.name))
            self.add_type_alias_deps(self.scope.current_target())
            super().visit_func_def(o)
            variants = set(o.expanded) - {o}
            for ex in variants:
                if isinstance(ex, FuncDef):
                    super().visit_func_def(ex)

    def visit_decorator(self, o: Decorator) -> None:
        if not self.use_logical_deps():
            # We don't need to recheck outer scope for an overload, only overload itself.
            # Also if any decorator is nested, it is not externally visible, so we don't need to
            # generate dependency.
            if not o.func.is_overload and self.scope.current_function_name() is None:
                self.add_dependency(make_trigger(o.func.fullname))
        else:
            # Add logical dependencies from decorators to the function. For example,
            # if we have
            #     @dec
            #     def func(): ...
            # then if `dec` is unannotated, then it will "spoil" `func` and consequently
            # all call sites, making them all `Any`.
            for d in o.decorators:
                tname: Optional[str] = None
                if isinstance(d, RefExpr) and d.fullname is not None:
                    tname = d.fullname
                if (isinstance(d, CallExpr) and isinstance(d.callee, RefExpr) and
                        d.callee.fullname is not None):
                    tname = d.callee.fullname
                if tname is not None:
                    self.add_dependency(make_trigger(tname), make_trigger(o.func.fullname))
        super().visit_decorator(o)

    def visit_class_def(self, o: ClassDef) -> None:
        with self.scope.class_scope(o.info):
            target = self.scope.current_full_target()
            self.add_dependency(make_trigger(target), target)
            old_is_class = self.is_class
            self.is_class = True
            # Add dependencies to type variables of a generic class.
            for tv in o.type_vars:
                self.add_dependency(make_trigger(tv.fullname), target)
            self.process_type_info(o.info)
            super().visit_class_def(o)
            self.is_class = old_is_class

    def visit_newtype_expr(self, o: NewTypeExpr) -> None:
        if o.info:
            with self.scope.class_scope(o.info):
                self.process_type_info(o.info)

    def process_type_info(self, info: TypeInfo) -> None:
        target = self.scope.current_full_target()
        for base in info.bases:
            self.add_type_dependencies(base, target=target)
        if info.tuple_type:
            self.add_type_dependencies(info.tuple_type, target=make_trigger(target))
        if info.typeddict_type:
            self.add_type_dependencies(info.typeddict_type, target=make_trigger(target))
        if info.declared_metaclass:
            self.add_type_dependencies(info.declared_metaclass, target=make_trigger(target))
        if info.is_protocol:
            for base_info in info.mro[:-1]:
                # We add dependencies from whole MRO to cover explicit subprotocols.
                # For example:
                #
                #     class Super(Protocol):
                #         x: int
                #     class Sub(Super, Protocol):
                #         y: int
                #
                # In this example we add <Super[wildcard]> -> <Sub>, to invalidate Sub if
                # a new member is added to Super.
                self.add_dependency(make_wildcard_trigger(base_info.fullname),
                                    target=make_trigger(target))
                # More protocol dependencies are collected in TypeState._snapshot_protocol_deps
                # after a full run or update is finished.

        self.add_type_alias_deps(self.scope.current_target())
        for name, node in info.names.items():
            if isinstance(node.node, Var):
                # Recheck Liskov if needed, self definitions are checked in the defining method
                if node.node.is_initialized_in_class and has_user_bases(info):
                    self.add_dependency(make_trigger(info.fullname + '.' + name))
                for base_info in non_trivial_bases(info):
                    # If the type of an attribute changes in a base class, we make references
                    # to the attribute in the subclass stale.
                    self.add_dependency(make_trigger(base_info.fullname + '.' + name),
                                        target=make_trigger(info.fullname + '.' + name))
        for base_info in non_trivial_bases(info):
            for name, node in base_info.names.items():
                if self.use_logical_deps():
                    # Skip logical dependency if an attribute is not overridden. For example,
                    # in case of:
                    #     class Base:
                    #         x = 1
                    #         y = 2
                    #     class Sub(Base):
                    #         x = 3
                    # we skip <Base.y> -> <Child.y>, because even if `y` is unannotated it
                    # doesn't affect precision of Liskov checking.
                    if name not in info.names:
                        continue
                    # __init__ and __new__ can be overridden with different signatures, so no
                    # logical dependency.
                    if name in ('__init__', '__new__'):
                        continue
                self.add_dependency(make_trigger(base_info.fullname + '.' + name),
                                    target=make_trigger(info.fullname + '.' + name))
            if not self.use_logical_deps():
                # These dependencies are only useful for propagating changes --
                # they aren't logical dependencies since __init__ and __new__ can be
                # overridden with a different signature.
                self.add_dependency(make_trigger(base_info.fullname + '.__init__'),
                                    target=make_trigger(info.fullname + '.__init__'))
                self.add_dependency(make_trigger(base_info.fullname + '.__new__'),
                                    target=make_trigger(info.fullname + '.__new__'))
                # If the set of abstract attributes change, this may invalidate class
                # instantiation, or change the generated error message, since Python checks
                # class abstract status when creating an instance.
                self.add_dependency(make_trigger(base_info.fullname + '.(abstract)'),
                                    target=make_trigger(info.fullname + '.__init__'))
                # If the base class abstract attributes change, subclass abstract
                # attributes need to be recalculated.
                self.add_dependency(make_trigger(base_info.fullname + '.(abstract)'))

    def visit_import(self, o: Import) -> None:
        for id, as_id in o.ids:
            self.add_dependency(make_trigger(id), self.scope.current_target())

    def visit_import_from(self, o: ImportFrom) -> None:
        if self.use_logical_deps():
            # Just importing a name doesn't create a logical dependency.
            return
        module_id, _ = correct_relative_import(self.scope.current_module_id(),
                                               o.relative,
                                               o.id,
                                               self.is_package_init_file)
        self.add_dependency(make_trigger(module_id))  # needed if module is added/removed
        for name, as_name in o.names:
            self.add_dependency(make_trigger(module_id + '.' + name))

    def visit_import_all(self, o: ImportAll) -> None:
        module_id, _ = correct_relative_import(self.scope.current_module_id(),
                                               o.relative,
                                               o.id,
                                               self.is_package_init_file)
        # The current target needs to be rechecked if anything "significant" changes in the
        # target module namespace (as the imported definitions will need to be updated).
        self.add_dependency(make_wildcard_trigger(module_id))

    def visit_block(self, o: Block) -> None:
        if not o.is_unreachable:
            super().visit_block(o)

    def visit_assignment_stmt(self, o: AssignmentStmt) -> None:
        rvalue = o.rvalue
        if isinstance(rvalue, CallExpr) and isinstance(rvalue.analyzed, TypeVarExpr):
            analyzed = rvalue.analyzed
            self.add_type_dependencies(analyzed.upper_bound,
                                       target=make_trigger(analyzed.fullname))
            for val in analyzed.values:
                self.add_type_dependencies(val, target=make_trigger(analyzed.fullname))
            # We need to re-analyze the definition if bound or value is deleted.
            super().visit_call_expr(rvalue)
        elif isinstance(rvalue, CallExpr) and isinstance(rvalue.analyzed, NamedTupleExpr):
            # Depend on types of named tuple items.
            info = rvalue.analyzed.info
            prefix = '%s.%s' % (self.scope.current_full_target(), info.name)
            for name, symnode in info.names.items():
                if not name.startswith('_') and isinstance(symnode.node, Var):
                    typ = symnode.node.type
                    if typ:
                        self.add_type_dependencies(typ)
                        self.add_type_dependencies(typ, target=make_trigger(prefix))
                        attr_target = make_trigger('%s.%s' % (prefix, name))
                        self.add_type_dependencies(typ, target=attr_target)
        elif isinstance(rvalue, CallExpr) and isinstance(rvalue.analyzed, TypedDictExpr):
            # Depend on the underlying typeddict type
            info = rvalue.analyzed.info
            assert info.typeddict_type is not None
            prefix = '%s.%s' % (self.scope.current_full_target(), info.name)
            self.add_type_dependencies(info.typeddict_type, target=make_trigger(prefix))
        elif isinstance(rvalue, CallExpr) and isinstance(rvalue.analyzed, EnumCallExpr):
            # Enum values are currently not checked, but for future we add the deps on them
            for name, symnode in rvalue.analyzed.info.names.items():
                if isinstance(symnode.node, Var) and symnode.node.type:
                    self.add_type_dependencies(symnode.node.type)
        elif o.is_alias_def:
            assert len(o.lvalues) == 1
            lvalue = o.lvalues[0]
            assert isinstance(lvalue, NameExpr)
            typ = get_proper_type(self.type_map.get(lvalue))
            if isinstance(typ, FunctionLike) and typ.is_type_obj():
                class_name = typ.type_object().fullname
                self.add_dependency(make_trigger(class_name + '.__init__'))
                self.add_dependency(make_trigger(class_name + '.__new__'))
            if isinstance(rvalue, IndexExpr) and isinstance(rvalue.analyzed, TypeAliasExpr):
                self.add_type_dependencies(rvalue.analyzed.type)
            elif typ:
                self.add_type_dependencies(typ)
        else:
            # Normal assignment
            super().visit_assignment_stmt(o)
            for lvalue in o.lvalues:
                self.process_lvalue(lvalue)
            items = o.lvalues + [rvalue]
            for i in range(len(items) - 1):
                lvalue = items[i]
                rvalue = items[i + 1]
                if isinstance(lvalue, TupleExpr):
                    self.add_attribute_dependency_for_expr(rvalue, '__iter__')
            if o.type:
                self.add_type_dependencies(o.type)
        if self.use_logical_deps() and o.unanalyzed_type is None:
            # Special case: for definitions without an explicit type like this:
            #     x = func(...)
            # we add a logical dependency <func> -> <x>, because if `func` is not annotated,
            # then it will make all points of use of `x` unchecked.
            if (isinstance(rvalue, CallExpr) and isinstance(rvalue.callee, RefExpr)
                    and rvalue.callee.fullname is not None):
                fname: Optional[str] = None
                if isinstance(rvalue.callee.node, TypeInfo):
                    # use actual __init__ as a dependency source
                    init = rvalue.callee.node.get('__init__')
                    if init and isinstance(init.node, FuncBase):
                        fname = init.node.fullname
                else:
                    fname = rvalue.callee.fullname
                if fname is None:
                    return
                for lv in o.lvalues:
                    if isinstance(lv, RefExpr) and lv.fullname and lv.is_new_def:
                        if lv.kind == LDEF:
                            return  # local definitions don't generate logical deps
                        self.add_dependency(make_trigger(fname), make_trigger(lv.fullname))

    def process_lvalue(self, lvalue: Expression) -> None:
        """Generate additional dependencies for an lvalue."""
        if isinstance(lvalue, IndexExpr):
            self.add_operator_method_dependency(lvalue.base, '__setitem__')
        elif isinstance(lvalue, NameExpr):
            if lvalue.kind in (MDEF, GDEF):
                # Assignment to an attribute in the class body, or direct assignment to a
                # global variable.
                lvalue_type = self.get_non_partial_lvalue_type(lvalue)
                type_triggers = self.get_type_triggers(lvalue_type)
                attr_trigger = make_trigger('%s.%s' % (self.scope.current_full_target(),
                                                       lvalue.name))
                for type_trigger in type_triggers:
                    self.add_dependency(type_trigger, attr_trigger)
        elif isinstance(lvalue, MemberExpr):
            if self.is_self_member_ref(lvalue) and lvalue.is_new_def:
                node = lvalue.node
                if isinstance(node, Var):
                    info = node.info
                    if info and has_user_bases(info):
                        # Recheck Liskov for self definitions
                        self.add_dependency(make_trigger(info.fullname + '.' + lvalue.name))
            if lvalue.kind is None:
                # Reference to a non-module attribute
                if lvalue.expr not in self.type_map:
                    # Unreachable assignment -> not checked so no dependencies to generate.
                    return
                object_type = self.type_map[lvalue.expr]
                lvalue_type = self.get_non_partial_lvalue_type(lvalue)
                type_triggers = self.get_type_triggers(lvalue_type)
                for attr_trigger in self.attribute_triggers(object_type, lvalue.name):
                    for type_trigger in type_triggers:
                        self.add_dependency(type_trigger, attr_trigger)
        elif isinstance(lvalue, TupleExpr):
            for item in lvalue.items:
                self.process_lvalue(item)
        elif isinstance(lvalue, StarExpr):
            self.process_lvalue(lvalue.expr)

    def is_self_member_ref(self, memberexpr: MemberExpr) -> bool:
        """Does memberexpr to refer to an attribute of self?"""
        if not isinstance(memberexpr.expr, NameExpr):
            return False
        node = memberexpr.expr.node
        return isinstance(node, Var) and node.is_self

    def get_non_partial_lvalue_type(self, lvalue: RefExpr) -> Type:
        if lvalue not in self.type_map:
            # Likely a block considered unreachable during type checking.
            return UninhabitedType()
        lvalue_type = get_proper_type(self.type_map[lvalue])
        if isinstance(lvalue_type, PartialType):
            if isinstance(lvalue.node, Var) and lvalue.node.type:
                lvalue_type = get_proper_type(lvalue.node.type)
            else:
                # Probably a secondary, non-definition assignment that doesn't
                # result in a non-partial type. We won't be able to infer any
                # dependencies from this so just return something. (The first,
                # definition assignment with a partial type is handled
                # differently, in the semantic analyzer.)
                assert not lvalue.is_new_def
                return UninhabitedType()
        return lvalue_type

    def visit_operator_assignment_stmt(self, o: OperatorAssignmentStmt) -> None:
        super().visit_operator_assignment_stmt(o)
        self.process_lvalue(o.lvalue)
        method = op_methods[o.op]
        self.add_attribute_dependency_for_expr(o.lvalue, method)
        if o.op in ops_with_inplace_method:
            inplace_method = '__i' + method[2:]
            self.add_attribute_dependency_for_expr(o.lvalue, inplace_method)

    def visit_for_stmt(self, o: ForStmt) -> None:
        super().visit_for_stmt(o)
        if not o.is_async:
            # __getitem__ is only used if __iter__ is missing but for simplicity we
            # just always depend on both.
            self.add_attribute_dependency_for_expr(o.expr, '__iter__')
            self.add_attribute_dependency_for_expr(o.expr, '__getitem__')
            if o.inferred_iterator_type:
                if self.python2:
                    method = 'next'
                else:
                    method = '__next__'
                self.add_attribute_dependency(o.inferred_iterator_type, method)
        else:
            self.add_attribute_dependency_for_expr(o.expr, '__aiter__')
            if o.inferred_iterator_type:
                self.add_attribute_dependency(o.inferred_iterator_type, '__anext__')

        self.process_lvalue(o.index)
        if isinstance(o.index, TupleExpr):
            # Process multiple assignment to index variables.
            item_type = o.inferred_item_type
            if item_type:
                # This is similar to above.
                self.add_attribute_dependency(item_type, '__iter__')
                self.add_attribute_dependency(item_type, '__getitem__')
        if o.index_type:
            self.add_type_dependencies(o.index_type)

    def visit_with_stmt(self, o: WithStmt) -> None:
        super().visit_with_stmt(o)
        for e in o.expr:
            if not o.is_async:
                self.add_attribute_dependency_for_expr(e, '__enter__')
                self.add_attribute_dependency_for_expr(e, '__exit__')
            else:
                self.add_attribute_dependency_for_expr(e, '__aenter__')
                self.add_attribute_dependency_for_expr(e, '__aexit__')
        for typ in o.analyzed_types:
            self.add_type_dependencies(typ)

    def visit_print_stmt(self, o: PrintStmt) -> None:
        super().visit_print_stmt(o)
        if o.target:
            self.add_attribute_dependency_for_expr(o.target, 'write')

    def visit_del_stmt(self, o: DelStmt) -> None:
        super().visit_del_stmt(o)
        if isinstance(o.expr, IndexExpr):
            self.add_attribute_dependency_for_expr(o.expr.base, '__delitem__')

    # Expressions

    def process_global_ref_expr(self, o: RefExpr) -> None:
        if o.fullname is not None:
            self.add_dependency(make_trigger(o.fullname))

        # If this is a reference to a type, generate a dependency to its
        # constructor.
        # IDEA: Avoid generating spurious dependencies for except statements,
        #       class attribute references, etc., if performance is a problem.
        typ = get_proper_type(self.type_map.get(o))
        if isinstance(typ, FunctionLike) and typ.is_type_obj():
            class_name = typ.type_object().fullname
            self.add_dependency(make_trigger(class_name + '.__init__'))
            self.add_dependency(make_trigger(class_name + '.__new__'))

    def visit_name_expr(self, o: NameExpr) -> None:
        if o.kind == LDEF:
            # We don't track dependencies to local variables, since they
            # aren't externally visible.
            return
        if o.kind == MDEF:
            # Direct reference to member is only possible in the scope that
            # defined the name, so no dependency is required.
            return
        self.process_global_ref_expr(o)

    def visit_member_expr(self, e: MemberExpr) -> None:
        if isinstance(e.expr, RefExpr) and isinstance(e.expr.node, TypeInfo):
            # Special case class attribute so that we don't depend on "__init__".
            self.add_dependency(make_trigger(e.expr.node.fullname))
        else:
            super().visit_member_expr(e)
        if e.kind is not None:
            # Reference to a module attribute
            self.process_global_ref_expr(e)
        else:
            # Reference to a non-module (or missing) attribute
            if e.expr not in self.type_map:
                # No type available -- this happens for unreachable code. Since it's unreachable,
                # it wasn't type checked and we don't need to generate dependencies.
                return
            if isinstance(e.expr, RefExpr) and isinstance(e.expr.node, MypyFile):
                # Special case: reference to a missing module attribute.
                self.add_dependency(make_trigger(e.expr.node.fullname + '.' + e.name))
                return
            typ = get_proper_type(self.type_map[e.expr])
            self.add_attribute_dependency(typ, e.name)
            if self.use_logical_deps() and isinstance(typ, AnyType):
                name = self.get_unimported_fullname(e, typ)
                if name is not None:
                    # Generate a logical dependency from an unimported
                    # definition (which comes from a missing module).
                    # Example:
                    #     import missing  # "missing" not in build
                    #
                    #     def g() -> None:
                    #         missing.f()  # Generate dependency from "missing.f"
                    self.add_dependency(make_trigger(name))

    def get_unimported_fullname(self, e: MemberExpr, typ: AnyType) -> Optional[str]:
        """If e refers to an unimported definition, infer the fullname of this.

        Return None if e doesn't refer to an unimported definition or if we can't
        determine the name.
        """
        suffix = ''
        # Unwrap nested member expression to handle cases like "a.b.c.d" where
        # "a.b" is a known reference to an unimported module. Find the base
        # reference to an unimported module (such as "a.b") and the name suffix
        # (such as "c.d") needed to build a full name.
        while typ.type_of_any == TypeOfAny.from_another_any and isinstance(e.expr, MemberExpr):
            suffix = '.' + e.name + suffix
            e = e.expr
            if e.expr not in self.type_map:
                return None
            obj_type = get_proper_type(self.type_map[e.expr])
            if not isinstance(obj_type, AnyType):
                # Can't find the base reference to the unimported module.
                return None
            typ = obj_type
        if typ.type_of_any == TypeOfAny.from_unimported_type and typ.missing_import_name:
            # Infer the full name of the unimported definition.
            return typ.missing_import_name + '.' + e.name + suffix
        return None

    def visit_super_expr(self, e: SuperExpr) -> None:
        # Arguments in "super(C, self)" won't generate useful logical deps.
        if not self.use_logical_deps():
            super().visit_super_expr(e)
        if e.info is not None:
            name = e.name
            for base in non_trivial_bases(e.info):
                self.add_dependency(make_trigger(base.fullname + '.' + name))
                if name in base.names:
                    # No need to depend on further base classes, since we found
                    # the target.  This is safe since if the target gets
                    # deleted or modified, we'll trigger it.
                    break

    def visit_call_expr(self, e: CallExpr) -> None:
        if isinstance(e.callee, RefExpr) and e.callee.fullname == 'builtins.isinstance':
            self.process_isinstance_call(e)
        else:
            super().visit_call_expr(e)
            typ = self.type_map.get(e.callee)
            if typ is not None:
                typ = get_proper_type(typ)
                if not isinstance(typ, FunctionLike):
                    self.add_attribute_dependency(typ, '__call__')

    def process_isinstance_call(self, e: CallExpr) -> None:
        """Process "isinstance(...)" in a way to avoid some extra dependencies."""
        if len(e.args) == 2:
            arg = e.args[1]
            if (isinstance(arg, RefExpr)
                    and arg.kind == GDEF
                    and isinstance(arg.node, TypeInfo)
                    and arg.fullname):
                # Special case to avoid redundant dependencies from "__init__".
                self.add_dependency(make_trigger(arg.fullname))
                return
        # In uncommon cases generate normal dependencies. These will include
        # spurious dependencies, but the performance impact is small.
        super().visit_call_expr(e)

    def visit_cast_expr(self, e: CastExpr) -> None:
        super().visit_cast_expr(e)
        self.add_type_dependencies(e.type)

    def visit_type_application(self, e: TypeApplication) -> None:
        super().visit_type_application(e)
        for typ in e.types:
            self.add_type_dependencies(typ)

    def visit_index_expr(self, e: IndexExpr) -> None:
        super().visit_index_expr(e)
        self.add_operator_method_dependency(e.base, '__getitem__')

    def visit_unary_expr(self, e: UnaryExpr) -> None:
        super().visit_unary_expr(e)
        if e.op not in unary_op_methods:
            return
        method = unary_op_methods[e.op]
        self.add_operator_method_dependency(e.expr, method)

    def visit_op_expr(self, e: OpExpr) -> None:
        super().visit_op_expr(e)
        self.process_binary_op(e.op, e.left, e.right)

    def visit_comparison_expr(self, e: ComparisonExpr) -> None:
        super().visit_comparison_expr(e)
        for i, op in enumerate(e.operators):
            left = e.operands[i]
            right = e.operands[i + 1]
            self.process_binary_op(op, left, right)
            if self.python2 and op in ('==', '!=', '<', '<=', '>', '>='):
                self.add_operator_method_dependency(left, '__cmp__')
                self.add_operator_method_dependency(right, '__cmp__')

    def process_binary_op(self, op: str, left: Expression, right: Expression) -> None:
        method = op_methods.get(op)
        if method:
            if op == 'in':
                self.add_operator_method_dependency(right, method)
            else:
                self.add_operator_method_dependency(left, method)
                rev_method = reverse_op_methods.get(method)
                if rev_method:
                    self.add_operator_method_dependency(right, rev_method)

    def add_operator_method_dependency(self, e: Expression, method: str) -> None:
        typ = get_proper_type(self.type_map.get(e))
        if typ is not None:
            self.add_operator_method_dependency_for_type(typ, method)

    def add_operator_method_dependency_for_type(self, typ: ProperType, method: str) -> None:
        # Note that operator methods can't be (non-metaclass) methods of type objects
        # (that is, TypeType objects or Callables representing a type).
        if isinstance(typ, TypeVarType):
            typ = get_proper_type(typ.upper_bound)
        if isinstance(typ, TupleType):
            typ = typ.partial_fallback
        if isinstance(typ, Instance):
            trigger = make_trigger(typ.type.fullname + '.' + method)
            self.add_dependency(trigger)
        elif isinstance(typ, UnionType):
            for item in typ.items:
                self.add_operator_method_dependency_for_type(get_proper_type(item), method)
        elif isinstance(typ, FunctionLike) and typ.is_type_obj():
            self.add_operator_method_dependency_for_type(typ.fallback, method)
        elif isinstance(typ, TypeType):
            if isinstance(typ.item, Instance) and typ.item.type.metaclass_type is not None:
                self.add_operator_method_dependency_for_type(typ.item.type.metaclass_type, method)

    def visit_generator_expr(self, e: GeneratorExpr) -> None:
        super().visit_generator_expr(e)
        for seq in e.sequences:
            self.add_iter_dependency(seq)

    def visit_dictionary_comprehension(self, e: DictionaryComprehension) -> None:
        super().visit_dictionary_comprehension(e)
        for seq in e.sequences:
            self.add_iter_dependency(seq)

    def visit_star_expr(self, e: StarExpr) -> None:
        super().visit_star_expr(e)
        self.add_iter_dependency(e.expr)

    def visit_yield_from_expr(self, e: YieldFromExpr) -> None:
        super().visit_yield_from_expr(e)
        self.add_iter_dependency(e.expr)

    def visit_await_expr(self, e: AwaitExpr) -> None:
        super().visit_await_expr(e)
        self.add_attribute_dependency_for_expr(e.expr, '__await__')

    # Helpers

    def add_type_alias_deps(self, target: str) -> None:
        # Type aliases are special, because some of the dependencies are calculated
        # in semanal.py, before they are expanded.
        if target in self.alias_deps:
            for alias in self.alias_deps[target]:
                self.add_dependency(make_trigger(alias))

    def add_dependency(self, trigger: str, target: Optional[str] = None) -> None:
        """Add dependency from trigger to a target.

        If the target is not given explicitly, use the current target.
        """
        if trigger.startswith(('<builtins.', '<typing.',
                               '<mypy_extensions.', '<typing_extensions.')):
            # Don't track dependencies to certain library modules to keep the size of
            # the dependencies manageable. These dependencies should only
            # change on mypy version updates, which will require a full rebuild
            # anyway.
            return
        if target is None:
            target = self.scope.current_target()
        self.map.setdefault(trigger, set()).add(target)

    def add_type_dependencies(self, typ: Type, target: Optional[str] = None) -> None:
        """Add dependencies to all components of a type.

        Args:
            target: If not None, override the default (current) target of the
                generated dependency.
        """
        for trigger in self.get_type_triggers(typ):
            self.add_dependency(trigger, target)

    def add_attribute_dependency(self, typ: Type, name: str) -> None:
        """Add dependencies for accessing a named attribute of a type."""
        targets = self.attribute_triggers(typ, name)
        for target in targets:
            self.add_dependency(target)

    def attribute_triggers(self, typ: Type, name: str) -> List[str]:
        """Return all triggers associated with the attribute of a type."""
        typ = get_proper_type(typ)
        if isinstance(typ, TypeVarType):
            typ = get_proper_type(typ.upper_bound)
        if isinstance(typ, TupleType):
            typ = typ.partial_fallback
        if isinstance(typ, Instance):
            member = '%s.%s' % (typ.type.fullname, name)
            return [make_trigger(member)]
        elif isinstance(typ, FunctionLike) and typ.is_type_obj():
            member = '%s.%s' % (typ.type_object().fullname, name)
            triggers = [make_trigger(member)]
            triggers.extend(self.attribute_triggers(typ.fallback, name))
            return triggers
        elif isinstance(typ, UnionType):
            targets = []
            for item in typ.items:
                targets.extend(self.attribute_triggers(item, name))
            return targets
        elif isinstance(typ, TypeType):
            triggers = self.attribute_triggers(typ.item, name)
            if isinstance(typ.item, Instance) and typ.item.type.metaclass_type is not None:
                triggers.append(make_trigger('%s.%s' %
                                             (typ.item.type.metaclass_type.type.fullname,
                                              name)))
            return triggers
        else:
            return []

    def add_attribute_dependency_for_expr(self, e: Expression, name: str) -> None:
        typ = self.type_map.get(e)
        if typ is not None:
            self.add_attribute_dependency(typ, name)

    def add_iter_dependency(self, node: Expression) -> None:
        typ = self.type_map.get(node)
        if typ:
            self.add_attribute_dependency(typ, '__iter__')

    def use_logical_deps(self) -> bool:
        return self.options is not None and self.options.logical_deps

    def get_type_triggers(self, typ: Type) -> List[str]:
        return get_type_triggers(typ, self.use_logical_deps())


def get_type_triggers(typ: Type, use_logical_deps: bool) -> List[str]:
    """Return all triggers that correspond to a type becoming stale."""
    return typ.accept(TypeTriggersVisitor(use_logical_deps))


class TypeTriggersVisitor(TypeVisitor[List[str]]):
    def __init__(self, use_logical_deps: bool) -> None:
        self.deps: List[str] = []
        self.use_logical_deps = use_logical_deps

    def get_type_triggers(self, typ: Type) -> List[str]:
        return get_type_triggers(typ, self.use_logical_deps)

    def visit_instance(self, typ: Instance) -> List[str]:
        trigger = make_trigger(typ.type.fullname)
        triggers = [trigger]
        for arg in typ.args:
            triggers.extend(self.get_type_triggers(arg))
        if typ.last_known_value:
            triggers.extend(self.get_type_triggers(typ.last_known_value))
        return triggers

    def visit_type_alias_type(self, typ: TypeAliasType) -> List[str]:
        assert typ.alias is not None
        trigger = make_trigger(typ.alias.fullname)
        triggers = [trigger]
        for arg in typ.args:
            triggers.extend(self.get_type_triggers(arg))
        # TODO: Add guard for infinite recursion here. Moreover, now that type aliases
        # are its own kind of types we can simplify the logic to rely on intermediate
        # dependencies (like for instance types).
        triggers.extend(self.get_type_triggers(typ.alias.target))
        return triggers

    def visit_any(self, typ: AnyType) -> List[str]:
        if typ.missing_import_name is not None:
            return [make_trigger(typ.missing_import_name)]
        return []

    def visit_none_type(self, typ: NoneType) -> List[str]:
        return []

    def visit_callable_type(self, typ: CallableType) -> List[str]:
        triggers = []
        for arg in typ.arg_types:
            triggers.extend(self.get_type_triggers(arg))
        triggers.extend(self.get_type_triggers(typ.ret_type))
        # fallback is a metaclass type for class objects, and is
        # processed separately.
        return triggers

    def visit_overloaded(self, typ: Overloaded) -> List[str]:
        triggers = []
        for item in typ.items:
            triggers.extend(self.get_type_triggers(item))
        return triggers

    def visit_erased_type(self, t: ErasedType) -> List[str]:
        # This type should exist only temporarily during type inference
        assert False, "Should not see an erased type here"

    def visit_deleted_type(self, typ: DeletedType) -> List[str]:
        return []

    def visit_partial_type(self, typ: PartialType) -> List[str]:
        assert False, "Should not see a partial type here"

    def visit_tuple_type(self, typ: TupleType) -> List[str]:
        triggers = []
        for item in typ.items:
            triggers.extend(self.get_type_triggers(item))
        triggers.extend(self.get_type_triggers(typ.partial_fallback))
        return triggers

    def visit_type_type(self, typ: TypeType) -> List[str]:
        triggers = self.get_type_triggers(typ.item)
        if not self.use_logical_deps:
            old_triggers = triggers[:]
            for trigger in old_triggers:
                triggers.append(trigger.rstrip('>') + '.__init__>')
                triggers.append(trigger.rstrip('>') + '.__new__>')
        return triggers

    def visit_type_var(self, typ: TypeVarType) -> List[str]:
        triggers = []
        if typ.fullname:
            triggers.append(make_trigger(typ.fullname))
        if typ.upper_bound:
            triggers.extend(self.get_type_triggers(typ.upper_bound))
        for val in typ.values:
            triggers.extend(self.get_type_triggers(val))
        return triggers

<<<<<<< HEAD
    def visit_self_type(self, typ: SelfType) -> List[str]:
        triggers = []
        if typ.fullname:
            triggers.append(make_trigger(typ.fullname))
        if typ.instance:
            triggers.extend(self.get_type_triggers(typ.instance))
=======
    def visit_param_spec(self, typ: ParamSpecType) -> List[str]:
        triggers = []
        if typ.fullname:
            triggers.append(make_trigger(typ.fullname))
        triggers.extend(self.get_type_triggers(typ.upper_bound))
>>>>>>> 1ebe0342
        return triggers

    def visit_typeddict_type(self, typ: TypedDictType) -> List[str]:
        triggers = []
        for item in typ.items.values():
            triggers.extend(self.get_type_triggers(item))
        triggers.extend(self.get_type_triggers(typ.fallback))
        return triggers

    def visit_literal_type(self, typ: LiteralType) -> List[str]:
        return self.get_type_triggers(typ.fallback)

    def visit_unbound_type(self, typ: UnboundType) -> List[str]:
        return []

    def visit_uninhabited_type(self, typ: UninhabitedType) -> List[str]:
        return []

    def visit_union_type(self, typ: UnionType) -> List[str]:
        triggers = []
        for item in typ.items:
            triggers.extend(self.get_type_triggers(item))
        return triggers


def merge_dependencies(new_deps: Dict[str, Set[str]],
                       deps: Dict[str, Set[str]]) -> None:
    for trigger, targets in new_deps.items():
        deps.setdefault(trigger, set()).update(targets)


def non_trivial_bases(info: TypeInfo) -> List[TypeInfo]:
    return [base for base in info.mro[1:]
            if base.fullname != 'builtins.object']


def has_user_bases(info: TypeInfo) -> bool:
    return any(base.module_name not in ('builtins', 'typing', 'enum') for base in info.mro[1:])


def dump_all_dependencies(modules: Dict[str, MypyFile],
                          type_map: Dict[Expression, Type],
                          python_version: Tuple[int, int],
                          options: Options) -> None:
    """Generate dependencies for all interesting modules and print them to stdout."""
    all_deps: Dict[str, Set[str]] = {}
    for id, node in modules.items():
        # Uncomment for debugging:
        # print('processing', id)
        if id in ('builtins', 'typing') or '/typeshed/' in node.path:
            continue
        assert id == node.fullname
        deps = get_dependencies(node, type_map, python_version, options)
        for trigger, targets in deps.items():
            all_deps.setdefault(trigger, set()).update(targets)
    TypeState.add_all_protocol_deps(all_deps)

    for trigger, targets in sorted(all_deps.items(), key=lambda x: x[0]):
        print(trigger)
        for target in sorted(targets):
            print('    %s' % target)<|MERGE_RESOLUTION|>--- conflicted
+++ resolved
@@ -96,10 +96,10 @@
 )
 from mypy.traverser import TraverserVisitor
 from mypy.types import (
-    SelfType, Type, Instance, AnyType, NoneType, TypeVisitor, CallableType, DeletedType, PartialType,
+    Type, Instance, AnyType, NoneType, TypeVisitor, CallableType, DeletedType, PartialType,
     TupleType, TypeType, TypeVarType, TypedDictType, UnboundType, UninhabitedType, UnionType,
     FunctionLike, Overloaded, TypeOfAny, LiteralType, ErasedType, get_proper_type, ProperType,
-    TypeAliasType, ParamSpecType
+    TypeAliasType, ParamSpecType, SelfType
 )
 from mypy.server.trigger import make_trigger, make_wildcard_trigger
 from mypy.util import correct_relative_import
@@ -951,21 +951,19 @@
             triggers.extend(self.get_type_triggers(val))
         return triggers
 
-<<<<<<< HEAD
+    def visit_param_spec(self, typ: ParamSpecType) -> List[str]:
+        triggers = []
+        if typ.fullname:
+            triggers.append(make_trigger(typ.fullname))
+        triggers.extend(self.get_type_triggers(typ.upper_bound))
+        return triggers
+
     def visit_self_type(self, typ: SelfType) -> List[str]:
         triggers = []
         if typ.fullname:
             triggers.append(make_trigger(typ.fullname))
         if typ.instance:
             triggers.extend(self.get_type_triggers(typ.instance))
-=======
-    def visit_param_spec(self, typ: ParamSpecType) -> List[str]:
-        triggers = []
-        if typ.fullname:
-            triggers.append(make_trigger(typ.fullname))
-        triggers.extend(self.get_type_triggers(typ.upper_bound))
->>>>>>> 1ebe0342
-        return triggers
 
     def visit_typeddict_type(self, typ: TypedDictType) -> List[str]:
         triggers = []
