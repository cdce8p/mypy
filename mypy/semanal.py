"""The semantic analyzer.

Bind names to definitions and do various other simple consistency
checks.  Populate symbol tables.  The semantic analyzer also detects
special forms which reuse generic syntax such as NamedTuple and
cast().  Multiple analysis iterations may be needed to analyze forward
references and import cycles. Each iteration "fills in" additional
bindings and references until everything has been bound.

For example, consider this program:

  x = 1
  y = x

Here semantic analysis would detect that the assignment 'x = 1'
defines a new variable, the type of which is to be inferred (in a
later pass; type inference or type checking is not part of semantic
analysis).  Also, it would bind both references to 'x' to the same
module-level variable (Var) node.  The second assignment would also
be analyzed, and the type of 'y' marked as being inferred.

Semantic analysis of types is implemented in typeanal.py.

See semanal_main.py for the top-level logic.

Some important properties:

* After semantic analysis is complete, no PlaceholderNode and
  PlaceholderType instances should remain. During semantic analysis,
  if we encounter one of these, the current target should be deferred.

* A TypeInfo is only created once we know certain basic information about
  a type, such as the MRO, existence of a Tuple base class (e.g., for named
  tuples), and whether we have a TypedDict. We use a temporary
  PlaceholderNode node in the symbol table if some such information is
  missing.

* For assignments, we only add a non-placeholder symbol table entry once
  we know the sort of thing being defined (variable, NamedTuple, type alias,
  etc.).

* Every part of the analysis step must support multiple iterations over
  the same AST nodes, and each iteration must be able to fill in arbitrary
  things that were missing or incomplete in previous iterations.

* Changes performed by the analysis need to be reversible, since mypy
  daemon strips and reuses existing ASTs (to improve performance and/or
  reduce memory use).
"""

from contextlib import contextmanager

from typing import (
    List, Dict, Set, Tuple, cast, TypeVar, Union, Optional, Callable, Iterator, Iterable
)
from typing_extensions import Final, TypeAlias as _TypeAlias

from mypy.nodes import (
    MypyFile, TypeInfo, Node, AssignmentStmt, FuncDef, OverloadedFuncDef,
    ClassDef, Var, GDEF, FuncItem, Import, Expression, Lvalue,
    ImportFrom, ImportAll, Block, LDEF, NameExpr, MemberExpr,
    IndexExpr, TupleExpr, ListExpr, ExpressionStmt, ReturnStmt,
    RaiseStmt, AssertStmt, OperatorAssignmentStmt, WhileStmt,
    ForStmt, BreakStmt, ContinueStmt, IfStmt, TryStmt, WithStmt, DelStmt,
    GlobalDecl, SuperExpr, DictExpr, CallExpr, RefExpr, OpExpr, UnaryExpr,
    SliceExpr, CastExpr, RevealExpr, TypeApplication, Context, SymbolTable,
    SymbolTableNode, ListComprehension, GeneratorExpr,
    LambdaExpr, MDEF, Decorator, SetExpr, TypeVarExpr,
    StrExpr, BytesExpr, PrintStmt, ConditionalExpr, PromoteExpr,
    ComparisonExpr, StarExpr, ArgKind, ARG_POS, ARG_NAMED, type_aliases,
    YieldFromExpr, NamedTupleExpr, NonlocalDecl, SymbolNode,
    SetComprehension, DictionaryComprehension, TypeAlias, TypeAliasExpr,
    YieldExpr, ExecStmt, BackquoteExpr, ImportBase, AwaitExpr,
    IntExpr, FloatExpr, UnicodeExpr, TempNode, OverloadPart,
    PlaceholderNode, COVARIANT, CONTRAVARIANT, INVARIANT,
    get_nongen_builtins, get_member_expr_fullname, REVEAL_TYPE,
    REVEAL_LOCALS, is_final_node, TypedDictExpr, type_aliases_source_versions,
    typing_extensions_aliases,
    EnumCallExpr, RUNTIME_PROTOCOL_DECOS, FakeExpression, Statement, AssignmentExpr,
    ParamSpecExpr, EllipsisExpr, TypeVarLikeExpr, FuncBase, implicit_module_attrs,
)
from mypy.tvar_scope import TypeVarLikeScope
from mypy.typevars import fill_typevars
from mypy.visitor import NodeVisitor
from mypy.errors import Errors, report_internal_error
from mypy.messages import (
    best_matches, MessageBuilder, pretty_seq, SUGGESTED_TEST_FIXTURES, TYPES_FOR_UNIMPORTED_HINTS
)
from mypy.errorcodes import ErrorCode
from mypy import message_registry, errorcodes as codes
from mypy.types import (
    FunctionLike, UnboundType, TypeVarType, TupleType, UnionType, StarType,
    CallableType, Overloaded, Instance, Type, AnyType, LiteralType, LiteralValue,
    TypeTranslator, TypeOfAny, TypeType, NoneType, PlaceholderType, TPDICT_NAMES, ProperType,
<<<<<<< HEAD
    get_proper_type, get_proper_types, TypeAliasType, SelfType, TypeVarLikeType
=======
    get_proper_type, get_proper_types, TypeAliasType, TypeVarLikeType,
    PROTOCOL_NAMES, TYPE_ALIAS_NAMES, FINAL_TYPE_NAMES, FINAL_DECORATOR_NAMES,
    is_named_instance,
>>>>>>> 17850b3b
)
from mypy.typeops import function_type, get_type_vars
from mypy.type_visitor import TypeQuery
from mypy.typeanal import (
    TypeAnalyser, analyze_type_alias, no_subscript_builtin_alias,
    TypeVarLikeQuery, TypeVarLikeList, remove_dups, has_any_from_unimported_type,
    check_for_explicit_any, type_constructors, fix_instance_types
)
from mypy.exprtotype import expr_to_unanalyzed_type, TypeTranslationError
from mypy.options import Options
from mypy.plugin import (
    Plugin, ClassDefContext, SemanticAnalyzerPluginInterface,
    DynamicClassDefContext
)
from mypy.util import (
    correct_relative_import, unmangle, module_prefix, is_typeshed_file, unnamed_function,
)
from mypy.scope import Scope
from mypy.semanal_shared import (
    SemanticAnalyzerInterface, set_callable_name, calculate_tuple_fallback, PRIORITY_FALLBACKS
)
from mypy.semanal_namedtuple import NamedTupleAnalyzer
from mypy.semanal_typeddict import TypedDictAnalyzer
from mypy.semanal_enum import EnumCallAnalyzer, ENUM_BASES
from mypy.semanal_newtype import NewTypeAnalyzer
from mypy.reachability import (
    infer_reachability_of_if_statement, infer_condition_value, ALWAYS_FALSE, ALWAYS_TRUE,
    MYPY_TRUE, MYPY_FALSE
)
from mypy.mro import calculate_mro, MroError

T = TypeVar('T')


FUTURE_IMPORTS: Final = {
    '__future__.nested_scopes': 'nested_scopes',
    '__future__.generators': 'generators',
    '__future__.division': 'division',
    '__future__.absolute_import': 'absolute_import',
    '__future__.with_statement': 'with_statement',
    '__future__.print_function': 'print_function',
    '__future__.unicode_literals': 'unicode_literals',
    '__future__.barry_as_FLUFL': 'barry_as_FLUFL',
    '__future__.generator_stop': 'generator_stop',
    '__future__.annotations': 'annotations',
}


# Special cased built-in classes that are needed for basic functionality and need to be
# available very early on.
CORE_BUILTIN_CLASSES: Final = ["object", "bool", "function"]


# Used for tracking incomplete references
Tag: _TypeAlias = int


class SemanticAnalyzer(NodeVisitor[None],
                       SemanticAnalyzerInterface,
                       SemanticAnalyzerPluginInterface):
    """Semantically analyze parsed mypy files.

    The analyzer binds names and does various consistency checks for an
    AST. Note that type checking is performed as a separate pass.
    """

    __deletable__ = ['patches', 'options', 'cur_mod_node']

    # Module name space
    modules: Dict[str, MypyFile]
    # Global name space for current module
    globals: SymbolTable
    # Names declared using "global" (separate set for each scope)
    global_decls: List[Set[str]]
    # Names declared using "nonlocal" (separate set for each scope)
    nonlocal_decls: List[Set[str]]
    # Local names of function scopes; None for non-function scopes.
    locals: List[Optional[SymbolTable]]
    # Whether each scope is a comprehension scope.
    is_comprehension_stack: List[bool]
    # Nested block depths of scopes
    block_depth: List[int]
    # TypeInfo of directly enclosing class (or None)
    type: Optional[TypeInfo] = None
    # Stack of outer classes (the second tuple item contains tvars).
    type_stack: List[Optional[TypeInfo]]
    # Type variables bound by the current scope, be it class or function
    tvar_scope: TypeVarLikeScope
    # Per-module options
    options: Options

    # Stack of functions being analyzed
    function_stack: List[FuncItem]

    # Set to True if semantic analysis defines a name, or replaces a
    # placeholder definition. If some iteration makes no progress,
    # there can be at most one additional final iteration (see below).
    progress = False
    deferred = False  # Set to true if another analysis pass is needed
    incomplete = False  # Set to true if current module namespace is missing things
    # Is this the final iteration of semantic analysis (where we report
    # unbound names due to cyclic definitions and should not defer)?
    _final_iteration = False
    # These names couldn't be added to the symbol table due to incomplete deps.
    # Note that missing names are per module, _not_ per namespace. This means that e.g.
    # a missing name at global scope will block adding same name at a class scope.
    # This should not affect correctness and is purely a performance issue,
    # since it can cause unnecessary deferrals. These are represented as
    # PlaceholderNodes in the symbol table. We use this to ensure that the first
    # definition takes precedence even if it's incomplete.
    #
    # Note that a star import adds a special name '*' to the set, this blocks
    # adding _any_ names in the current file.
    missing_names: List[Set[str]]
    # Callbacks that will be called after semantic analysis to tweak things.
    patches: List[Tuple[int, Callable[[], None]]]
    loop_depth = 0         # Depth of breakable loops
    cur_mod_id = ''        # Current module id (or None) (phase 2)
    _is_stub_file = False   # Are we analyzing a stub file?
    _is_typeshed_stub_file = False  # Are we analyzing a typeshed stub file?
    imports: Set[str]  # Imported modules (during phase 2 analysis)
    # Note: some imports (and therefore dependencies) might
    # not be found in phase 1, for example due to * imports.
    errors: Errors  # Keeps track of generated errors
    plugin: Plugin  # Mypy plugin for special casing of library features
    statement: Optional[Statement] = None  # Statement/definition being analyzed
    future_import_flags: Set[str]

    # Mapping from 'async def' function definitions to their return type wrapped as a
    # 'Coroutine[Any, Any, T]'. Used to keep track of whether a function definition's
    # return type has already been wrapped, by checking if the function definition's
    # type is stored in this mapping and that it still matches.
    wrapped_coro_return_types: Dict[FuncDef, Type] = {}

    def __init__(self,
                 modules: Dict[str, MypyFile],
                 missing_modules: Set[str],
                 incomplete_namespaces: Set[str],
                 errors: Errors,
                 plugin: Plugin) -> None:
        """Construct semantic analyzer.

        We reuse the same semantic analyzer instance across multiple modules.

        Args:
            modules: Global modules dictionary
            missing_modules: Modules that could not be imported encountered so far
            incomplete_namespaces: Namespaces that are being populated during semantic analysis
                (can contain modules and classes within the current SCC; mutated by the caller)
            errors: Report analysis errors using this instance
        """
        self.locals = [None]
        self.is_comprehension_stack = [False]
        # Saved namespaces from previous iteration. Every top-level function/method body is
        # analyzed in several iterations until all names are resolved. We need to save
        # the local namespaces for the top level function and all nested functions between
        # these iterations. See also semanal_main.process_top_level_function().
        self.saved_locals: Dict[
            Union[FuncItem, GeneratorExpr, DictionaryComprehension], SymbolTable
        ] = {}
        self.imports = set()
        self.type = None
        self.type_stack = []
        # Are the namespaces of classes being processed complete?
        self.incomplete_type_stack: List[bool] = []
        self.tvar_scope = TypeVarLikeScope()
        self.function_stack = []
        self.block_depth = [0]
        self.loop_depth = 0
        self.errors = errors
        self.modules = modules
        self.msg = MessageBuilder(errors, modules)
        self.missing_modules = missing_modules
        self.missing_names = [set()]
        # These namespaces are still in process of being populated. If we encounter a
        # missing name in these namespaces, we need to defer the current analysis target,
        # since it's possible that the name will be there once the namespace is complete.
        self.incomplete_namespaces = incomplete_namespaces
        self.all_exports: List[str] = []
        # Map from module id to list of explicitly exported names (i.e. names in __all__).
        self.export_map: Dict[str, List[str]] = {}
        self.plugin = plugin
        # If True, process function definitions. If False, don't. This is used
        # for processing module top levels in fine-grained incremental mode.
        self.recurse_into_functions = True
        self.scope = Scope()

        # Trace line numbers for every file where deferral happened during analysis of
        # current SCC or top-level function.
        self.deferral_debug_context: List[Tuple[str, int]] = []

        self.future_import_flags: Set[str] = set()

    # mypyc doesn't properly handle implementing an abstractproperty
    # with a regular attribute so we make them properties
    @property
    def is_stub_file(self) -> bool:
        return self._is_stub_file

    @property
    def is_typeshed_stub_file(self) -> bool:
        return self._is_typeshed_stub_file

    @property
    def final_iteration(self) -> bool:
        return self._final_iteration

    #
    # Preparing module (performed before semantic analysis)
    #

    def prepare_file(self, file_node: MypyFile) -> None:
        """Prepare a freshly parsed file for semantic analysis."""
        if 'builtins' in self.modules:
            file_node.names['__builtins__'] = SymbolTableNode(GDEF,
                                                              self.modules['builtins'])
        if file_node.fullname == 'builtins':
            self.prepare_builtins_namespace(file_node)
        if file_node.fullname == 'typing':
            self.prepare_typing_namespace(file_node, type_aliases)
        if file_node.fullname == 'typing_extensions':
            self.prepare_typing_namespace(file_node, typing_extensions_aliases)

    def prepare_typing_namespace(self, file_node: MypyFile,
                                 aliases: Dict[str, str]) -> None:
        """Remove dummy alias definitions such as List = TypeAlias(object) from typing.

        They will be replaced with real aliases when corresponding targets are ready.
        """
        # This is all pretty unfortunate. typeshed now has a
        # sys.version_info check for OrderedDict, and we shouldn't
        # take it out, because it is correct and a typechecker should
        # use that as a source of truth. But instead we rummage
        # through IfStmts to remove the info first.  (I tried to
        # remove this whole machinery and ran into issues with the
        # builtins/typing import cycle.)
        def helper(defs: List[Statement]) -> None:
            for stmt in defs.copy():
                if isinstance(stmt, IfStmt):
                    for body in stmt.body:
                        helper(body.body)
                    if stmt.else_body:
                        helper(stmt.else_body.body)
                if (isinstance(stmt, AssignmentStmt) and len(stmt.lvalues) == 1 and
                        isinstance(stmt.lvalues[0], NameExpr)):
                    # Assignment to a simple name, remove it if it is a dummy alias.
                    if f'{file_node.fullname}.{stmt.lvalues[0].name}' in aliases:
                        defs.remove(stmt)

        helper(file_node.defs)

    def prepare_builtins_namespace(self, file_node: MypyFile) -> None:
        """Add certain special-cased definitions to the builtins module.

        Some definitions are too special or fundamental to be processed
        normally from the AST.
        """
        names = file_node.names

        # Add empty definition for core built-in classes, since they are required for basic
        # operation. These will be completed later on.
        for name in CORE_BUILTIN_CLASSES:
            cdef = ClassDef(name, Block([]))  # Dummy ClassDef, will be replaced later
            info = TypeInfo(SymbolTable(), cdef, 'builtins')
            info._fullname = 'builtins.%s' % name
            names[name] = SymbolTableNode(GDEF, info)

        bool_info = names['bool'].node
        assert isinstance(bool_info, TypeInfo)
        bool_type = Instance(bool_info, [])

        special_var_types: List[Tuple[str, Type]] = [
            ('None', NoneType()),
            # reveal_type is a mypy-only function that gives an error with
            # the type of its arg.
            ('reveal_type', AnyType(TypeOfAny.special_form)),
            # reveal_locals is a mypy-only function that gives an error with the types of
            # locals
            ('reveal_locals', AnyType(TypeOfAny.special_form)),
            ('True', bool_type),
            ('False', bool_type),
            ('__debug__', bool_type),
        ]

        for name, typ in special_var_types:
            v = Var(name, typ)
            v._fullname = 'builtins.%s' % name
            file_node.names[name] = SymbolTableNode(GDEF, v)

    #
    # Analyzing a target
    #

    def refresh_partial(self,
                        node: Union[MypyFile, FuncDef, OverloadedFuncDef],
                        patches: List[Tuple[int, Callable[[], None]]],
                        final_iteration: bool,
                        file_node: MypyFile,
                        options: Options,
                        active_type: Optional[TypeInfo] = None) -> None:
        """Refresh a stale target in fine-grained incremental mode."""
        self.patches = patches
        self.deferred = False
        self.incomplete = False
        self._final_iteration = final_iteration
        self.missing_names[-1] = set()

        with self.file_context(file_node, options, active_type):
            if isinstance(node, MypyFile):
                self.refresh_top_level(node)
            else:
                self.recurse_into_functions = True
                self.accept(node)
        del self.patches

    def refresh_top_level(self, file_node: MypyFile) -> None:
        """Reanalyze a stale module top-level in fine-grained incremental mode."""
        self.recurse_into_functions = False
        self.add_implicit_module_attrs(file_node)
        for d in file_node.defs:
            self.accept(d)
        if file_node.fullname == 'typing':
            self.add_builtin_aliases(file_node)
        if file_node.fullname == 'typing_extensions':
            self.add_typing_extension_aliases(file_node)
        self.adjust_public_exports()
        self.export_map[self.cur_mod_id] = self.all_exports
        self.all_exports = []

    def add_implicit_module_attrs(self, file_node: MypyFile) -> None:
        """Manually add implicit definitions of module '__name__' etc."""
        for name, t in implicit_module_attrs.items():
            # unicode docstrings should be accepted in Python 2
            if name == '__doc__':
                if self.options.python_version >= (3, 0):
                    typ: Type = UnboundType("__builtins__.str")
                else:
                    typ = UnionType([UnboundType('__builtins__.str'),
                                     UnboundType('__builtins__.unicode')])
            elif name == '__path__':
                if not file_node.is_package_init_file():
                    continue
                # Need to construct the type ourselves, to avoid issues with __builtins__.list
                # not being subscriptable or typing.List not getting bound
                sym = self.lookup_qualified("__builtins__.list", Context())
                if not sym:
                    continue
                node = sym.node
                assert isinstance(node, TypeInfo)
                typ = Instance(node, [self.str_type()])
            else:
                assert t is not None, 'type should be specified for {}'.format(name)
                typ = UnboundType(t)

            existing = file_node.names.get(name)
            if existing is not None and not isinstance(existing.node, PlaceholderNode):
                # Already exists.
                continue

            an_type = self.anal_type(typ)
            if an_type:
                var = Var(name, an_type)
                var._fullname = self.qualified_name(name)
                var.is_ready = True
                self.add_symbol(name, var, dummy_context())
            else:
                self.add_symbol(name,
                                PlaceholderNode(self.qualified_name(name), file_node, -1),
                                dummy_context())

    def add_builtin_aliases(self, tree: MypyFile) -> None:
        """Add builtin type aliases to typing module.

        For historical reasons, the aliases like `List = list` are not defined
        in typeshed stubs for typing module. Instead we need to manually add the
        corresponding nodes on the fly. We explicitly mark these aliases as normalized,
        so that a user can write `typing.List[int]`.
        """
        assert tree.fullname == 'typing'
        for alias, target_name in type_aliases.items():
            if type_aliases_source_versions[alias] > self.options.python_version:
                # This alias is not available on this Python version.
                continue
            name = alias.split('.')[-1]
            if name in tree.names and not isinstance(tree.names[name].node, PlaceholderNode):
                continue
            self.create_alias(tree, target_name, alias, name)

    def add_typing_extension_aliases(self, tree: MypyFile) -> None:
        """Typing extensions module does contain some type aliases.

        We need to analyze them as such, because in typeshed
        they are just defined as `_Alias()` call.
        Which is not supported natively.
        """
        assert tree.fullname == 'typing_extensions'

        for alias, target_name in typing_extensions_aliases.items():
            name = alias.split('.')[-1]
            if name in tree.names and isinstance(tree.names[name].node, TypeAlias):
                continue  # Do not reset TypeAliases on the second pass.

            # We need to remove any node that is there at the moment. It is invalid.
            tree.names.pop(name, None)

            # Now, create a new alias.
            self.create_alias(tree, target_name, alias, name)

    def create_alias(self, tree: MypyFile, target_name: str, alias: str, name: str) -> None:
        tag = self.track_incomplete_refs()
        n = self.lookup_fully_qualified_or_none(target_name)
        if n:
            if isinstance(n.node, PlaceholderNode):
                self.mark_incomplete(name, tree)
            else:
                # Found built-in class target. Create alias.
                target = self.named_type_or_none(target_name, [])
                assert target is not None
                # Transform List to List[Any], etc.
                fix_instance_types(target, self.fail, self.note, self.options.python_version)
                alias_node = TypeAlias(target, alias,
                                       line=-1, column=-1,  # there is no context
                                       no_args=True, normalized=True)
                self.add_symbol(name, alias_node, tree)
        elif self.found_incomplete_ref(tag):
            # Built-in class target may not ready yet -- defer.
            self.mark_incomplete(name, tree)
        else:
            # Test fixtures may be missing some builtin classes, which is okay.
            # Kill the placeholder if there is one.
            if name in tree.names:
                assert isinstance(tree.names[name].node, PlaceholderNode)
                del tree.names[name]

    def adjust_public_exports(self) -> None:
        """Adjust the module visibility of globals due to __all__."""
        if '__all__' in self.globals:
            for name, g in self.globals.items():
                # Being included in __all__ explicitly exports and makes public.
                if name in self.all_exports:
                    g.module_public = True
                    g.module_hidden = False
                # But when __all__ is defined, and a symbol is not included in it,
                # it cannot be public.
                else:
                    g.module_public = False

    @contextmanager
    def file_context(self,
                     file_node: MypyFile,
                     options: Options,
                     active_type: Optional[TypeInfo] = None) -> Iterator[None]:
        """Configure analyzer for analyzing targets within a file/class.

        Args:
            file_node: target file
            options: options specific to the file
            active_type: must be the surrounding class to analyze method targets
        """
        scope = self.scope
        self.options = options
        self.errors.set_file(file_node.path, file_node.fullname, scope=scope)
        self.cur_mod_node = file_node
        self.cur_mod_id = file_node.fullname
        with scope.module_scope(self.cur_mod_id):
            self._is_stub_file = file_node.path.lower().endswith('.pyi')
            self._is_typeshed_stub_file = is_typeshed_file(file_node.path)
            self.globals = file_node.names
            self.tvar_scope = TypeVarLikeScope()

            self.named_tuple_analyzer = NamedTupleAnalyzer(options, self)
            self.typed_dict_analyzer = TypedDictAnalyzer(options, self, self.msg)
            self.enum_call_analyzer = EnumCallAnalyzer(options, self)
            self.newtype_analyzer = NewTypeAnalyzer(options, self, self.msg)

            # Counter that keeps track of references to undefined things potentially caused by
            # incomplete namespaces.
            self.num_incomplete_refs = 0

            if active_type:
                self.incomplete_type_stack.append(False)
                scope.enter_class(active_type)
                self.enter_class(active_type.defn.info)
                for tvar in active_type.defn.type_vars:
                    self.tvar_scope.bind_existing(tvar)

            yield

            if active_type:
                scope.leave_class()
                self.leave_class()
                self.type = None
                self.incomplete_type_stack.pop()
        del self.options

    #
    # Functions
    #

    def visit_func_def(self, defn: FuncDef) -> None:
        self.statement = defn

        # Visit default values because they may contain assignment expressions.
        for arg in defn.arguments:
            if arg.initializer:
                arg.initializer.accept(self)

        defn.is_conditional = self.block_depth[-1] > 0

        # Set full names even for those definitions that aren't added
        # to a symbol table. For example, for overload items.
        defn._fullname = self.qualified_name(defn.name)

        # We don't add module top-level functions to symbol tables
        # when we analyze their bodies in the second phase on analysis,
        # since they were added in the first phase. Nested functions
        # get always added, since they aren't separate targets.
        if not self.recurse_into_functions or len(self.function_stack) > 0:
            if not defn.is_decorated and not defn.is_overload:
                self.add_function_to_symbol_table(defn)

        if not self.recurse_into_functions:
            return

        with self.scope.function_scope(defn):
            self.analyze_func_def(defn)

    def analyze_func_def(self, defn: FuncDef) -> None:
        self.function_stack.append(defn)

        if defn.type:
            assert isinstance(defn.type, CallableType)
            self.update_function_type_variables(defn.type, defn)
        self.function_stack.pop()

        if self.is_class_scope():
            # Method definition
            assert self.type is not None
            defn.info = self.type
            if defn.type is not None and defn.name in ('__init__', '__init_subclass__'):
                assert isinstance(defn.type, CallableType)
                if isinstance(get_proper_type(defn.type.ret_type), AnyType):
                    defn.type = defn.type.copy_modified(ret_type=NoneType())
            self.prepare_method_signature(defn, self.type)

        # Analyze function signature
        with self.tvar_scope_frame(self.tvar_scope.method_frame()):
            if defn.type:
                self.check_classvar_in_signature(defn.type)
                assert isinstance(defn.type, CallableType)
                # Signature must be analyzed in the surrounding scope so that
                # class-level imported names and type variables are in scope.
                analyzer = self.type_analyzer()
                tag = self.track_incomplete_refs()
                result = analyzer.visit_callable_type(defn.type, nested=False)
                # Don't store not ready types (including placeholders).
                if self.found_incomplete_ref(tag) or has_placeholder(result):
                    self.defer(defn)
                    return
                assert isinstance(result, ProperType)
                defn.type = result
                self.add_type_alias_deps(analyzer.aliases_used)
                self.check_function_signature(defn)
                if isinstance(defn, FuncDef):
                    assert isinstance(defn.type, CallableType)
                    defn.type = set_callable_name(defn.type, defn)

        self.analyze_arg_initializers(defn)
        self.analyze_function_body(defn)
        if (defn.is_coroutine and
                isinstance(defn.type, CallableType) and
                self.wrapped_coro_return_types.get(defn) != defn.type):
            if defn.is_async_generator:
                # Async generator types are handled elsewhere
                pass
            else:
                # A coroutine defined as `async def foo(...) -> T: ...`
                # has external return type `Coroutine[Any, Any, T]`.
                any_type = AnyType(TypeOfAny.special_form)
                ret_type = self.named_type_or_none('typing.Coroutine',
                                                   [any_type, any_type, defn.type.ret_type])
                assert ret_type is not None, "Internal error: typing.Coroutine not found"
                defn.type = defn.type.copy_modified(ret_type=ret_type)
                self.wrapped_coro_return_types[defn] = defn.type

    def prepare_method_signature(self, func: FuncDef, info: TypeInfo) -> None:
        """Check basic signature validity and tweak annotation of self/cls argument."""
        # Only non-static methods are special.
        if not func.is_static:
            if func.name in ['__init_subclass__', '__class_getitem__']:
                func.is_class = True
            if not func.arguments:
                self.fail('Method must have at least one argument', func)
            elif isinstance(func.type, CallableType):
                self_type = get_proper_type(func.type.arg_types[0])
                if isinstance(self_type, AnyType):
                    leading_type: Type = fill_typevars(info)
                    if func.is_class or func.name == '__new__':
                        leading_type = self.class_type(leading_type)
                    func.type = replace_implicit_first_type(func.type, leading_type)

                leading_type = func.type.arg_types[0]
                if not isinstance(leading_type, (Instance, TypeType)):
                    return
                self_type = leading_type.item if isinstance(leading_type, TypeType) else leading_type
                fullname = None
                # bind any SelfTypes
                assert isinstance(func.type, CallableType)
                for idx, arg in enumerate(func.type.arg_types):
                    if self.is_self_type(arg):
                        if func.is_static:
                            self.fail(
                                "Self types in the annotations of staticmethods are not supported, "
                                "please replace the type with {}".format(self_type.type.name),
                                func
                            )
                            func.type.arg_types[idx] = self.named_type(
                                self_type.type.name
                            )  # we replace them here for them
                            continue
                        if fullname is None:
                            fullname = self.lookup_qualified(arg.name, arg).node.fullname
                        func.type.arg_types[idx] = SelfType(self_type, fullname=fullname)

                if self.is_self_type(func.type.ret_type):
                    if fullname is None:
                        self.lookup_qualified(func.type.ret_type.name, func.type.ret_type)
                        table_node = self.lookup_qualified(func.type.ret_type.name, func.type.ret_type)
                        assert isinstance(table_node, SymbolTableNode) and table_node.node
                        fullname = cast(str, table_node.node.fullname)
                    if func.is_static:
                        self.fail(
                            "Self types in the annotations of staticmethods are not supported, "
                            "please replace the type with {}".format(self_type.type.name),
                            func,
                        )
                        func.type.ret_type = self.named_type(self_type.type.name)
                        return

                    func.type.ret_type = SelfType(self_type, fullname=fullname)

    def set_original_def(self, previous: Optional[Node], new: Union[FuncDef, Decorator]) -> bool:
        """If 'new' conditionally redefine 'previous', set 'previous' as original

        We reject straight redefinitions of functions, as they are usually
        a programming error. For example:

          def f(): ...
          def f(): ...  # Error: 'f' redefined
        """
        if isinstance(new, Decorator):
            new = new.func
        if (
            isinstance(previous, (FuncDef, Decorator))
            and unnamed_function(new.name)
            and unnamed_function(previous.name)
        ):
            return True
        if isinstance(previous, (FuncDef, Var, Decorator)) and new.is_conditional:
            new.original_def = previous
            return True
        else:
            return False

    def update_function_type_variables(self, fun_type: CallableType, defn: FuncItem) -> None:
        """Make any type variables in the signature of defn explicit.

        Update the signature of defn to contain type variable definitions
        if defn is generic.
        """
        with self.tvar_scope_frame(self.tvar_scope.method_frame()):
            a = self.type_analyzer()
            fun_type.variables = a.bind_function_type_variables(fun_type, defn)

    def visit_overloaded_func_def(self, defn: OverloadedFuncDef) -> None:
        self.statement = defn
        self.add_function_to_symbol_table(defn)

        if not self.recurse_into_functions:
            return

        # NB: Since _visit_overloaded_func_def will call accept on the
        # underlying FuncDefs, the function might get entered twice.
        # This is fine, though, because only the outermost function is
        # used to compute targets.
        with self.scope.function_scope(defn):
            self.analyze_overloaded_func_def(defn)

    def analyze_overloaded_func_def(self, defn: OverloadedFuncDef) -> None:
        # OverloadedFuncDef refers to any legitimate situation where you have
        # more than one declaration for the same function in a row.  This occurs
        # with a @property with a setter or a deleter, and for a classic
        # @overload.

        defn._fullname = self.qualified_name(defn.name)
        # TODO: avoid modifying items.
        defn.items = defn.unanalyzed_items.copy()

        first_item = defn.items[0]
        first_item.is_overload = True
        first_item.accept(self)

        if isinstance(first_item, Decorator) and first_item.func.is_property:
            # This is a property.
            first_item.func.is_overload = True
            self.analyze_property_with_multi_part_definition(defn)
            typ = function_type(first_item.func, self.named_type('builtins.function'))
            assert isinstance(typ, CallableType)
            types = [typ]
        else:
            # This is an a normal overload. Find the item signatures, the
            # implementation (if outside a stub), and any missing @overload
            # decorators.
            types, impl, non_overload_indexes = self.analyze_overload_sigs_and_impl(defn)
            defn.impl = impl
            if non_overload_indexes:
                self.handle_missing_overload_decorators(defn, non_overload_indexes,
                                                        some_overload_decorators=len(types) > 0)
            # If we found an implementation, remove it from the overload item list,
            # as it's special.
            if impl is not None:
                assert impl is defn.items[-1]
                defn.items = defn.items[:-1]
            elif not non_overload_indexes:
                self.handle_missing_overload_implementation(defn)

        if types:
            defn.type = Overloaded(types)
            defn.type.line = defn.line

        if not defn.items:
            # It was not a real overload after all, but function redefinition. We've
            # visited the redefinition(s) already.
            if not defn.impl:
                # For really broken overloads with no items and no implementation we need to keep
                # at least one item to hold basic information like function name.
                defn.impl = defn.unanalyzed_items[-1]
            return

        # We know this is an overload def. Infer properties and perform some checks.
        self.process_final_in_overload(defn)
        self.process_static_or_class_method_in_overload(defn)

    def analyze_overload_sigs_and_impl(
            self,
            defn: OverloadedFuncDef) -> Tuple[List[CallableType],
                                              Optional[OverloadPart],
                                              List[int]]:
        """Find overload signatures, the implementation, and items with missing @overload.

        Assume that the first was already analyzed. As a side effect:
        analyzes remaining items and updates 'is_overload' flags.
        """
        types = []
        non_overload_indexes = []
        impl: Optional[OverloadPart] = None
        for i, item in enumerate(defn.items):
            if i != 0:
                # Assume that the first item was already visited
                item.is_overload = True
                item.accept(self)
            # TODO: support decorated overloaded functions properly
            if isinstance(item, Decorator):
                callable = function_type(item.func, self.named_type('builtins.function'))
                assert isinstance(callable, CallableType)
                if not any(refers_to_fullname(dec, 'typing.overload')
                           for dec in item.decorators):
                    if i == len(defn.items) - 1 and not self.is_stub_file:
                        # Last item outside a stub is impl
                        impl = item
                    else:
                        # Oops it wasn't an overload after all. A clear error
                        # will vary based on where in the list it is, record
                        # that.
                        non_overload_indexes.append(i)
                else:
                    item.func.is_overload = True
                    types.append(callable)
            elif isinstance(item, FuncDef):
                if i == len(defn.items) - 1 and not self.is_stub_file:
                    impl = item
                else:
                    non_overload_indexes.append(i)
        return types, impl, non_overload_indexes

    def handle_missing_overload_decorators(self,
                                           defn: OverloadedFuncDef,
                                           non_overload_indexes: List[int],
                                           some_overload_decorators: bool) -> None:
        """Generate errors for overload items without @overload.

        Side effect: remote non-overload items.
        """
        if some_overload_decorators:
            # Some of them were overloads, but not all.
            for idx in non_overload_indexes:
                if self.is_stub_file:
                    self.fail("An implementation for an overloaded function "
                              "is not allowed in a stub file", defn.items[idx])
                else:
                    self.fail("The implementation for an overloaded function "
                              "must come last", defn.items[idx])
        else:
            for idx in non_overload_indexes[1:]:
                self.name_already_defined(defn.name, defn.items[idx], defn.items[0])
            if defn.impl:
                self.name_already_defined(defn.name, defn.impl, defn.items[0])
        # Remove the non-overloads
        for idx in reversed(non_overload_indexes):
            del defn.items[idx]

    def handle_missing_overload_implementation(self, defn: OverloadedFuncDef) -> None:
        """Generate error about missing overload implementation (only if needed)."""
        if not self.is_stub_file:
            if self.type and self.type.is_protocol and not self.is_func_scope():
                # An overloaded protocol method doesn't need an implementation.
                for item in defn.items:
                    if isinstance(item, Decorator):
                        item.func.is_abstract = True
                    else:
                        item.is_abstract = True
            else:
                self.fail(
                    "An overloaded function outside a stub file must have an implementation",
                    defn)

    def process_final_in_overload(self, defn: OverloadedFuncDef) -> None:
        """Detect the @final status of an overloaded function (and perform checks)."""
        # If the implementation is marked as @final (or the first overload in
        # stubs), then the whole overloaded definition if @final.
        if any(item.is_final for item in defn.items):
            # We anyway mark it as final because it was probably the intention.
            defn.is_final = True
            # Only show the error once per overload
            bad_final = next(ov for ov in defn.items if ov.is_final)
            if not self.is_stub_file:
                self.fail("@final should be applied only to overload implementation",
                          bad_final)
            elif any(item.is_final for item in defn.items[1:]):
                bad_final = next(ov for ov in defn.items[1:] if ov.is_final)
                self.fail("In a stub file @final must be applied only to the first overload",
                          bad_final)
        if defn.impl is not None and defn.impl.is_final:
            defn.is_final = True

    def process_static_or_class_method_in_overload(self, defn: OverloadedFuncDef) -> None:
        class_status = []
        static_status = []
        for item in defn.items:
            if isinstance(item, Decorator):
                inner = item.func
            elif isinstance(item, FuncDef):
                inner = item
            else:
                assert False, "The 'item' variable is an unexpected type: {}".format(type(item))
            class_status.append(inner.is_class)
            static_status.append(inner.is_static)

        if defn.impl is not None:
            if isinstance(defn.impl, Decorator):
                inner = defn.impl.func
            elif isinstance(defn.impl, FuncDef):
                inner = defn.impl
            else:
                assert False, "Unexpected impl type: {}".format(type(defn.impl))
            class_status.append(inner.is_class)
            static_status.append(inner.is_static)

        if len(set(class_status)) != 1:
            self.msg.overload_inconsistently_applies_decorator('classmethod', defn)
        elif len(set(static_status)) != 1:
            self.msg.overload_inconsistently_applies_decorator('staticmethod', defn)
        else:
            defn.is_class = class_status[0]
            defn.is_static = static_status[0]

    def analyze_property_with_multi_part_definition(self, defn: OverloadedFuncDef) -> None:
        """Analyze a property defined using multiple methods (e.g., using @x.setter).

        Assume that the first method (@property) has already been analyzed.
        """
        defn.is_property = True
        items = defn.items
        first_item = cast(Decorator, defn.items[0])
        deleted_items = []
        for i, item in enumerate(items[1:]):
            if isinstance(item, Decorator):
                if len(item.decorators) == 1:
                    node = item.decorators[0]
                    if isinstance(node, MemberExpr):
                        if node.name == 'setter':
                            # The first item represents the entire property.
                            first_item.var.is_settable_property = True
                            # Get abstractness from the original definition.
                            item.func.is_abstract = first_item.func.is_abstract
                else:
                    self.fail("Decorated property not supported", item)
                item.func.accept(self)
            else:
                self.fail('Unexpected definition for property "{}"'.format(first_item.func.name),
                          item)
                deleted_items.append(i + 1)
        for i in reversed(deleted_items):
            del items[i]

    def add_function_to_symbol_table(self, func: Union[FuncDef, OverloadedFuncDef]) -> None:
        if self.is_class_scope():
            assert self.type is not None
            func.info = self.type
        func._fullname = self.qualified_name(func.name)
        self.add_symbol(func.name, func, func)

    def analyze_arg_initializers(self, defn: FuncItem) -> None:
        with self.tvar_scope_frame(self.tvar_scope.method_frame()):
            # Analyze default arguments
            for arg in defn.arguments:
                if arg.initializer:
                    arg.initializer.accept(self)

    def analyze_function_body(self, defn: FuncItem) -> None:
        is_method = self.is_class_scope()
        with self.tvar_scope_frame(self.tvar_scope.method_frame()):
            # Bind the type variables again to visit the body.
            if defn.type:
                a = self.type_analyzer()
                a.bind_function_type_variables(cast(CallableType, defn.type), defn)
            self.function_stack.append(defn)
            with self.enter(defn):
                for arg in defn.arguments:
                    self.add_local(arg.variable, defn)

                # The first argument of a non-static, non-class method is like 'self'
                # (though the name could be different), having the enclosing class's
                # instance type.
                if is_method and not defn.is_static and not defn.is_class and defn.arguments:
                    defn.arguments[0].variable.is_self = True

                defn.body.accept(self)
            self.function_stack.pop()

    def check_classvar_in_signature(self, typ: ProperType) -> None:
        if isinstance(typ, Overloaded):
            for t in typ.items:  # type: ProperType
                self.check_classvar_in_signature(t)
            return
        if not isinstance(typ, CallableType):
            return
        for t in get_proper_types(typ.arg_types) + [get_proper_type(typ.ret_type)]:
            if self.is_classvar(t):
                self.fail_invalid_classvar(t)
                # Show only one error per signature
                break

    def check_function_signature(self, fdef: FuncItem) -> None:
        sig = fdef.type
        assert isinstance(sig, CallableType)
        if len(sig.arg_types) < len(fdef.arguments):
            self.fail('Type signature has too few arguments', fdef)
            # Add dummy Any arguments to prevent crashes later.
            num_extra_anys = len(fdef.arguments) - len(sig.arg_types)
            extra_anys = [AnyType(TypeOfAny.from_error)] * num_extra_anys
            sig.arg_types.extend(extra_anys)
        elif len(sig.arg_types) > len(fdef.arguments):
            self.fail('Type signature has too many arguments', fdef, blocker=True)

    def visit_decorator(self, dec: Decorator) -> None:
        self.statement = dec
        # TODO: better don't modify them at all.
        dec.decorators = dec.original_decorators.copy()
        dec.func.is_conditional = self.block_depth[-1] > 0
        if not dec.is_overload:
            self.add_symbol(dec.name, dec, dec)
        dec.func._fullname = self.qualified_name(dec.name)
        for d in dec.decorators:
            d.accept(self)
        removed: List[int] = []
        no_type_check = False
        for i, d in enumerate(dec.decorators):
            # A bunch of decorators are special cased here.
            if refers_to_fullname(d, 'abc.abstractmethod'):
                removed.append(i)
                dec.func.is_abstract = True
                self.check_decorated_function_is_method('abstractmethod', dec)
            elif refers_to_fullname(d, ('asyncio.coroutines.coroutine', 'types.coroutine')):
                removed.append(i)
                dec.func.is_awaitable_coroutine = True
            elif refers_to_fullname(d, 'builtins.staticmethod'):
                removed.append(i)
                dec.func.is_static = True
                dec.var.is_staticmethod = True
                self.check_decorated_function_is_method('staticmethod', dec)
            elif refers_to_fullname(d, 'builtins.classmethod'):
                removed.append(i)
                dec.func.is_class = True
                dec.var.is_classmethod = True
                self.check_decorated_function_is_method('classmethod', dec)
            elif refers_to_fullname(d, (
                    'builtins.property',
                    'abc.abstractproperty',
                    'functools.cached_property')):
                removed.append(i)
                dec.func.is_property = True
                dec.var.is_property = True
                if refers_to_fullname(d, 'abc.abstractproperty'):
                    dec.func.is_abstract = True
                elif refers_to_fullname(d, 'functools.cached_property'):
                    dec.var.is_settable_property = True
                self.check_decorated_function_is_method('property', dec)
                if len(dec.func.arguments) > 1:
                    self.fail('Too many arguments', dec.func)
            elif refers_to_fullname(d, 'typing.no_type_check'):
                dec.var.type = AnyType(TypeOfAny.special_form)
                no_type_check = True
            elif refers_to_fullname(d, FINAL_DECORATOR_NAMES):
                if self.is_class_scope():
                    assert self.type is not None, "No type set at class scope"
                    if self.type.is_protocol:
                        self.msg.protocol_members_cant_be_final(d)
                    else:
                        dec.func.is_final = True
                        dec.var.is_final = True
                    removed.append(i)
                else:
                    self.fail("@final cannot be used with non-method functions", d)
        for i in reversed(removed):
            del dec.decorators[i]
        if (not dec.is_overload or dec.var.is_property) and self.type:
            dec.var.info = self.type
            dec.var.is_initialized_in_class = True
        if not no_type_check and self.recurse_into_functions:
            dec.func.accept(self)
        if dec.decorators and dec.var.is_property:
            self.fail('Decorated property not supported', dec)

    def check_decorated_function_is_method(self, decorator: str,
                                           context: Context) -> None:
        if not self.type or self.is_func_scope():
            self.fail('"%s" used with a non-method' % decorator, context)

    #
    # Classes
    #

    def visit_class_def(self, defn: ClassDef) -> None:
        self.statement = defn
        self.incomplete_type_stack.append(not defn.info)
        with self.tvar_scope_frame(self.tvar_scope.class_frame()):
            self.analyze_class(defn)
        self.incomplete_type_stack.pop()

    def analyze_class(self, defn: ClassDef) -> None:
        fullname = self.qualified_name(defn.name)
        if not defn.info and not self.is_core_builtin_class(defn):
            # Add placeholder so that self-references in base classes can be
            # resolved.  We don't want this to cause a deferral, since if there
            # are no incomplete references, we'll replace this with a TypeInfo
            # before returning.
            placeholder = PlaceholderNode(fullname, defn, defn.line, becomes_typeinfo=True)
            self.add_symbol(defn.name, placeholder, defn, can_defer=False)

        tag = self.track_incomplete_refs()

        # Restore base classes after previous iteration (things like Generic[T] might be removed).
        defn.base_type_exprs.extend(defn.removed_base_type_exprs)
        defn.removed_base_type_exprs.clear()

        self.update_metaclass(defn)

        bases = defn.base_type_exprs
        bases, tvar_defs, is_protocol = self.clean_up_bases_and_infer_type_variables(
            defn, bases, context=defn)

        for tvd in tvar_defs:
            if (isinstance(tvd, TypeVarType)
                    and any(has_placeholder(t) for t in [tvd.upper_bound] + tvd.values)):
                # Some type variable bounds or values are not ready, we need
                # to re-analyze this class.
                self.defer()

        self.analyze_class_keywords(defn)
        result = self.analyze_base_classes(bases)

        if result is None or self.found_incomplete_ref(tag):
            # Something was incomplete. Defer current target.
            self.mark_incomplete(defn.name, defn)
            return

        base_types, base_error = result
        if any(isinstance(base, PlaceholderType) for base, _ in base_types):
            # We need to know the TypeInfo of each base to construct the MRO. Placeholder types
            # are okay in nested positions, since they can't affect the MRO.
            self.mark_incomplete(defn.name, defn)
            return

        is_typeddict, info = self.typed_dict_analyzer.analyze_typeddict_classdef(defn)
        if is_typeddict:
            for decorator in defn.decorators:
                decorator.accept(self)
                if isinstance(decorator, RefExpr):
                    if decorator.fullname in FINAL_DECORATOR_NAMES:
                        self.fail("@final cannot be used with TypedDict", decorator)
            if info is None:
                self.mark_incomplete(defn.name, defn)
            else:
                self.prepare_class_def(defn, info)
            return

        if self.analyze_namedtuple_classdef(defn):
            return

        # Create TypeInfo for class now that base classes and the MRO can be calculated.
        self.prepare_class_def(defn)

        defn.type_vars = tvar_defs
        defn.info.type_vars = [tvar.name for tvar in tvar_defs]
        if base_error:
            defn.info.fallback_to_any = True

        with self.scope.class_scope(defn.info):
            self.configure_base_classes(defn, base_types)
            defn.info.is_protocol = is_protocol
            self.analyze_metaclass(defn)
            defn.info.runtime_protocol = False
            for decorator in defn.decorators:
                self.analyze_class_decorator(defn, decorator)
            self.analyze_class_body_common(defn)

    def is_core_builtin_class(self, defn: ClassDef) -> bool:
        return self.cur_mod_id == 'builtins' and defn.name in CORE_BUILTIN_CLASSES

    def analyze_class_body_common(self, defn: ClassDef) -> None:
        """Parts of class body analysis that are common to all kinds of class defs."""
        self.enter_class(defn.info)
        defn.defs.accept(self)
        self.apply_class_plugin_hooks(defn)
        self.leave_class()

    def analyze_namedtuple_classdef(self, defn: ClassDef) -> bool:
        """Check if this class can define a named tuple."""
        if defn.info and defn.info.is_named_tuple:
            # Don't reprocess everything. We just need to process methods defined
            # in the named tuple class body.
            is_named_tuple, info = True, defn.info  # type: bool, Optional[TypeInfo]
        else:
            is_named_tuple, info = self.named_tuple_analyzer.analyze_namedtuple_classdef(
                defn, self.is_stub_file)
        if is_named_tuple:
            if info is None:
                self.mark_incomplete(defn.name, defn)
            else:
                self.prepare_class_def(defn, info)
                with self.scope.class_scope(defn.info):
                    with self.named_tuple_analyzer.save_namedtuple_body(info):
                        self.analyze_class_body_common(defn)
            return True
        return False

    def apply_class_plugin_hooks(self, defn: ClassDef) -> None:
        """Apply a plugin hook that may infer a more precise definition for a class."""
        def get_fullname(expr: Expression) -> Optional[str]:
            if isinstance(expr, CallExpr):
                return get_fullname(expr.callee)
            elif isinstance(expr, IndexExpr):
                return get_fullname(expr.base)
            elif isinstance(expr, RefExpr):
                if expr.fullname:
                    return expr.fullname
                # If we don't have a fullname look it up. This happens because base classes are
                # analyzed in a different manner (see exprtotype.py) and therefore those AST
                # nodes will not have full names.
                sym = self.lookup_type_node(expr)
                if sym:
                    return sym.fullname
            return None

        for decorator in defn.decorators:
            decorator_name = get_fullname(decorator)
            if decorator_name:
                hook = self.plugin.get_class_decorator_hook(decorator_name)
                if hook:
                    hook(ClassDefContext(defn, decorator, self))

        if defn.metaclass:
            metaclass_name = get_fullname(defn.metaclass)
            if metaclass_name:
                hook = self.plugin.get_metaclass_hook(metaclass_name)
                if hook:
                    hook(ClassDefContext(defn, defn.metaclass, self))

        for base_expr in defn.base_type_exprs:
            base_name = get_fullname(base_expr)
            if base_name:
                hook = self.plugin.get_base_class_hook(base_name)
                if hook:
                    hook(ClassDefContext(defn, base_expr, self))

    def analyze_class_keywords(self, defn: ClassDef) -> None:
        for value in defn.keywords.values():
            value.accept(self)

    def enter_class(self, info: TypeInfo) -> None:
        # Remember previous active class
        self.type_stack.append(self.type)
        self.locals.append(None)  # Add class scope
        self.is_comprehension_stack.append(False)
        self.block_depth.append(-1)  # The class body increments this to 0
        self.type = info
        self.missing_names.append(set())

    def leave_class(self) -> None:
        """ Restore analyzer state. """
        self.block_depth.pop()
        self.locals.pop()
        self.is_comprehension_stack.pop()
        self.type = self.type_stack.pop()
        self.missing_names.pop()

    def analyze_class_decorator(self, defn: ClassDef, decorator: Expression) -> None:
        decorator.accept(self)
        if isinstance(decorator, RefExpr):
            if decorator.fullname in RUNTIME_PROTOCOL_DECOS:
                if defn.info.is_protocol:
                    defn.info.runtime_protocol = True
                else:
                    self.fail('@runtime_checkable can only be used with protocol classes',
                              defn)
            elif decorator.fullname in FINAL_DECORATOR_NAMES:
                defn.info.is_final = True

    def clean_up_bases_and_infer_type_variables(
            self,
            defn: ClassDef,
            base_type_exprs: List[Expression],
            context: Context) -> Tuple[List[Expression],
                                       List[TypeVarLikeType],
                                       bool]:
        """Remove extra base classes such as Generic and infer type vars.

        For example, consider this class:

          class Foo(Bar, Generic[T]): ...

        Now we will remove Generic[T] from bases of Foo and infer that the
        type variable 'T' is a type argument of Foo.

        Note that this is performed *before* semantic analysis.

        Returns (remaining base expressions, inferred type variables, is protocol).
        """
        removed: List[int] = []
        declared_tvars: TypeVarLikeList = []
        is_protocol = False
        for i, base_expr in enumerate(base_type_exprs):
            self.analyze_type_expr(base_expr)

            try:
                base = self.expr_to_unanalyzed_type(base_expr)
            except TypeTranslationError:
                # This error will be caught later.
                continue
            result = self.analyze_class_typevar_declaration(base)
            if result is not None:
                if declared_tvars:
                    self.fail('Only single Generic[...] or Protocol[...] can be in bases', context)
                removed.append(i)
                tvars = result[0]
                is_protocol |= result[1]
                declared_tvars.extend(tvars)
            if isinstance(base, UnboundType):
                sym = self.lookup_qualified(base.name, base)
                if sym is not None and sym.node is not None:
                    if sym.node.fullname in PROTOCOL_NAMES and i not in removed:
                        # also remove bare 'Protocol' bases
                        removed.append(i)
                        is_protocol = True

        all_tvars = self.get_all_bases_tvars(base_type_exprs, removed)
        if declared_tvars:
            if len(remove_dups(declared_tvars)) < len(declared_tvars):
                self.fail("Duplicate type variables in Generic[...] or Protocol[...]", context)
            declared_tvars = remove_dups(declared_tvars)
            if not set(all_tvars).issubset(set(declared_tvars)):
                self.fail("If Generic[...] or Protocol[...] is present"
                          " it should list all type variables", context)
                # In case of error, Generic tvars will go first
                declared_tvars = remove_dups(declared_tvars + all_tvars)
        else:
            declared_tvars = all_tvars
        for i in reversed(removed):
            # We need to actually remove the base class expressions like Generic[T],
            # mostly because otherwise they will create spurious dependencies in fine
            # grained incremental mode.
            defn.removed_base_type_exprs.append(defn.base_type_exprs[i])
            del base_type_exprs[i]
        tvar_defs: List[TypeVarLikeType] = []
        for name, tvar_expr in declared_tvars:
            tvar_def = self.tvar_scope.bind_new(name, tvar_expr)
            tvar_defs.append(tvar_def)
        return base_type_exprs, tvar_defs, is_protocol

    def analyze_class_typevar_declaration(
        self,
        base: Type
    ) -> Optional[Tuple[TypeVarLikeList, bool]]:
        """Analyze type variables declared using Generic[...] or Protocol[...].

        Args:
            base: Non-analyzed base class

        Return None if the base class does not declare type variables. Otherwise,
        return the type variables.
        """
        if not isinstance(base, UnboundType):
            return None
        unbound = base
        sym = self.lookup_qualified(unbound.name, unbound)
        if sym is None or sym.node is None:
            return None
        if (sym.node.fullname == 'typing.Generic' or
                sym.node.fullname in PROTOCOL_NAMES and base.args):
            is_proto = sym.node.fullname != 'typing.Generic'
            tvars: TypeVarLikeList = []
            for arg in unbound.args:
                tag = self.track_incomplete_refs()
                tvar = self.analyze_unbound_tvar(arg)
                if tvar:
                    tvars.append(tvar)
                elif not self.found_incomplete_ref(tag):
                    self.fail('Free type variable expected in %s[...]' %
                              sym.node.name, base)
            return tvars, is_proto
        return None

    def analyze_unbound_tvar(self, t: Type) -> Optional[Tuple[str, TypeVarLikeExpr]]:
        if not isinstance(t, UnboundType):
            return None
        unbound = t
        sym = self.lookup_qualified(unbound.name, unbound)
        if sym and isinstance(sym.node, PlaceholderNode):
            self.record_incomplete_ref()
        if sym and isinstance(sym.node, ParamSpecExpr):
            if sym.fullname and not self.tvar_scope.allow_binding(sym.fullname):
                # It's bound by our type variable scope
                return None
            return unbound.name, sym.node
        if sym is None or not isinstance(sym.node, TypeVarExpr):
            return None
        elif sym.fullname and not self.tvar_scope.allow_binding(sym.fullname):
            # It's bound by our type variable scope
            return None
        else:
            assert isinstance(sym.node, TypeVarExpr)
            return unbound.name, sym.node

    def get_all_bases_tvars(self,
                            base_type_exprs: List[Expression],
                            removed: List[int]) -> TypeVarLikeList:
        """Return all type variable references in bases."""
        tvars: TypeVarLikeList = []
        for i, base_expr in enumerate(base_type_exprs):
            if i not in removed:
                try:
                    base = self.expr_to_unanalyzed_type(base_expr)
                except TypeTranslationError:
                    # This error will be caught later.
                    continue
                base_tvars = base.accept(TypeVarLikeQuery(self.lookup_qualified, self.tvar_scope))
                tvars.extend(base_tvars)
        return remove_dups(tvars)

    def prepare_class_def(self, defn: ClassDef, info: Optional[TypeInfo] = None) -> None:
        """Prepare for the analysis of a class definition.

        Create an empty TypeInfo and store it in a symbol table, or if the 'info'
        argument is provided, store it instead (used for magic type definitions).
        """
        if not defn.info:
            defn.fullname = self.qualified_name(defn.name)
            # TODO: Nested classes
            info = info or self.make_empty_type_info(defn)
            defn.info = info
            info.defn = defn
            if not self.is_func_scope():
                info._fullname = self.qualified_name(defn.name)
            else:
                info._fullname = info.name
        self.add_symbol(defn.name, defn.info, defn)
        if self.is_nested_within_func_scope():
            # We need to preserve local classes, let's store them
            # in globals under mangled unique names
            #
            # TODO: Putting local classes into globals breaks assumptions in fine-grained
            #       incremental mode and we should avoid it. In general, this logic is too
            #       ad-hoc and needs to be removed/refactored.
            if '@' not in defn.info._fullname:
                local_name = defn.info.name + '@' + str(defn.line)
                if defn.info.is_named_tuple:
                    # Module is already correctly set in _fullname for named tuples.
                    defn.info._fullname += '@' + str(defn.line)
                else:
                    defn.info._fullname = self.cur_mod_id + '.' + local_name
            else:
                # Preserve name from previous fine-grained incremental run.
                local_name = defn.info.name
            defn.fullname = defn.info._fullname
            self.globals[local_name] = SymbolTableNode(GDEF, defn.info)

    def make_empty_type_info(self, defn: ClassDef) -> TypeInfo:
        if (self.is_module_scope()
                and self.cur_mod_id == 'builtins'
                and defn.name in CORE_BUILTIN_CLASSES):
            # Special case core built-in classes. A TypeInfo was already
            # created for it before semantic analysis, but with a dummy
            # ClassDef. Patch the real ClassDef object.
            info = self.globals[defn.name].node
            assert isinstance(info, TypeInfo)
        else:
            info = TypeInfo(SymbolTable(), defn, self.cur_mod_id)
            info.set_line(defn)
        return info

    def get_name_repr_of_expr(self, expr: Expression) -> Optional[str]:
        """Try finding a short simplified textual representation of a base class expression."""
        if isinstance(expr, NameExpr):
            return expr.name
        if isinstance(expr, MemberExpr):
            return get_member_expr_fullname(expr)
        if isinstance(expr, IndexExpr):
            return self.get_name_repr_of_expr(expr.base)
        if isinstance(expr, CallExpr):
            return self.get_name_repr_of_expr(expr.callee)
        return None

    def analyze_base_classes(
            self,
            base_type_exprs: List[Expression]) -> Optional[Tuple[List[Tuple[ProperType,
                                                                            Expression]],
                                                                 bool]]:
        """Analyze base class types.

        Return None if some definition was incomplete. Otherwise, return a tuple
        with these items:

         * List of (analyzed type, original expression) tuples
         * Boolean indicating whether one of the bases had a semantic analysis error
        """
        is_error = False
        bases = []
        for base_expr in base_type_exprs:
            if (isinstance(base_expr, RefExpr) and
                    base_expr.fullname in ('typing.NamedTuple',) + TPDICT_NAMES):
                # Ignore magic bases for now.
                continue

            try:
                base = self.expr_to_analyzed_type(base_expr, allow_placeholder=True)
            except TypeTranslationError:
                name = self.get_name_repr_of_expr(base_expr)
                if isinstance(base_expr, CallExpr):
                    msg = 'Unsupported dynamic base class'
                else:
                    msg = 'Invalid base class'
                if name:
                    msg += ' "{}"'.format(name)
                self.fail(msg, base_expr)
                is_error = True
                continue
            if base is None:
                return None
            base = get_proper_type(base)
            bases.append((base, base_expr))
        return bases, is_error

    def configure_base_classes(self,
                               defn: ClassDef,
                               bases: List[Tuple[ProperType, Expression]]) -> None:
        """Set up base classes.

        This computes several attributes on the corresponding TypeInfo defn.info
        related to the base classes: defn.info.bases, defn.info.mro, and
        miscellaneous others (at least tuple_type, fallback_to_any, and is_enum.)
        """
        base_types: List[Instance] = []
        info = defn.info

        info.tuple_type = None
        for base, base_expr in bases:
            if isinstance(base, TupleType):
                actual_base = self.configure_tuple_base_class(defn, base, base_expr)
                base_types.append(actual_base)
            elif isinstance(base, Instance):
                if base.type.is_newtype:
                    self.fail('Cannot subclass "NewType"', defn)
                if self.enum_has_final_values(base):
                    # This means that are trying to subclass a non-default
                    # Enum class, with defined members. This is not possible.
                    # In runtime, it will raise. We need to mark this type as final.
                    # However, methods can be defined on a type: only values can't.
                    # We also don't count values with annotations only.
                    base.type.is_final = True
                base_types.append(base)
            elif isinstance(base, AnyType):
                if self.options.disallow_subclassing_any:
                    if isinstance(base_expr, (NameExpr, MemberExpr)):
                        msg = 'Class cannot subclass "{}" (has type "Any")'.format(base_expr.name)
                    else:
                        msg = 'Class cannot subclass value of type "Any"'
                    self.fail(msg, base_expr)
                info.fallback_to_any = True
            else:
                msg = 'Invalid base class'
                name = self.get_name_repr_of_expr(base_expr)
                if name:
                    msg += ' "{}"'.format(name)
                self.fail(msg, base_expr)
                info.fallback_to_any = True
            if self.options.disallow_any_unimported and has_any_from_unimported_type(base):
                if isinstance(base_expr, (NameExpr, MemberExpr)):
                    prefix = "Base type {}".format(base_expr.name)
                else:
                    prefix = "Base type"
                self.msg.unimported_type_becomes_any(prefix, base, base_expr)
            check_for_explicit_any(base, self.options, self.is_typeshed_stub_file, self.msg,
                                   context=base_expr)

        # Add 'object' as implicit base if there is no other base class.
        if not base_types and defn.fullname != 'builtins.object':
            base_types.append(self.object_type())

        info.bases = base_types

        # Calculate the MRO.
        if not self.verify_base_classes(defn):
            self.set_dummy_mro(defn.info)
            return
        self.calculate_class_mro(defn, self.object_type)
        return
        for base in info.mro:
            for name, type in base.names.items():
                if isinstance(type, SelfType):  # bind Self
                    info.names[name] = SelfType(self.named_type(defn.fullname), type.fullname)
                elif isinstance(type, UnionType):
                    info.names[name] = UnionType([
                        item
                        if not isinstance(item, SelfType)
                        else SelfType(self.named_type(defn.fullname), type.fullname)
                        for item in type.items
                    ])

    def enum_has_final_values(self, base: Instance) -> bool:
        if (
            base.type.is_enum
            and base.type.fullname not in ENUM_BASES
            and base.type.names
            and base.type.defn
        ):
            for sym in base.type.names.values():
                if isinstance(sym.node, (FuncBase, Decorator)):
                    continue  # A method
                if not isinstance(sym.node, Var):
                    return True  # Can be a class
                if self.is_stub_file or sym.node.has_explicit_value:
                    # Corner case: assignments like `x: int` are fine in `.py` files.
                    # But, not is `.pyi` files, because we don't know
                    # if there's aactually a value or not.
                    return True
        return False

    def configure_tuple_base_class(self,
                                   defn: ClassDef,
                                   base: TupleType,
                                   base_expr: Expression) -> Instance:
        info = defn.info

        # There may be an existing valid tuple type from previous semanal iterations.
        # Use equality to check if it is the case.
        if info.tuple_type and info.tuple_type != base:
            self.fail("Class has two incompatible bases derived from tuple", defn)
            defn.has_incompatible_baseclass = True
        info.tuple_type = base
        if isinstance(base_expr, CallExpr):
            defn.analyzed = NamedTupleExpr(base.partial_fallback.type)
            defn.analyzed.line = defn.line
            defn.analyzed.column = defn.column

        if base.partial_fallback.type.fullname == 'builtins.tuple':
            # Fallback can only be safely calculated after semantic analysis, since base
            # classes may be incomplete. Postpone the calculation.
            self.schedule_patch(PRIORITY_FALLBACKS, lambda: calculate_tuple_fallback(base))

        return base.partial_fallback

    def set_dummy_mro(self, info: TypeInfo) -> None:
        # Give it an MRO consisting of just the class itself and object.
        info.mro = [info, self.object_type().type]
        info.bad_mro = True

    def calculate_class_mro(self, defn: ClassDef,
                            obj_type: Optional[Callable[[], Instance]] = None) -> None:
        """Calculate method resolution order for a class.

        `obj_type` may be omitted in the third pass when all classes are already analyzed.
        It exists just to fill in empty base class list during second pass in case of
        an import cycle.
        """
        try:
            calculate_mro(defn.info, obj_type)
        except MroError:
            self.fail('Cannot determine consistent method resolution '
                      'order (MRO) for "%s"' % defn.name, defn)
            self.set_dummy_mro(defn.info)
        # Allow plugins to alter the MRO to handle the fact that `def mro()`
        # on metaclasses permits MRO rewriting.
        if defn.fullname:
            hook = self.plugin.get_customize_class_mro_hook(defn.fullname)
            if hook:
                hook(ClassDefContext(defn, FakeExpression(), self))

    def update_metaclass(self, defn: ClassDef) -> None:
        """Lookup for special metaclass declarations, and update defn fields accordingly.

        * __metaclass__ attribute in Python 2
        * six.with_metaclass(M, B1, B2, ...)
        * @six.add_metaclass(M)
        * future.utils.with_metaclass(M, B1, B2, ...)
        * past.utils.with_metaclass(M, B1, B2, ...)
        """

        # Look for "__metaclass__ = <metaclass>" in Python 2
        python2_meta_expr: Optional[Expression] = None
        if self.options.python_version[0] == 2:
            for body_node in defn.defs.body:
                if isinstance(body_node, ClassDef) and body_node.name == "__metaclass__":
                    self.fail("Metaclasses defined as inner classes are not supported", body_node)
                    break
                elif isinstance(body_node, AssignmentStmt) and len(body_node.lvalues) == 1:
                    lvalue = body_node.lvalues[0]
                    if isinstance(lvalue, NameExpr) and lvalue.name == "__metaclass__":
                        python2_meta_expr = body_node.rvalue

        # Look for six.with_metaclass(M, B1, B2, ...)
        with_meta_expr: Optional[Expression] = None
        if len(defn.base_type_exprs) == 1:
            base_expr = defn.base_type_exprs[0]
            if isinstance(base_expr, CallExpr) and isinstance(base_expr.callee, RefExpr):
                base_expr.accept(self)
                if (base_expr.callee.fullname in {'six.with_metaclass',
                                                  'future.utils.with_metaclass',
                                                  'past.utils.with_metaclass'}
                        and len(base_expr.args) >= 1
                        and all(kind == ARG_POS for kind in base_expr.arg_kinds)):
                    with_meta_expr = base_expr.args[0]
                    defn.base_type_exprs = base_expr.args[1:]

        # Look for @six.add_metaclass(M)
        add_meta_expr: Optional[Expression] = None
        for dec_expr in defn.decorators:
            if isinstance(dec_expr, CallExpr) and isinstance(dec_expr.callee, RefExpr):
                dec_expr.callee.accept(self)
                if (dec_expr.callee.fullname == 'six.add_metaclass'
                    and len(dec_expr.args) == 1
                        and dec_expr.arg_kinds[0] == ARG_POS):
                    add_meta_expr = dec_expr.args[0]
                    break

        metas = {defn.metaclass, python2_meta_expr, with_meta_expr, add_meta_expr} - {None}
        if len(metas) == 0:
            return
        if len(metas) > 1:
            self.fail("Multiple metaclass definitions", defn)
            return
        defn.metaclass = metas.pop()

    def verify_base_classes(self, defn: ClassDef) -> bool:
        info = defn.info
        cycle = False
        for base in info.bases:
            baseinfo = base.type
            if self.is_base_class(info, baseinfo):
                self.fail('Cycle in inheritance hierarchy', defn)
                cycle = True
            if baseinfo.fullname == 'builtins.bool':
                self.fail('"%s" is not a valid base class' %
                          baseinfo.name, defn, blocker=True)
                return False
        dup = find_duplicate(info.direct_base_classes())
        if dup:
            self.fail('Duplicate base class "%s"' % dup.name, defn, blocker=True)
            return False
        return not cycle

    def is_base_class(self, t: TypeInfo, s: TypeInfo) -> bool:
        """Determine if t is a base class of s (but do not use mro)."""
        # Search the base class graph for t, starting from s.
        worklist = [s]
        visited = {s}
        while worklist:
            nxt = worklist.pop()
            if nxt == t:
                return True
            for base in nxt.bases:
                if base.type not in visited:
                    worklist.append(base.type)
                    visited.add(base.type)
        return False

    def analyze_metaclass(self, defn: ClassDef) -> None:
        if defn.metaclass:
            metaclass_name = None
            if isinstance(defn.metaclass, NameExpr):
                metaclass_name = defn.metaclass.name
            elif isinstance(defn.metaclass, MemberExpr):
                metaclass_name = get_member_expr_fullname(defn.metaclass)
            if metaclass_name is None:
                self.fail('Dynamic metaclass not supported for "%s"' % defn.name, defn.metaclass)
                return
            sym = self.lookup_qualified(metaclass_name, defn.metaclass)
            if sym is None:
                # Probably a name error - it is already handled elsewhere
                return
            if isinstance(sym.node, Var) and isinstance(get_proper_type(sym.node.type), AnyType):
                # 'Any' metaclass -- just ignore it.
                #
                # TODO: A better approach would be to record this information
                #       and assume that the type object supports arbitrary
                #       attributes, similar to an 'Any' base class.
                return
            if isinstance(sym.node, PlaceholderNode):
                self.defer(defn)
                return
            if not isinstance(sym.node, TypeInfo) or sym.node.tuple_type is not None:
                self.fail('Invalid metaclass "%s"' % metaclass_name, defn.metaclass)
                return
            if not sym.node.is_metaclass():
                self.fail('Metaclasses not inheriting from "type" are not supported',
                          defn.metaclass)
                return
            inst = fill_typevars(sym.node)
            assert isinstance(inst, Instance)
            defn.info.declared_metaclass = inst
        defn.info.metaclass_type = defn.info.calculate_metaclass_type()
        if any(info.is_protocol for info in defn.info.mro):
            if (not defn.info.metaclass_type or
                    defn.info.metaclass_type.type.fullname == 'builtins.type'):
                # All protocols and their subclasses have ABCMeta metaclass by default.
                # TODO: add a metaclass conflict check if there is another metaclass.
                abc_meta = self.named_type_or_none('abc.ABCMeta', [])
                if abc_meta is not None:  # May be None in tests with incomplete lib-stub.
                    defn.info.metaclass_type = abc_meta
        if defn.info.metaclass_type is None:
            # Inconsistency may happen due to multiple baseclasses even in classes that
            # do not declare explicit metaclass, but it's harder to catch at this stage
            if defn.metaclass is not None:
                self.fail('Inconsistent metaclass structure for "%s"' % defn.name, defn)
        else:
            if defn.info.metaclass_type.type.has_base('enum.EnumMeta'):
                defn.info.is_enum = True
                if defn.type_vars:
                    self.fail("Enum class cannot be generic", defn)

    #
    # Imports
    #

    def visit_import(self, i: Import) -> None:
        self.statement = i
        for id, as_id in i.ids:
            # Modules imported in a stub file without using 'import X as X' won't get exported
            # When implicit re-exporting is disabled, we have the same behavior as stubs.
            use_implicit_reexport = not self.is_stub_file and self.options.implicit_reexport
            if as_id is not None:
                base_id = id
                imported_id = as_id
                module_public = use_implicit_reexport or id.split(".")[-1] == as_id
            else:
                base_id = id.split('.')[0]
                imported_id = base_id
                module_public = use_implicit_reexport
            self.add_module_symbol(base_id, imported_id, context=i, module_public=module_public,
                                   module_hidden=not module_public)

    def visit_import_from(self, imp: ImportFrom) -> None:
        self.statement = imp
        module_id = self.correct_relative_import(imp)
        module = self.modules.get(module_id)
        for id, as_id in imp.names:
            fullname = module_id + '.' + id
            self.set_future_import_flags(fullname)
            if module is None:
                node = None
            elif module_id == self.cur_mod_id and fullname in self.modules:
                # Submodule takes precedence over definition in surround package, for
                # compatibility with runtime semantics in typical use cases. This
                # could more precisely model runtime semantics by taking into account
                # the line number beyond which the local definition should take
                # precedence, but doesn't seem to be important in most use cases.
                node = SymbolTableNode(GDEF, self.modules[fullname])
            else:
                if id == as_id == '__all__' and module_id in self.export_map:
                    self.all_exports[:] = self.export_map[module_id]
                node = module.names.get(id)

            missing_submodule = False
            imported_id = as_id or id

            # Modules imported in a stub file without using 'from Y import X as X' will
            # not get exported.
            # When implicit re-exporting is disabled, we have the same behavior as stubs.
            use_implicit_reexport = not self.is_stub_file and self.options.implicit_reexport
            module_public = use_implicit_reexport or (as_id is not None and id == as_id)

            # If the module does not contain a symbol with the name 'id',
            # try checking if it's a module instead.
            if not node:
                mod = self.modules.get(fullname)
                if mod is not None:
                    kind = self.current_symbol_kind()
                    node = SymbolTableNode(kind, mod)
                elif fullname in self.missing_modules:
                    missing_submodule = True
            # If it is still not resolved, check for a module level __getattr__
            if (module and not node and (module.is_stub or self.options.python_version >= (3, 7))
                    and '__getattr__' in module.names):
                # We store the fullname of the original definition so that we can
                # detect whether two imported names refer to the same thing.
                fullname = module_id + '.' + id
                gvar = self.create_getattr_var(module.names['__getattr__'], imported_id, fullname)
                if gvar:
                    self.add_symbol(
                        imported_id, gvar, imp, module_public=module_public,
                        module_hidden=not module_public
                    )
                    continue

            if node and not node.module_hidden:
                self.process_imported_symbol(
                    node, module_id, id, imported_id, fullname, module_public, context=imp
                )
            elif module and not missing_submodule:
                # Target module exists but the imported name is missing or hidden.
                self.report_missing_module_attribute(
                    module_id, id, imported_id, module_public=module_public,
                    module_hidden=not module_public, context=imp
                )
            else:
                # Import of a missing (sub)module.
                self.add_unknown_imported_symbol(
                    imported_id, imp, target_name=fullname, module_public=module_public,
                    module_hidden=not module_public
                )

    def process_imported_symbol(self,
                                node: SymbolTableNode,
                                module_id: str,
                                id: str,
                                imported_id: str,
                                fullname: str,
                                module_public: bool,
                                context: ImportBase) -> None:
        module_hidden = not module_public and not (
            # `from package import module` should work regardless of whether package
            # re-exports module
            isinstance(node.node, MypyFile) and fullname in self.modules
        )

        if isinstance(node.node, PlaceholderNode):
            if self.final_iteration:
                self.report_missing_module_attribute(
                    module_id, id, imported_id, module_public=module_public,
                    module_hidden=module_hidden, context=context
                )
                return
            else:
                # This might become a type.
                self.mark_incomplete(imported_id, node.node,
                                     module_public=module_public,
                                     module_hidden=module_hidden,
                                     becomes_typeinfo=True)
        existing_symbol = self.globals.get(imported_id)
        if (existing_symbol and not isinstance(existing_symbol.node, PlaceholderNode) and
                not isinstance(node.node, PlaceholderNode)):
            # Import can redefine a variable. They get special treatment.
            if self.process_import_over_existing_name(
                    imported_id, existing_symbol, node, context):
                return
        if existing_symbol and isinstance(node.node, PlaceholderNode):
            # Imports are special, some redefinitions are allowed, so wait until
            # we know what is the new symbol node.
            return
        # NOTE: we take the original node even for final `Var`s. This is to support
        # a common pattern when constants are re-exported (same applies to import *).
        self.add_imported_symbol(imported_id, node, context,
                                 module_public=module_public,
                                 module_hidden=module_hidden)

    def report_missing_module_attribute(
        self, import_id: str, source_id: str, imported_id: str, module_public: bool,
        module_hidden: bool, context: Node
    ) -> None:
        # Missing attribute.
        if self.is_incomplete_namespace(import_id):
            # We don't know whether the name will be there, since the namespace
            # is incomplete. Defer the current target.
            self.mark_incomplete(
                imported_id, context, module_public=module_public, module_hidden=module_hidden
            )
            return
        message = 'Module "{}" has no attribute "{}"'.format(import_id, source_id)
        # Suggest alternatives, if any match is found.
        module = self.modules.get(import_id)
        if module:
            if not self.options.implicit_reexport and source_id in module.names.keys():
                message = ('Module "{}" does not explicitly export attribute "{}"'
                           '; implicit reexport disabled'.format(import_id, source_id))
            else:
                alternatives = set(module.names.keys()).difference({source_id})
                matches = best_matches(source_id, alternatives)[:3]
                if matches:
                    suggestion = "; maybe {}?".format(pretty_seq(matches, "or"))
                    message += "{}".format(suggestion)
        self.fail(message, context, code=codes.ATTR_DEFINED)
        self.add_unknown_imported_symbol(
            imported_id, context, target_name=None, module_public=module_public,
            module_hidden=not module_public
        )

        if import_id == 'typing':
            # The user probably has a missing definition in a test fixture. Let's verify.
            fullname = 'builtins.{}'.format(source_id.lower())
            if (self.lookup_fully_qualified_or_none(fullname) is None and
                    fullname in SUGGESTED_TEST_FIXTURES):
                # Yes. Generate a helpful note.
                self.msg.add_fixture_note(fullname, context)

    def process_import_over_existing_name(self,
                                          imported_id: str, existing_symbol: SymbolTableNode,
                                          module_symbol: SymbolTableNode,
                                          import_node: ImportBase) -> bool:
        if existing_symbol.node is module_symbol.node:
            # We added this symbol on previous iteration.
            return False
        if (existing_symbol.kind in (LDEF, GDEF, MDEF) and
                isinstance(existing_symbol.node, (Var, FuncDef, TypeInfo, Decorator, TypeAlias))):
            # This is a valid import over an existing definition in the file. Construct a dummy
            # assignment that we'll use to type check the import.
            lvalue = NameExpr(imported_id)
            lvalue.kind = existing_symbol.kind
            lvalue.node = existing_symbol.node
            rvalue = NameExpr(imported_id)
            rvalue.kind = module_symbol.kind
            rvalue.node = module_symbol.node
            if isinstance(rvalue.node, TypeAlias):
                # Suppress bogus errors from the dummy assignment if rvalue is an alias.
                # Otherwise mypy may complain that alias is invalid in runtime context.
                rvalue.is_alias_rvalue = True
            assignment = AssignmentStmt([lvalue], rvalue)
            for node in assignment, lvalue, rvalue:
                node.set_line(import_node)
            import_node.assignments.append(assignment)
            return True
        return False

    def correct_relative_import(self, node: Union[ImportFrom, ImportAll]) -> str:
        import_id, ok = correct_relative_import(self.cur_mod_id, node.relative, node.id,
                                                self.cur_mod_node.is_package_init_file())
        if not ok:
            self.fail("Relative import climbs too many namespaces", node)
        return import_id

    def visit_import_all(self, i: ImportAll) -> None:
        i_id = self.correct_relative_import(i)
        if i_id in self.modules:
            m = self.modules[i_id]
            if self.is_incomplete_namespace(i_id):
                # Any names could be missing from the current namespace if the target module
                # namespace is incomplete.
                self.mark_incomplete('*', i)
            for name, node in m.names.items():
                fullname = i_id + '.' + name
                self.set_future_import_flags(fullname)
                if node is None:
                    continue
                # if '__all__' exists, all nodes not included have had module_public set to
                # False, and we can skip checking '_' because it's been explicitly included.
                if node.module_public and (not name.startswith('_') or '__all__' in m.names):
                    if isinstance(node.node, MypyFile):
                        # Star import of submodule from a package, add it as a dependency.
                        self.imports.add(node.node.fullname)
                    existing_symbol = self.lookup_current_scope(name)
                    if existing_symbol and not isinstance(node.node, PlaceholderNode):
                        # Import can redefine a variable. They get special treatment.
                        if self.process_import_over_existing_name(
                                name, existing_symbol, node, i):
                            continue
                    # `from x import *` always reexports symbols
                    self.add_imported_symbol(name, node, i,
                                             module_public=True,
                                             module_hidden=False)

        else:
            # Don't add any dummy symbols for 'from x import *' if 'x' is unknown.
            pass

    #
    # Assignment
    #

    def visit_assignment_expr(self, s: AssignmentExpr) -> None:
        s.value.accept(self)
        self.analyze_lvalue(s.target, escape_comprehensions=True, has_explicit_value=True)

    def visit_assignment_stmt(self, s: AssignmentStmt) -> None:
        self.statement = s

        # Special case assignment like X = X.
        if self.analyze_identity_global_assignment(s):
            return

        tag = self.track_incomplete_refs()
        s.rvalue.accept(self)
        if self.found_incomplete_ref(tag) or self.should_wait_rhs(s.rvalue):
            # Initializer couldn't be fully analyzed. Defer the current node and give up.
            # Make sure that if we skip the definition of some local names, they can't be
            # added later in this scope, since an earlier definition should take precedence.
            for expr in names_modified_by_assignment(s):
                self.mark_incomplete(expr.name, expr)
            return

        # The r.h.s. is now ready to be classified, first check if it is a special form:
        special_form = False
        # * type alias
        if self.check_and_set_up_type_alias(s):
            s.is_alias_def = True
            special_form = True
        # * type variable definition
        elif self.process_typevar_declaration(s):
            special_form = True
        elif self.process_paramspec_declaration(s):
            special_form = True
        # * type constructors
        elif self.analyze_namedtuple_assign(s):
            special_form = True
        elif self.analyze_typeddict_assign(s):
            special_form = True
        elif self.newtype_analyzer.process_newtype_declaration(s):
            special_form = True
        elif self.analyze_enum_assign(s):
            special_form = True

        if special_form:
            self.record_special_form_lvalue(s)
            return
        # Clear the alias flag if assignment turns out not a special form after all. It
        # may be set to True while there were still placeholders due to forward refs.
        s.is_alias_def = False

        # OK, this is a regular assignment, perform the necessary analysis steps.
        s.is_final_def = self.unwrap_final(s)
        self.analyze_lvalues(s)
        self.check_final_implicit_def(s)
        self.store_final_status(s)
        self.check_classvar(s)
        self.process_type_annotation(s)
        self.apply_dynamic_class_hook(s)
        if not s.type:
            self.process_module_assignment(s.lvalues, s.rvalue, s)
        self.process__all__(s)
        self.process__deletable__(s)
        self.process__slots__(s)

    def analyze_identity_global_assignment(self, s: AssignmentStmt) -> bool:
        """Special case 'X = X' in global scope.

        This allows supporting some important use cases.

        Return true if special casing was applied.
        """
        if not isinstance(s.rvalue, NameExpr) or len(s.lvalues) != 1:
            # Not of form 'X = X'
            return False
        lvalue = s.lvalues[0]
        if not isinstance(lvalue, NameExpr) or s.rvalue.name != lvalue.name:
            # Not of form 'X = X'
            return False
        if self.type is not None or self.is_func_scope():
            # Not in global scope
            return False
        # It's an assignment like 'X = X' in the global scope.
        name = lvalue.name
        sym = self.lookup(name, s)
        if sym is None:
            if self.final_iteration:
                # Fall back to normal assignment analysis.
                return False
            else:
                self.defer()
                return True
        else:
            if sym.node is None:
                # Something special -- fall back to normal assignment analysis.
                return False
            if name not in self.globals:
                # The name is from builtins. Add an alias to the current module.
                self.add_symbol(name, sym.node, s)
            if not isinstance(sym.node, PlaceholderNode):
                for node in s.rvalue, lvalue:
                    node.node = sym.node
                    node.kind = GDEF
                    node.fullname = sym.node.fullname
            return True

    def should_wait_rhs(self, rv: Expression) -> bool:
        """Can we already classify this r.h.s. of an assignment or should we wait?

        This returns True if we don't have enough information to decide whether
        an assignment is just a normal variable definition or a special form.
        Always return False if this is a final iteration. This will typically cause
        the lvalue to be classified as a variable plus emit an error.
        """
        if self.final_iteration:
            # No chance, nothing has changed.
            return False
        if isinstance(rv, NameExpr):
            n = self.lookup(rv.name, rv)
            if n and isinstance(n.node, PlaceholderNode) and not n.node.becomes_typeinfo:
                return True
        elif isinstance(rv, MemberExpr):
            fname = get_member_expr_fullname(rv)
            if fname:
                n = self.lookup_qualified(fname, rv, suppress_errors=True)
                if n and isinstance(n.node, PlaceholderNode) and not n.node.becomes_typeinfo:
                    return True
        elif isinstance(rv, IndexExpr) and isinstance(rv.base, RefExpr):
            return self.should_wait_rhs(rv.base)
        elif isinstance(rv, CallExpr) and isinstance(rv.callee, RefExpr):
            # This is only relevant for builtin SCC where things like 'TypeVar'
            # may be not ready.
            return self.should_wait_rhs(rv.callee)
        return False

    def can_be_type_alias(self, rv: Expression, allow_none: bool = False) -> bool:
        """Is this a valid r.h.s. for an alias definition?

        Note: this function should be only called for expressions where self.should_wait_rhs()
        returns False.
        """
        if isinstance(rv, RefExpr) and self.is_type_ref(rv, bare=True):
            return True
        if isinstance(rv, IndexExpr) and self.is_type_ref(rv.base, bare=False):
            return True
        if self.is_none_alias(rv):
            return True
        if allow_none and isinstance(rv, NameExpr) and rv.fullname == 'builtins.None':
            return True
        if (isinstance(rv, OpExpr)
                and rv.op == '|'
                and self.can_be_type_alias(rv.left, allow_none=True)
                and self.can_be_type_alias(rv.right, allow_none=True)):
            return True
        return False

    def is_type_ref(self, rv: Expression, bare: bool = False) -> bool:
        """Does this expression refer to a type?

        This includes:
          * Special forms, like Any or Union
          * Classes (except subscripted enums)
          * Other type aliases
          * PlaceholderNodes with becomes_typeinfo=True (these can be not ready class
            definitions, and not ready aliases).

        If bare is True, this is not a base of an index expression, so some special
        forms are not valid (like a bare Union).

        Note: This method should be only used in context of a type alias definition.
        This method can only return True for RefExprs, to check if C[int] is a valid
        target for type alias call this method on expr.base (i.e. on C in C[int]).
        See also can_be_type_alias().
        """
        if not isinstance(rv, RefExpr):
            return False
        if isinstance(rv.node, TypeVarExpr):
            self.fail('Type variable "{}" is invalid as target for type alias'.format(
                rv.fullname), rv)
            return False

        if bare:
            # These three are valid even if bare, for example
            # A = Tuple is just equivalent to A = Tuple[Any, ...].
            valid_refs = {'typing.Any', 'typing.Tuple', 'typing.Callable'}
        else:
            valid_refs = type_constructors

        if isinstance(rv.node, TypeAlias) or rv.fullname in valid_refs:
            return True
        if isinstance(rv.node, TypeInfo):
            if bare:
                return True
            # Assignment color = Color['RED'] defines a variable, not an alias.
            return not rv.node.is_enum
        if isinstance(rv.node, Var):
            return rv.node.fullname in (
                'typing.NoReturn',
                'typing_extensions.NoReturn',
                'mypy_extensions.NoReturn',
            )

        if isinstance(rv, NameExpr):
            n = self.lookup(rv.name, rv)
            if n and isinstance(n.node, PlaceholderNode) and n.node.becomes_typeinfo:
                return True
        elif isinstance(rv, MemberExpr):
            fname = get_member_expr_fullname(rv)
            if fname:
                # The r.h.s. for variable definitions may not be a type reference but just
                # an instance attribute, so suppress the errors.
                n = self.lookup_qualified(fname, rv, suppress_errors=True)
                if n and isinstance(n.node, PlaceholderNode) and n.node.becomes_typeinfo:
                    return True
        return False

    def is_none_alias(self, node: Expression) -> bool:
        """Is this a r.h.s. for a None alias?

        We special case the assignments like Void = type(None), to allow using
        Void in type annotations.
        """
        if isinstance(node, CallExpr):
            if (isinstance(node.callee, NameExpr) and len(node.args) == 1 and
                    isinstance(node.args[0], NameExpr)):
                call = self.lookup_qualified(node.callee.name, node.callee)
                arg = self.lookup_qualified(node.args[0].name, node.args[0])
                if (call is not None and call.node and call.node.fullname == 'builtins.type' and
                        arg is not None and arg.node and arg.node.fullname == 'builtins.None'):
                    return True
        return False

    def record_special_form_lvalue(self, s: AssignmentStmt) -> None:
        """Record minimal necessary information about l.h.s. of a special form.

        This exists mostly for compatibility with the old semantic analyzer.
        """
        lvalue = s.lvalues[0]
        assert isinstance(lvalue, NameExpr)
        lvalue.is_special_form = True
        if self.current_symbol_kind() == GDEF:
            lvalue.fullname = self.qualified_name(lvalue.name)
        lvalue.kind = self.current_symbol_kind()

    def analyze_enum_assign(self, s: AssignmentStmt) -> bool:
        """Check if s defines an Enum."""
        if isinstance(s.rvalue, CallExpr) and isinstance(s.rvalue.analyzed, EnumCallExpr):
            # Already analyzed enum -- nothing to do here.
            return True
        return self.enum_call_analyzer.process_enum_call(s, self.is_func_scope())

    def analyze_namedtuple_assign(self, s: AssignmentStmt) -> bool:
        """Check if s defines a namedtuple."""
        if isinstance(s.rvalue, CallExpr) and isinstance(s.rvalue.analyzed, NamedTupleExpr):
            return True  # This is a valid and analyzed named tuple definition, nothing to do here.
        if len(s.lvalues) != 1 or not isinstance(s.lvalues[0], (NameExpr, MemberExpr)):
            return False
        lvalue = s.lvalues[0]
        name = lvalue.name
        internal_name, info = self.named_tuple_analyzer.check_namedtuple(s.rvalue, name,
                                                                         self.is_func_scope())
        if internal_name is None:
            return False
        if isinstance(lvalue, MemberExpr):
            self.fail("NamedTuple type as an attribute is not supported", lvalue)
            return False
        if internal_name != name:
            self.fail('First argument to namedtuple() should be "{}", not "{}"'.format(
                name, internal_name), s.rvalue, code=codes.NAME_MATCH)
            return True
        # Yes, it's a valid namedtuple, but defer if it is not ready.
        if not info:
            self.mark_incomplete(name, lvalue, becomes_typeinfo=True)
        return True

    def analyze_typeddict_assign(self, s: AssignmentStmt) -> bool:
        """Check if s defines a typed dict."""
        if isinstance(s.rvalue, CallExpr) and isinstance(s.rvalue.analyzed, TypedDictExpr):
            return True  # This is a valid and analyzed typed dict definition, nothing to do here.
        if len(s.lvalues) != 1 or not isinstance(s.lvalues[0], (NameExpr, MemberExpr)):
            return False
        lvalue = s.lvalues[0]
        name = lvalue.name
        is_typed_dict, info = self.typed_dict_analyzer.check_typeddict(s.rvalue, name,
                                                                       self.is_func_scope())
        if not is_typed_dict:
            return False
        if isinstance(lvalue, MemberExpr):
            self.fail("TypedDict type as attribute is not supported", lvalue)
            return False
        # Yes, it's a valid typed dict, but defer if it is not ready.
        if not info:
            self.mark_incomplete(name, lvalue, becomes_typeinfo=True)
        return True

    def analyze_lvalues(self, s: AssignmentStmt) -> None:
        # We cannot use s.type, because analyze_simple_literal_type() will set it.
        explicit = s.unanalyzed_type is not None
        if self.is_final_type(s.unanalyzed_type):
            # We need to exclude bare Final.
            assert isinstance(s.unanalyzed_type, UnboundType)
            if not s.unanalyzed_type.args:
                explicit = False

        if s.rvalue:
            if isinstance(s.rvalue, TempNode):
                has_explicit_value = not s.rvalue.no_rhs
            else:
                has_explicit_value = True
        else:
            has_explicit_value = False

        for lval in s.lvalues:
            self.analyze_lvalue(lval,
                                explicit_type=explicit,
                                is_final=s.is_final_def,
                                has_explicit_value=has_explicit_value)

    def apply_dynamic_class_hook(self, s: AssignmentStmt) -> None:
        if not isinstance(s.rvalue, CallExpr):
            return
        fname = None
        call = s.rvalue
        while True:
            if isinstance(call.callee, RefExpr):
                fname = call.callee.fullname
            # check if method call
            if fname is None and isinstance(call.callee, MemberExpr):
                callee_expr = call.callee.expr
                if isinstance(callee_expr, RefExpr) and callee_expr.fullname:
                    method_name = call.callee.name
                    fname = callee_expr.fullname + '.' + method_name
                elif isinstance(callee_expr, CallExpr):
                    # check if chain call
                    call = callee_expr
                    continue
            break
        if not fname:
            return
        hook = self.plugin.get_dynamic_class_hook(fname)
        if not hook:
            return
        for lval in s.lvalues:
            if not isinstance(lval, NameExpr):
                continue
            hook(DynamicClassDefContext(call, lval.name, self))

    def unwrap_final(self, s: AssignmentStmt) -> bool:
        """Strip Final[...] if present in an assignment.

        This is done to invoke type inference during type checking phase for this
        assignment. Also, Final[...] doesn't affect type in any way -- it is rather an
        access qualifier for given `Var`.

        Also perform various consistency checks.

        Returns True if Final[...] was present.
        """
        if not s.unanalyzed_type or not self.is_final_type(s.unanalyzed_type):
            return False
        assert isinstance(s.unanalyzed_type, UnboundType)
        if len(s.unanalyzed_type.args) > 1:
            self.fail("Final[...] takes at most one type argument", s.unanalyzed_type)
        invalid_bare_final = False
        if not s.unanalyzed_type.args:
            s.type = None
            if isinstance(s.rvalue, TempNode) and s.rvalue.no_rhs:
                invalid_bare_final = True
                self.fail("Type in Final[...] can only be omitted if there is an initializer", s)
        else:
            s.type = s.unanalyzed_type.args[0]

        if s.type is not None and self.is_classvar(s.type):
            self.fail("Variable should not be annotated with both ClassVar and Final", s)
            return False

        if len(s.lvalues) != 1 or not isinstance(s.lvalues[0], RefExpr):
            self.fail("Invalid final declaration", s)
            return False
        lval = s.lvalues[0]
        assert isinstance(lval, RefExpr)

        # Reset inferred status if it was set due to simple literal rvalue on previous iteration.
        # TODO: this is a best-effort quick fix, we should avoid the need to manually sync this,
        # see https://github.com/python/mypy/issues/6458.
        if lval.is_new_def:
            lval.is_inferred_def = s.type is None

        if self.loop_depth > 0:
            self.fail("Cannot use Final inside a loop", s)
        if self.type and self.type.is_protocol:
            self.msg.protocol_members_cant_be_final(s)
        if (isinstance(s.rvalue, TempNode) and s.rvalue.no_rhs and
                not self.is_stub_file and not self.is_class_scope()):
            if not invalid_bare_final:  # Skip extra error messages.
                self.msg.final_without_value(s)
        return True

    def check_final_implicit_def(self, s: AssignmentStmt) -> None:
        """Do basic checks for final declaration on self in __init__.

        Additional re-definition checks are performed by `analyze_lvalue`.
        """
        if not s.is_final_def:
            return
        lval = s.lvalues[0]
        assert isinstance(lval, RefExpr)
        if isinstance(lval, MemberExpr):
            if not self.is_self_member_ref(lval):
                self.fail("Final can be only applied to a name or an attribute on self", s)
                s.is_final_def = False
                return
            else:
                assert self.function_stack
                if self.function_stack[-1].name != '__init__':
                    self.fail("Can only declare a final attribute in class body or __init__", s)
                    s.is_final_def = False
                    return

    def store_final_status(self, s: AssignmentStmt) -> None:
        """If this is a locally valid final declaration, set the corresponding flag on `Var`."""
        if s.is_final_def:
            if len(s.lvalues) == 1 and isinstance(s.lvalues[0], RefExpr):
                node = s.lvalues[0].node
                if isinstance(node, Var):
                    node.is_final = True
                    node.final_value = self.unbox_literal(s.rvalue)
                    if (self.is_class_scope() and
                            (isinstance(s.rvalue, TempNode) and s.rvalue.no_rhs)):
                        node.final_unset_in_class = True
        else:
            for lval in self.flatten_lvalues(s.lvalues):
                # Special case: we are working with an `Enum`:
                #
                #   class MyEnum(Enum):
                #       key = 'some value'
                #
                # Here `key` is implicitly final. In runtime, code like
                #
                #     MyEnum.key = 'modified'
                #
                # will fail with `AttributeError: Cannot reassign members.`
                # That's why we need to replicate this.
                if (isinstance(lval, NameExpr) and
                        isinstance(self.type, TypeInfo) and
                        self.type.is_enum):
                    cur_node = self.type.names.get(lval.name, None)
                    if (cur_node and isinstance(cur_node.node, Var) and
                            not (isinstance(s.rvalue, TempNode) and s.rvalue.no_rhs)):
                        cur_node.node.is_final = True
                        s.is_final_def = True

                # Special case: deferred initialization of a final attribute in __init__.
                # In this case we just pretend this is a valid final definition to suppress
                # errors about assigning to final attribute.
                if isinstance(lval, MemberExpr) and self.is_self_member_ref(lval):
                    assert self.type, "Self member outside a class"
                    cur_node = self.type.names.get(lval.name, None)
                    if cur_node and isinstance(cur_node.node, Var) and cur_node.node.is_final:
                        assert self.function_stack
                        top_function = self.function_stack[-1]
                        if (top_function.name == '__init__' and
                                cur_node.node.final_unset_in_class and
                                not cur_node.node.final_set_in_init and
                                not (isinstance(s.rvalue, TempNode) and s.rvalue.no_rhs)):
                            cur_node.node.final_set_in_init = True
                            s.is_final_def = True

    def flatten_lvalues(self, lvalues: List[Expression]) -> List[Expression]:
        res: List[Expression] = []
        for lv in lvalues:
            if isinstance(lv, (TupleExpr, ListExpr)):
                res.extend(self.flatten_lvalues(lv.items))
            else:
                res.append(lv)
        return res

    def unbox_literal(self, e: Expression) -> Optional[Union[int, float, bool, str]]:
        if isinstance(e, (IntExpr, FloatExpr, StrExpr)):
            return e.value
        elif isinstance(e, NameExpr) and e.name in ('True', 'False'):
            return True if e.name == 'True' else False
        return None

    def process_type_annotation(self, s: AssignmentStmt) -> None:
        """Analyze type annotation or infer simple literal type."""
        if s.type:
            lvalue = s.lvalues[-1]
            allow_tuple_literal = isinstance(lvalue, TupleExpr)
            analyzed = self.anal_type(s.type, allow_tuple_literal=allow_tuple_literal)
            # Don't store not ready types (including placeholders).
            if analyzed is None or has_placeholder(analyzed):
                return
            s.type = analyzed
            if (self.type and self.type.is_protocol and isinstance(lvalue, NameExpr) and
                    isinstance(s.rvalue, TempNode) and s.rvalue.no_rhs):
                if isinstance(lvalue.node, Var):
                    lvalue.node.is_abstract_var = True
        else:
            if (self.type and self.type.is_protocol and
                    self.is_annotated_protocol_member(s) and not self.is_func_scope()):
                self.fail('All protocol members must have explicitly declared types', s)
            # Set the type if the rvalue is a simple literal (even if the above error occurred).
            if len(s.lvalues) == 1 and isinstance(s.lvalues[0], RefExpr):
                if s.lvalues[0].is_inferred_def:
                    s.type = self.analyze_simple_literal_type(s.rvalue, s.is_final_def)
        if s.type:
            # Store type into nodes.
            for lvalue in s.lvalues:
                self.store_declared_types(lvalue, s.type)

    def is_annotated_protocol_member(self, s: AssignmentStmt) -> bool:
        """Check whether a protocol member is annotated.

        There are some exceptions that can be left unannotated, like ``__slots__``."""
        return any(
            (
                isinstance(lv, NameExpr)
                and lv.name != '__slots__'
                and lv.is_inferred_def
            )
            for lv in s.lvalues
        )

    def analyze_simple_literal_type(self, rvalue: Expression, is_final: bool) -> Optional[Type]:
        """Return builtins.int if rvalue is an int literal, etc.

        If this is a 'Final' context, we return "Literal[...]" instead."""
        if self.options.semantic_analysis_only or self.function_stack:
            # Skip this if we're only doing the semantic analysis pass.
            # This is mostly to avoid breaking unit tests.
            # Also skip inside a function; this is to avoid confusing
            # the code that handles dead code due to isinstance()
            # inside type variables with value restrictions (like
            # AnyStr).
            return None
        if isinstance(rvalue, FloatExpr):
            return self.named_type_or_none('builtins.float')

        value: Optional[LiteralValue] = None
        type_name: Optional[str] = None
        if isinstance(rvalue, IntExpr):
            value, type_name = rvalue.value, 'builtins.int'
        if isinstance(rvalue, StrExpr):
            value, type_name = rvalue.value, 'builtins.str'
        if isinstance(rvalue, BytesExpr):
            value, type_name = rvalue.value, 'builtins.bytes'
        if isinstance(rvalue, UnicodeExpr):
            value, type_name = rvalue.value, 'builtins.unicode'

        if type_name is not None:
            assert value is not None
            typ = self.named_type_or_none(type_name)
            if typ and is_final:
                return typ.copy_modified(last_known_value=LiteralType(
                    value=value,
                    fallback=typ,
                    line=typ.line,
                    column=typ.column,
                ))
            return typ

        return None

    def analyze_alias(self, rvalue: Expression,
                      allow_placeholder: bool = False) -> Tuple[Optional[Type], List[str],
                                                                Set[str], List[str]]:
        """Check if 'rvalue' is a valid type allowed for aliasing (e.g. not a type variable).

        If yes, return the corresponding type, a list of
        qualified type variable names for generic aliases, a set of names the alias depends on,
        and a list of type variables if the alias is generic.
        An schematic example for the dependencies:
            A = int
            B = str
            analyze_alias(Dict[A, B])[2] == {'__main__.A', '__main__.B'}
        """
        dynamic = bool(self.function_stack and self.function_stack[-1].is_dynamic())
        global_scope = not self.type and not self.function_stack
        res = analyze_type_alias(rvalue,
                                 self,
                                 self.tvar_scope,
                                 self.plugin,
                                 self.options,
                                 self.is_typeshed_stub_file,
                                 allow_placeholder=allow_placeholder,
                                 in_dynamic_func=dynamic,
                                 global_scope=global_scope)
        typ: Optional[Type] = None
        if res:
            typ, depends_on = res
            found_type_vars = typ.accept(TypeVarLikeQuery(self.lookup_qualified, self.tvar_scope))
            alias_tvars = [name for (name, node) in found_type_vars]
            qualified_tvars = [node.fullname for (name, node) in found_type_vars]
        else:
            alias_tvars = []
            depends_on = set()
            qualified_tvars = []
        return typ, alias_tvars, depends_on, qualified_tvars

    def check_and_set_up_type_alias(self, s: AssignmentStmt) -> bool:
        """Check if assignment creates a type alias and set it up as needed.

        Return True if it is a type alias (even if the target is not ready),
        or False otherwise.

        Note: the resulting types for subscripted (including generic) aliases
        are also stored in rvalue.analyzed.
        """
        lvalue = s.lvalues[0]
        if len(s.lvalues) > 1 or not isinstance(lvalue, NameExpr):
            # First rule: Only simple assignments like Alias = ... create aliases.
            return False

        pep_613 = False
        if s.unanalyzed_type is not None and isinstance(s.unanalyzed_type, UnboundType):
            lookup = self.lookup(s.unanalyzed_type.name, s, suppress_errors=True)
            if lookup and lookup.fullname in TYPE_ALIAS_NAMES:
                pep_613 = True
        if not pep_613 and s.unanalyzed_type is not None:
            # Second rule: Explicit type (cls: Type[A] = A) always creates variable, not alias.
            # unless using PEP 613 `cls: TypeAlias = A`
            return False

        existing = self.current_symbol_table().get(lvalue.name)
        # Third rule: type aliases can't be re-defined. For example:
        #     A: Type[float] = int
        #     A = float  # OK, but this doesn't define an alias
        #     B = int
        #     B = float  # Error!
        # Don't create an alias in these cases:
        if (existing
                and (isinstance(existing.node, Var)  # existing variable
                     or (isinstance(existing.node, TypeAlias)
                         and not s.is_alias_def)  # existing alias
                     or (isinstance(existing.node, PlaceholderNode)
                         and existing.node.node.line < s.line))):  # previous incomplete definition
            # TODO: find a more robust way to track the order of definitions.
            # Note: if is_alias_def=True, this is just a node from previous iteration.
            if isinstance(existing.node, TypeAlias) and not s.is_alias_def:
                self.fail('Cannot assign multiple types to name "{}"'
                          ' without an explicit "Type[...]" annotation'
                          .format(lvalue.name), lvalue)
            return False

        non_global_scope = self.type or self.is_func_scope()
        if not pep_613 and isinstance(s.rvalue, RefExpr) and non_global_scope:
            # Fourth rule (special case): Non-subscripted right hand side creates a variable
            # at class and function scopes. For example:
            #
            #   class Model:
            #       ...
            #   class C:
            #       model = Model # this is automatically a variable with type 'Type[Model]'
            #
            # without this rule, this typical use case will require a lot of explicit
            # annotations (see the second rule).
            return False
        rvalue = s.rvalue
        if not pep_613 and not self.can_be_type_alias(rvalue):
            return False

        if existing and not isinstance(existing.node, (PlaceholderNode, TypeAlias)):
            # Cannot redefine existing node as type alias.
            return False

        res: Optional[Type] = None
        if self.is_none_alias(rvalue):
            res = NoneType()
            alias_tvars, depends_on, qualified_tvars = \
                [], set(), []  # type: List[str], Set[str], List[str]
        else:
            tag = self.track_incomplete_refs()
            res, alias_tvars, depends_on, qualified_tvars = \
                self.analyze_alias(rvalue, allow_placeholder=True)
            if not res:
                return False
            # TODO: Maybe we only need to reject top-level placeholders, similar
            #       to base classes.
            if self.found_incomplete_ref(tag) or has_placeholder(res):
                # Since we have got here, we know this must be a type alias (incomplete refs
                # may appear in nested positions), therefore use becomes_typeinfo=True.
                self.mark_incomplete(lvalue.name, rvalue, becomes_typeinfo=True)
                return True
        self.add_type_alias_deps(depends_on)
        # In addition to the aliases used, we add deps on unbound
        # type variables, since they are erased from target type.
        self.add_type_alias_deps(qualified_tvars)
        # The above are only direct deps on other aliases.
        # For subscripted aliases, type deps from expansion are added in deps.py
        # (because the type is stored).
        check_for_explicit_any(res, self.options, self.is_typeshed_stub_file, self.msg,
                               context=s)
        # When this type alias gets "inlined", the Any is not explicit anymore,
        # so we need to replace it with non-explicit Anys.
        if not has_placeholder(res):
            res = make_any_non_explicit(res)
        # Note: with the new (lazy) type alias representation we only need to set no_args to True
        # if the expected number of arguments is non-zero, so that aliases like A = List work.
        # However, eagerly expanding aliases like Text = str is a nice performance optimization.
        no_args = isinstance(res, Instance) and not res.args  # type: ignore[misc]
        fix_instance_types(res, self.fail, self.note, self.options.python_version)
        # Aliases defined within functions can't be accessed outside
        # the function, since the symbol table will no longer
        # exist. Work around by expanding them eagerly when used.
        eager = self.is_func_scope()
        alias_node = TypeAlias(res,
                               self.qualified_name(lvalue.name),
                               s.line,
                               s.column,
                               alias_tvars=alias_tvars,
                               no_args=no_args,
                               eager=eager)
        if isinstance(s.rvalue, (IndexExpr, CallExpr)):  # CallExpr is for `void = type(None)`
            s.rvalue.analyzed = TypeAliasExpr(alias_node)
            s.rvalue.analyzed.line = s.line
            # we use the column from resulting target, to get better location for errors
            s.rvalue.analyzed.column = res.column
        elif isinstance(s.rvalue, RefExpr):
            s.rvalue.is_alias_rvalue = True

        if existing:
            # An alias gets updated.
            updated = False
            if isinstance(existing.node, TypeAlias):
                if existing.node.target != res:
                    # Copy expansion to the existing alias, this matches how we update base classes
                    # for a TypeInfo _in place_ if there are nested placeholders.
                    existing.node.target = res
                    existing.node.alias_tvars = alias_tvars
                    existing.node.no_args = no_args
                    updated = True
            else:
                # Otherwise just replace existing placeholder with type alias.
                existing.node = alias_node
                updated = True
            if updated:
                if self.final_iteration:
                    self.cannot_resolve_name(lvalue.name, 'name', s)
                    return True
                else:
                    self.progress = True
                    # We need to defer so that this change can get propagated to base classes.
                    self.defer(s)
        else:
            self.add_symbol(lvalue.name, alias_node, s)
        if isinstance(rvalue, RefExpr) and isinstance(rvalue.node, TypeAlias):
            alias_node.normalized = rvalue.node.normalized
        return True

    def analyze_lvalue(self,
                       lval: Lvalue,
                       nested: bool = False,
                       explicit_type: bool = False,
                       is_final: bool = False,
                       escape_comprehensions: bool = False,
                       has_explicit_value: bool = False) -> None:
        """Analyze an lvalue or assignment target.

        Args:
            lval: The target lvalue
            nested: If true, the lvalue is within a tuple or list lvalue expression
            explicit_type: Assignment has type annotation
            escape_comprehensions: If we are inside a comprehension, set the variable
                in the enclosing scope instead. This implements
                https://www.python.org/dev/peps/pep-0572/#scope-of-the-target
        """
        if escape_comprehensions:
            assert isinstance(lval, NameExpr), "assignment expression target must be NameExpr"
        if isinstance(lval, NameExpr):
            self.analyze_name_lvalue(
                lval, explicit_type, is_final,
                escape_comprehensions,
                has_explicit_value=has_explicit_value,
            )
        elif isinstance(lval, MemberExpr):
            self.analyze_member_lvalue(lval, explicit_type, is_final)
            if explicit_type and not self.is_self_member_ref(lval):
                self.fail('Type cannot be declared in assignment to non-self '
                          'attribute', lval)
        elif isinstance(lval, IndexExpr):
            if explicit_type:
                self.fail('Unexpected type declaration', lval)
            lval.accept(self)
        elif isinstance(lval, TupleExpr):
            self.analyze_tuple_or_list_lvalue(lval, explicit_type)
        elif isinstance(lval, StarExpr):
            if nested:
                self.analyze_lvalue(lval.expr, nested, explicit_type)
            else:
                self.fail('Starred assignment target must be in a list or tuple', lval)
        else:
            self.fail('Invalid assignment target', lval)

    def analyze_name_lvalue(self,
                            lvalue: NameExpr,
                            explicit_type: bool,
                            is_final: bool,
                            escape_comprehensions: bool,
                            has_explicit_value: bool) -> None:
        """Analyze an lvalue that targets a name expression.

        Arguments are similar to "analyze_lvalue".
        """
        if lvalue.node:
            # This has been bound already in a previous iteration.
            return

        name = lvalue.name
        if self.is_alias_for_final_name(name):
            if is_final:
                self.fail("Cannot redefine an existing name as final", lvalue)
            else:
                self.msg.cant_assign_to_final(name, self.type is not None, lvalue)

        kind = self.current_symbol_kind()
        names = self.current_symbol_table(escape_comprehensions=escape_comprehensions)
        existing = names.get(name)

        outer = self.is_global_or_nonlocal(name)
        if kind == MDEF and isinstance(self.type, TypeInfo) and self.type.is_enum:
            # Special case: we need to be sure that `Enum` keys are unique.
            if existing:
                self.fail('Attempted to reuse member name "{}" in Enum definition "{}"'.format(
                    name, self.type.name,
                ), lvalue)

        if (not existing or isinstance(existing.node, PlaceholderNode)) and not outer:
            # Define new variable.
            var = self.make_name_lvalue_var(lvalue, kind, not explicit_type, has_explicit_value)
            added = self.add_symbol(name, var, lvalue, escape_comprehensions=escape_comprehensions)
            # Only bind expression if we successfully added name to symbol table.
            if added:
                lvalue.is_new_def = True
                lvalue.is_inferred_def = True
                lvalue.kind = kind
                lvalue.node = var
                if kind == GDEF:
                    lvalue.fullname = var._fullname
                else:
                    lvalue.fullname = lvalue.name
                if self.is_func_scope():
                    if unmangle(name) == '_':
                        # Special case for assignment to local named '_': always infer 'Any'.
                        typ = AnyType(TypeOfAny.special_form)
                        self.store_declared_types(lvalue, typ)
            if is_final and self.is_final_redefinition(kind, name):
                self.fail("Cannot redefine an existing name as final", lvalue)
        else:
            self.make_name_lvalue_point_to_existing_def(lvalue, explicit_type, is_final)

    def is_final_redefinition(self, kind: int, name: str) -> bool:
        if kind == GDEF:
            return self.is_mangled_global(name) and not self.is_initial_mangled_global(name)
        elif kind == MDEF and self.type:
            return unmangle(name) + "'" in self.type.names
        return False

    def is_alias_for_final_name(self, name: str) -> bool:
        if self.is_func_scope():
            if not name.endswith("'"):
                # Not a mangled name -- can't be an alias
                return False
            name = unmangle(name)
            assert self.locals[-1] is not None, "No locals at function scope"
            existing = self.locals[-1].get(name)
            return existing is not None and is_final_node(existing.node)
        elif self.type is not None:
            orig_name = unmangle(name) + "'"
            if name == orig_name:
                return False
            existing = self.type.names.get(orig_name)
            return existing is not None and is_final_node(existing.node)
        else:
            orig_name = unmangle(name) + "'"
            if name == orig_name:
                return False
            existing = self.globals.get(orig_name)
            return existing is not None and is_final_node(existing.node)

    def make_name_lvalue_var(
        self, lvalue: NameExpr, kind: int, inferred: bool, has_explicit_value: bool,
    ) -> Var:
        """Return a Var node for an lvalue that is a name expression."""
        v = Var(lvalue.name)
        v.set_line(lvalue)
        v.is_inferred = inferred
        if kind == MDEF:
            assert self.type is not None
            v.info = self.type
            v.is_initialized_in_class = True
        if kind != LDEF:
            v._fullname = self.qualified_name(lvalue.name)
        else:
            # fullanme should never stay None
            v._fullname = lvalue.name
        v.is_ready = False  # Type not inferred yet
        v.has_explicit_value = has_explicit_value
        return v

    def make_name_lvalue_point_to_existing_def(
            self,
            lval: NameExpr,
            explicit_type: bool,
            is_final: bool) -> None:
        """Update an lvalue to point to existing definition in the same scope.

        Arguments are similar to "analyze_lvalue".

        Assume that an existing name exists.
        """
        if is_final:
            # Redefining an existing name with final is always an error.
            self.fail("Cannot redefine an existing name as final", lval)
        original_def = self.lookup(lval.name, lval, suppress_errors=True)
        if original_def is None and self.type and not self.is_func_scope():
            # Workaround to allow "x, x = ..." in class body.
            original_def = self.type.get(lval.name)
        if explicit_type:
            # Don't re-bind if there is a type annotation.
            self.name_already_defined(lval.name, lval, original_def)
        else:
            # Bind to an existing name.
            if original_def:
                self.bind_name_expr(lval, original_def)
            else:
                self.name_not_defined(lval.name, lval)
            self.check_lvalue_validity(lval.node, lval)

    def analyze_tuple_or_list_lvalue(self, lval: TupleExpr,
                                     explicit_type: bool = False) -> None:
        """Analyze an lvalue or assignment target that is a list or tuple."""
        items = lval.items
        star_exprs = [item for item in items if isinstance(item, StarExpr)]

        if len(star_exprs) > 1:
            self.fail('Two starred expressions in assignment', lval)
        else:
            if len(star_exprs) == 1:
                star_exprs[0].valid = True
            for i in items:
                self.analyze_lvalue(
                    lval=i,
                    nested=True,
                    explicit_type=explicit_type,
                    # Lists and tuples always have explicit values defined:
                    # `a, b, c = value`
                    has_explicit_value=True,
                )

    def analyze_member_lvalue(self, lval: MemberExpr, explicit_type: bool, is_final: bool) -> None:
        """Analyze lvalue that is a member expression.

        Arguments:
            lval: The target lvalue
            explicit_type: Assignment has type annotation
            is_final: Is the target final
        """
        if lval.node:
            # This has been bound already in a previous iteration.
            return
        lval.accept(self)
        if self.is_self_member_ref(lval):
            assert self.type, "Self member outside a class"
            cur_node = self.type.names.get(lval.name)
            node = self.type.get(lval.name)
            if cur_node and is_final:
                # Overrides will be checked in type checker.
                self.fail("Cannot redefine an existing name as final", lval)
            # On first encounter with this definition, if this attribute was defined before
            # with an inferred type and it's marked with an explicit type now, give an error.
            if (not lval.node and cur_node and isinstance(cur_node.node, Var) and
                    cur_node.node.is_inferred and explicit_type):
                self.attribute_already_defined(lval.name, lval, cur_node)
            # If the attribute of self is not defined in superclasses, create a new Var, ...
            if (node is None
                    or (isinstance(node.node, Var) and node.node.is_abstract_var)
                    # ... also an explicit declaration on self also creates a new Var.
                    # Note that `explicit_type` might has been erased for bare `Final`,
                    # so we also check if `is_final` is passed.
                    or (cur_node is None and (explicit_type or is_final))):
                if self.type.is_protocol and node is None:
                    self.fail("Protocol members cannot be defined via assignment to self", lval)
                else:
                    # Implicit attribute definition in __init__.
                    lval.is_new_def = True
                    lval.is_inferred_def = True
                    v = Var(lval.name)
                    v.set_line(lval)
                    v._fullname = self.qualified_name(lval.name)
                    v.info = self.type
                    v.is_ready = False
                    v.explicit_self_type = explicit_type or is_final
                    lval.def_var = v
                    lval.node = v
                    # TODO: should we also set lval.kind = MDEF?
                    self.type.names[lval.name] = SymbolTableNode(MDEF, v, implicit=True)
        self.check_lvalue_validity(lval.node, lval)

    def is_self_member_ref(self, memberexpr: MemberExpr) -> bool:
        """Does memberexpr to refer to an attribute of self?"""
        if not isinstance(memberexpr.expr, NameExpr):
            return False
        node = memberexpr.expr.node
        return isinstance(node, Var) and node.is_self

    def check_lvalue_validity(self, node: Union[Expression, SymbolNode, None],
                              ctx: Context) -> None:
        if isinstance(node, TypeVarExpr):
            self.fail('Invalid assignment target', ctx)
        elif isinstance(node, TypeInfo):
            self.fail(message_registry.CANNOT_ASSIGN_TO_TYPE, ctx)

    def store_declared_types(self, lvalue: Lvalue, typ: Type) -> None:
        if isinstance(typ, StarType) and not isinstance(lvalue, StarExpr):
            self.fail('Star type only allowed for starred expressions', lvalue)
        if isinstance(lvalue, RefExpr):
            lvalue.is_inferred_def = False
            if isinstance(lvalue.node, Var):
                var = lvalue.node
                var.type = typ
                var.is_ready = True
            # If node is not a variable, we'll catch it elsewhere.
        elif isinstance(lvalue, TupleExpr):
            typ = get_proper_type(typ)
            if isinstance(typ, TupleType):
                if len(lvalue.items) != len(typ.items):
                    self.fail('Incompatible number of tuple items', lvalue)
                    return
                for item, itemtype in zip(lvalue.items, typ.items):
                    self.store_declared_types(item, itemtype)
            else:
                self.fail('Tuple type expected for multiple variables',
                          lvalue)
        elif isinstance(lvalue, StarExpr):
            # Historical behavior for the old parser
            if isinstance(typ, StarType):
                self.store_declared_types(lvalue.expr, typ.type)
            else:
                self.store_declared_types(lvalue.expr, typ)
        else:
            # This has been flagged elsewhere as an error, so just ignore here.
            pass

    def process_typevar_declaration(self, s: AssignmentStmt) -> bool:
        """Check if s declares a TypeVar; it yes, store it in symbol table.

        Return True if this looks like a type variable declaration (but maybe
        with errors), otherwise return False.
        """
        call = self.get_typevarlike_declaration(s, ("typing.TypeVar",))
        if not call:
            return False

        lvalue = s.lvalues[0]
        assert isinstance(lvalue, NameExpr)
        if s.type:
            self.fail("Cannot declare the type of a type variable", s)
            return False

        name = lvalue.name
        if not self.check_typevarlike_name(call, name, s):
            return False

        # Constraining types
        n_values = call.arg_kinds[1:].count(ARG_POS)
        values = self.analyze_value_types(call.args[1:1 + n_values])

        res = self.process_typevar_parameters(call.args[1 + n_values:],
                                              call.arg_names[1 + n_values:],
                                              call.arg_kinds[1 + n_values:],
                                              n_values,
                                              s)
        if res is None:
            return False
        variance, upper_bound = res

        existing = self.current_symbol_table().get(name)
        if existing and not (isinstance(existing.node, PlaceholderNode) or
                             # Also give error for another type variable with the same name.
                             (isinstance(existing.node, TypeVarExpr) and
                              existing.node is call.analyzed)):
            self.fail('Cannot redefine "%s" as a type variable' % name, s)
            return False

        if self.options.disallow_any_unimported:
            for idx, constraint in enumerate(values, start=1):
                if has_any_from_unimported_type(constraint):
                    prefix = "Constraint {}".format(idx)
                    self.msg.unimported_type_becomes_any(prefix, constraint, s)

            if has_any_from_unimported_type(upper_bound):
                prefix = "Upper bound of type variable"
                self.msg.unimported_type_becomes_any(prefix, upper_bound, s)

        for t in values + [upper_bound]:
            check_for_explicit_any(t, self.options, self.is_typeshed_stub_file, self.msg,
                                   context=s)

        # mypyc suppresses making copies of a function to check each
        # possible type, so set the upper bound to Any to prevent that
        # from causing errors.
        if values and self.options.mypyc:
            upper_bound = AnyType(TypeOfAny.implementation_artifact)

        # Yes, it's a valid type variable definition! Add it to the symbol table.
        if not call.analyzed:
            type_var = TypeVarExpr(name, self.qualified_name(name),
                                   values, upper_bound, variance)
            type_var.line = call.line
            call.analyzed = type_var
        else:
            assert isinstance(call.analyzed, TypeVarExpr)
            if call.analyzed.values != values or call.analyzed.upper_bound != upper_bound:
                self.progress = True
            call.analyzed.upper_bound = upper_bound
            call.analyzed.values = values

        self.add_symbol(name, call.analyzed, s)
        return True

    def check_typevarlike_name(self, call: CallExpr, name: str, context: Context) -> bool:
        """Checks that the name of a TypeVar or ParamSpec matches its variable."""
        name = unmangle(name)
        assert isinstance(call.callee, RefExpr)
        typevarlike_type = (
            call.callee.name if isinstance(call.callee, NameExpr) else call.callee.fullname
        )
        if len(call.args) < 1:
            self.fail("Too few arguments for {}()".format(typevarlike_type), context)
            return False
        if (not isinstance(call.args[0], (StrExpr, BytesExpr, UnicodeExpr))
                or not call.arg_kinds[0] == ARG_POS):
            self.fail("{}() expects a string literal as first argument".format(typevarlike_type),
                      context)
            return False
        elif call.args[0].value != name:
            msg = 'String argument 1 "{}" to {}(...) does not match variable name "{}"'
            self.fail(msg.format(call.args[0].value, typevarlike_type, name), context)
            return False
        return True

    def get_typevarlike_declaration(self, s: AssignmentStmt,
                                    typevarlike_types: Tuple[str, ...]) -> Optional[CallExpr]:
        """Returns the call expression if `s` is a declaration of `typevarlike_type`
        (TypeVar or ParamSpec), or None otherwise.
        """
        if len(s.lvalues) != 1 or not isinstance(s.lvalues[0], NameExpr):
            return None
        if not isinstance(s.rvalue, CallExpr):
            return None
        call = s.rvalue
        callee = call.callee
        if not isinstance(callee, RefExpr):
            return None
        if callee.fullname not in typevarlike_types:
            return None
        return call

    def process_typevar_parameters(self, args: List[Expression],
                                   names: List[Optional[str]],
                                   kinds: List[ArgKind],
                                   num_values: int,
                                   context: Context) -> Optional[Tuple[int, Type]]:
        has_values = (num_values > 0)
        covariant = False
        contravariant = False
        upper_bound: Type = self.object_type()
        for param_value, param_name, param_kind in zip(args, names, kinds):
            if not param_kind.is_named():
                self.fail(message_registry.TYPEVAR_UNEXPECTED_ARGUMENT, context)
                return None
            if param_name == 'covariant':
                if (isinstance(param_value, NameExpr)
                        and param_value.name in ('True', 'False')):
                    covariant = param_value.name == 'True'
                else:
                    self.fail(message_registry.TYPEVAR_VARIANCE_DEF.format(
                        'covariant'), context)
                    return None
            elif param_name == 'contravariant':
                if (isinstance(param_value, NameExpr)
                        and param_value.name in ('True', 'False')):
                    contravariant = param_value.name == 'True'
                else:
                    self.fail(message_registry.TYPEVAR_VARIANCE_DEF.format(
                        'contravariant'), context)
                    return None
            elif param_name == 'bound':
                if has_values:
                    self.fail("TypeVar cannot have both values and an upper bound", context)
                    return None
                try:
                    # We want to use our custom error message below, so we suppress
                    # the default error message for invalid types here.
                    analyzed = self.expr_to_analyzed_type(param_value,
                                                          allow_placeholder=True,
                                                          report_invalid_types=False)
                    if analyzed is None:
                        # Type variables are special: we need to place them in the symbol table
                        # soon, even if upper bound is not ready yet. Otherwise avoiding
                        # a "deadlock" in this common pattern would be tricky:
                        #     T = TypeVar('T', bound=Custom[Any])
                        #     class Custom(Generic[T]):
                        #         ...
                        analyzed = PlaceholderType(None, [], context.line)
                    upper_bound = get_proper_type(analyzed)
                    if isinstance(upper_bound, AnyType) and upper_bound.is_from_error:
                        self.fail(message_registry.TYPEVAR_BOUND_MUST_BE_TYPE, param_value)
                        # Note: we do not return 'None' here -- we want to continue
                        # using the AnyType as the upper bound.
                except TypeTranslationError:
                    self.fail(message_registry.TYPEVAR_BOUND_MUST_BE_TYPE, param_value)
                    return None
            elif param_name == 'values':
                # Probably using obsolete syntax with values=(...). Explain the current syntax.
                self.fail('TypeVar "values" argument not supported', context)
                self.fail("Use TypeVar('T', t, ...) instead of TypeVar('T', values=(t, ...))",
                          context)
                return None
            else:
                self.fail('{}: "{}"'.format(
                    message_registry.TYPEVAR_UNEXPECTED_ARGUMENT, param_name,
                ), context)
                return None

        if covariant and contravariant:
            self.fail("TypeVar cannot be both covariant and contravariant", context)
            return None
        elif num_values == 1:
            self.fail("TypeVar cannot have only a single constraint", context)
            return None
        elif covariant:
            variance = COVARIANT
        elif contravariant:
            variance = CONTRAVARIANT
        else:
            variance = INVARIANT
        return variance, upper_bound

    def process_paramspec_declaration(self, s: AssignmentStmt) -> bool:
        """Checks if s declares a ParamSpec; if yes, store it in symbol table.

        Return True if this looks like a ParamSpec (maybe with errors), otherwise return False.

        In the future, ParamSpec may accept bounds and variance arguments, in which
        case more aggressive sharing of code with process_typevar_declaration should be pursued.
        """
        call = self.get_typevarlike_declaration(
            s, ("typing_extensions.ParamSpec", "typing.ParamSpec")
        )
        if not call:
            return False

        lvalue = s.lvalues[0]
        assert isinstance(lvalue, NameExpr)
        if s.type:
            self.fail("Cannot declare the type of a parameter specification", s)
            return False

        name = lvalue.name
        if not self.check_typevarlike_name(call, name, s):
            return False

        # PEP 612 reserves the right to define bound, covariant and contravariant arguments to
        # ParamSpec in a later PEP. If and when that happens, we should do something
        # on the lines of process_typevar_parameters

        if not call.analyzed:
            paramspec_var = ParamSpecExpr(
                name, self.qualified_name(name), self.object_type(), INVARIANT
            )
            paramspec_var.line = call.line
            call.analyzed = paramspec_var
        else:
            assert isinstance(call.analyzed, ParamSpecExpr)
        self.add_symbol(name, call.analyzed, s)
        return True

    def basic_new_typeinfo(self, name: str,
                           basetype_or_fallback: Instance,
                           line: int) -> TypeInfo:
        if self.is_func_scope() and not self.type and '@' not in name:
            name += '@' + str(line)
        class_def = ClassDef(name, Block([]))
        if self.is_func_scope() and not self.type:
            # Full names of generated classes should always be prefixed with the module names
            # even if they are nested in a function, since these classes will be (de-)serialized.
            # (Note that the caller should append @line to the name to avoid collisions.)
            # TODO: clean this up, see #6422.
            class_def.fullname = self.cur_mod_id + '.' + self.qualified_name(name)
        else:
            class_def.fullname = self.qualified_name(name)

        info = TypeInfo(SymbolTable(), class_def, self.cur_mod_id)
        class_def.info = info
        mro = basetype_or_fallback.type.mro
        if not mro:
            # Forward reference, MRO should be recalculated in third pass.
            mro = [basetype_or_fallback.type, self.object_type().type]
        info.mro = [info] + mro
        info.bases = [basetype_or_fallback]
        return info

    def analyze_value_types(self, items: List[Expression]) -> List[Type]:
        """Analyze types from values expressions in type variable definition."""
        result: List[Type] = []
        for node in items:
            try:
                analyzed = self.anal_type(self.expr_to_unanalyzed_type(node),
                                          allow_placeholder=True)
                if analyzed is None:
                    # Type variables are special: we need to place them in the symbol table
                    # soon, even if some value is not ready yet, see process_typevar_parameters()
                    # for an example.
                    analyzed = PlaceholderType(None, [], node.line)
                result.append(analyzed)
            except TypeTranslationError:
                self.fail('Type expected', node)
                result.append(AnyType(TypeOfAny.from_error))
        return result

    def check_classvar(self, s: AssignmentStmt) -> None:
        """Check if assignment defines a class variable."""
        lvalue = s.lvalues[0]
        if len(s.lvalues) != 1 or not isinstance(lvalue, RefExpr):
            return
        if not s.type or not self.is_classvar(s.type):
            return
        if self.is_class_scope() and isinstance(lvalue, NameExpr):
            node = lvalue.node
            if isinstance(node, Var):
                node.is_classvar = True
            analyzed = self.anal_type(s.type)
            if analyzed is not None and get_type_vars(analyzed):
                # This means that we have a type var defined inside of a ClassVar.
                # This is not allowed by PEP526.
                # See https://github.com/python/mypy/issues/11538
                self.fail(message_registry.CLASS_VAR_WITH_TYPEVARS, s)
        elif not isinstance(lvalue, MemberExpr) or self.is_self_member_ref(lvalue):
            # In case of member access, report error only when assigning to self
            # Other kinds of member assignments should be already reported
            self.fail_invalid_classvar(lvalue)

    def is_classvar(self, typ: Type) -> bool:
        if not isinstance(typ, UnboundType):
            return False
        sym = self.lookup_qualified(typ.name, typ)
        if not sym or not sym.node:
            return False
        return sym.node.fullname == 'typing.ClassVar'

    def is_final_type(self, typ: Optional[Type]) -> bool:
        if not isinstance(typ, UnboundType):
            return False
        sym = self.lookup_qualified(typ.name, typ)
        if not sym or not sym.node:
            return False
        return sym.node.fullname in FINAL_TYPE_NAMES

    def is_self_type(self, typ: Optional[Type]) -> bool:
        if not isinstance(typ, UnboundType):
            return False
        sym = self.lookup_qualified(typ.name, typ)
        if not sym or not sym.node:
            return False
        return sym.node.fullname in ('typing.Self', 'typing_extensions.Self')

    def fail_invalid_classvar(self, context: Context) -> None:
        self.fail(message_registry.CLASS_VAR_OUTSIDE_OF_CLASS, context)

    def process_module_assignment(self, lvals: List[Lvalue], rval: Expression,
                                  ctx: AssignmentStmt) -> None:
        """Propagate module references across assignments.

        Recursively handles the simple form of iterable unpacking; doesn't
        handle advanced unpacking with *rest, dictionary unpacking, etc.

        In an expression like x = y = z, z is the rval and lvals will be [x,
        y].

        """
        if (isinstance(rval, (TupleExpr, ListExpr))
                and all(isinstance(v, TupleExpr) for v in lvals)):
            # rval and all lvals are either list or tuple, so we are dealing
            # with unpacking assignment like `x, y = a, b`. Mypy didn't
            # understand our all(isinstance(...)), so cast them as TupleExpr
            # so mypy knows it is safe to access their .items attribute.
            seq_lvals = cast(List[TupleExpr], lvals)
            # given an assignment like:
            #     (x, y) = (m, n) = (a, b)
            # we now have:
            #     seq_lvals = [(x, y), (m, n)]
            #     seq_rval = (a, b)
            # We now zip this into:
            #     elementwise_assignments = [(a, x, m), (b, y, n)]
            # where each elementwise assignment includes one element of rval and the
            # corresponding element of each lval. Basically we unpack
            #     (x, y) = (m, n) = (a, b)
            # into elementwise assignments
            #     x = m = a
            #     y = n = b
            # and then we recursively call this method for each of those assignments.
            # If the rval and all lvals are not all of the same length, zip will just ignore
            # extra elements, so no error will be raised here; mypy will later complain
            # about the length mismatch in type-checking.
            elementwise_assignments = zip(rval.items, *[v.items for v in seq_lvals])
            for rv, *lvs in elementwise_assignments:
                self.process_module_assignment(lvs, rv, ctx)
        elif isinstance(rval, RefExpr):
            rnode = self.lookup_type_node(rval)
            if rnode and isinstance(rnode.node, MypyFile):
                for lval in lvals:
                    if not isinstance(lval, RefExpr):
                        continue
                    # respect explicitly annotated type
                    if (isinstance(lval.node, Var) and lval.node.type is not None):
                        continue

                    # We can handle these assignments to locals and to self
                    if isinstance(lval, NameExpr):
                        lnode = self.current_symbol_table().get(lval.name)
                    elif isinstance(lval, MemberExpr) and self.is_self_member_ref(lval):
                        assert self.type is not None
                        lnode = self.type.names.get(lval.name)
                    else:
                        continue

                    if lnode:
                        if isinstance(lnode.node, MypyFile) and lnode.node is not rnode.node:
                            assert isinstance(lval, (NameExpr, MemberExpr))
                            self.fail(
                                'Cannot assign multiple modules to name "{}" '
                                'without explicit "types.ModuleType" annotation'.format(lval.name),
                                ctx)
                        # never create module alias except on initial var definition
                        elif lval.is_inferred_def:
                            assert rnode.node is not None
                            lnode.node = rnode.node

    def process__all__(self, s: AssignmentStmt) -> None:
        """Export names if argument is a __all__ assignment."""
        if (len(s.lvalues) == 1 and isinstance(s.lvalues[0], NameExpr) and
                s.lvalues[0].name == '__all__' and s.lvalues[0].kind == GDEF and
                isinstance(s.rvalue, (ListExpr, TupleExpr))):
            self.add_exports(s.rvalue.items)

    def process__deletable__(self, s: AssignmentStmt) -> None:
        if not self.options.mypyc:
            return
        if (len(s.lvalues) == 1 and isinstance(s.lvalues[0], NameExpr) and
                s.lvalues[0].name == '__deletable__' and s.lvalues[0].kind == MDEF):
            rvalue = s.rvalue
            if not isinstance(rvalue, (ListExpr, TupleExpr)):
                self.fail('"__deletable__" must be initialized with a list or tuple expression', s)
                return
            items = rvalue.items
            attrs = []
            for item in items:
                if not isinstance(item, StrExpr):
                    self.fail('Invalid "__deletable__" item; string literal expected', item)
                else:
                    attrs.append(item.value)
            assert self.type
            self.type.deletable_attributes = attrs

    def process__slots__(self, s: AssignmentStmt) -> None:
        """
        Processing ``__slots__`` if defined in type.

        See: https://docs.python.org/3/reference/datamodel.html#slots
        """
        # Later we can support `__slots__` defined as `__slots__ = other = ('a', 'b')`
        if (isinstance(self.type, TypeInfo) and
                len(s.lvalues) == 1 and isinstance(s.lvalues[0], NameExpr) and
                s.lvalues[0].name == '__slots__' and s.lvalues[0].kind == MDEF):

            # We understand `__slots__` defined as string, tuple, list, set, and dict:
            if not isinstance(s.rvalue, (StrExpr, ListExpr, TupleExpr, SetExpr, DictExpr)):
                # For example, `__slots__` can be defined as a variable,
                # we don't support it for now.
                return

            if any(p.slots is None for p in self.type.mro[1:-1]):
                # At least one type in mro (excluding `self` and `object`)
                # does not have concrete `__slots__` defined. Ignoring.
                return

            concrete_slots = True
            rvalue: List[Expression] = []
            if isinstance(s.rvalue, StrExpr):
                rvalue.append(s.rvalue)
            elif isinstance(s.rvalue, (ListExpr, TupleExpr, SetExpr)):
                rvalue.extend(s.rvalue.items)
            else:
                # We have a special treatment of `dict` with possible `{**kwargs}` usage.
                # In this case we consider all `__slots__` to be non-concrete.
                for key, _ in s.rvalue.items:
                    if concrete_slots and key is not None:
                        rvalue.append(key)
                    else:
                        concrete_slots = False

            slots = []
            for item in rvalue:
                # Special case for `'__dict__'` value:
                # when specified it will still allow any attribute assignment.
                if isinstance(item, StrExpr) and item.value != '__dict__':
                    slots.append(item.value)
                else:
                    concrete_slots = False
            if not concrete_slots:
                # Some slot items are dynamic, we don't want any false positives,
                # so, we just pretend that this type does not have any slots at all.
                return

            # We need to copy all slots from super types:
            for super_type in self.type.mro[1:-1]:
                assert super_type.slots is not None
                slots.extend(super_type.slots)
            self.type.slots = set(slots)

    #
    # Misc statements
    #

    def visit_block(self, b: Block) -> None:
        if b.is_unreachable:
            return
        self.block_depth[-1] += 1
        for s in b.body:
            self.accept(s)
        self.block_depth[-1] -= 1

    def visit_block_maybe(self, b: Optional[Block]) -> None:
        if b:
            self.visit_block(b)

    def visit_expression_stmt(self, s: ExpressionStmt) -> None:
        self.statement = s
        s.expr.accept(self)

    def visit_return_stmt(self, s: ReturnStmt) -> None:
        self.statement = s
        if not self.is_func_scope():
            self.fail('"return" outside function', s)
        if s.expr:
            s.expr.accept(self)

    def visit_raise_stmt(self, s: RaiseStmt) -> None:
        self.statement = s
        if s.expr:
            s.expr.accept(self)
        if s.from_expr:
            s.from_expr.accept(self)

    def visit_assert_stmt(self, s: AssertStmt) -> None:
        self.statement = s
        if s.expr:
            s.expr.accept(self)
        if s.msg:
            s.msg.accept(self)

    def visit_operator_assignment_stmt(self,
                                       s: OperatorAssignmentStmt) -> None:
        self.statement = s
        s.lvalue.accept(self)
        s.rvalue.accept(self)
        if (isinstance(s.lvalue, NameExpr) and s.lvalue.name == '__all__' and
                s.lvalue.kind == GDEF and isinstance(s.rvalue, (ListExpr, TupleExpr))):
            self.add_exports(s.rvalue.items)

    def visit_while_stmt(self, s: WhileStmt) -> None:
        self.statement = s
        s.expr.accept(self)
        self.loop_depth += 1
        s.body.accept(self)
        self.loop_depth -= 1
        self.visit_block_maybe(s.else_body)

    def visit_for_stmt(self, s: ForStmt) -> None:
        self.statement = s
        s.expr.accept(self)

        # Bind index variables and check if they define new names.
        self.analyze_lvalue(s.index, explicit_type=s.index_type is not None)
        if s.index_type:
            if self.is_classvar(s.index_type):
                self.fail_invalid_classvar(s.index)
            allow_tuple_literal = isinstance(s.index, TupleExpr)
            analyzed = self.anal_type(s.index_type, allow_tuple_literal=allow_tuple_literal)
            if analyzed is not None:
                self.store_declared_types(s.index, analyzed)
                s.index_type = analyzed

        self.loop_depth += 1
        self.visit_block(s.body)
        self.loop_depth -= 1

        self.visit_block_maybe(s.else_body)

    def visit_break_stmt(self, s: BreakStmt) -> None:
        self.statement = s
        if self.loop_depth == 0:
            self.fail('"break" outside loop', s, serious=True, blocker=True)

    def visit_continue_stmt(self, s: ContinueStmt) -> None:
        self.statement = s
        if self.loop_depth == 0:
            self.fail('"continue" outside loop', s, serious=True, blocker=True)

    def visit_if_stmt(self, s: IfStmt) -> None:
        self.statement = s
        infer_reachability_of_if_statement(s, self.options)
        for i in range(len(s.expr)):
            s.expr[i].accept(self)
            self.visit_block(s.body[i])
        self.visit_block_maybe(s.else_body)

    def visit_try_stmt(self, s: TryStmt) -> None:
        self.statement = s
        self.analyze_try_stmt(s, self)

    def analyze_try_stmt(self, s: TryStmt, visitor: NodeVisitor[None]) -> None:
        s.body.accept(visitor)
        for type, var, handler in zip(s.types, s.vars, s.handlers):
            if type:
                type.accept(visitor)
            if var:
                self.analyze_lvalue(var)
            handler.accept(visitor)
        if s.else_body:
            s.else_body.accept(visitor)
        if s.finally_body:
            s.finally_body.accept(visitor)

    def visit_with_stmt(self, s: WithStmt) -> None:
        self.statement = s
        types: List[Type] = []

        if s.unanalyzed_type:
            assert isinstance(s.unanalyzed_type, ProperType)
            actual_targets = [t for t in s.target if t is not None]
            if len(actual_targets) == 0:
                # We have a type for no targets
                self.fail('Invalid type comment: "with" statement has no targets', s)
            elif len(actual_targets) == 1:
                # We have one target and one type
                types = [s.unanalyzed_type]
            elif isinstance(s.unanalyzed_type, TupleType):
                # We have multiple targets and multiple types
                if len(actual_targets) == len(s.unanalyzed_type.items):
                    types = s.unanalyzed_type.items.copy()
                else:
                    # But it's the wrong number of items
                    self.fail('Incompatible number of types for "with" targets', s)
            else:
                # We have multiple targets and one type
                self.fail('Multiple types expected for multiple "with" targets', s)

        new_types: List[Type] = []
        for e, n in zip(s.expr, s.target):
            e.accept(self)
            if n:
                self.analyze_lvalue(n, explicit_type=s.unanalyzed_type is not None)

                # Since we have a target, pop the next type from types
                if types:
                    t = types.pop(0)
                    if self.is_classvar(t):
                        self.fail_invalid_classvar(n)
                    allow_tuple_literal = isinstance(n, TupleExpr)
                    analyzed = self.anal_type(t, allow_tuple_literal=allow_tuple_literal)
                    if analyzed is not None:
                        # TODO: Deal with this better
                        new_types.append(analyzed)
                        self.store_declared_types(n, analyzed)

        s.analyzed_types = new_types

        self.visit_block(s.body)

    def visit_del_stmt(self, s: DelStmt) -> None:
        self.statement = s
        s.expr.accept(self)
        if not self.is_valid_del_target(s.expr):
            self.fail('Invalid delete target', s)

    def is_valid_del_target(self, s: Expression) -> bool:
        if isinstance(s, (IndexExpr, NameExpr, MemberExpr)):
            return True
        elif isinstance(s, (TupleExpr, ListExpr)):
            return all(self.is_valid_del_target(item) for item in s.items)
        else:
            return False

    def visit_global_decl(self, g: GlobalDecl) -> None:
        self.statement = g
        for name in g.names:
            if name in self.nonlocal_decls[-1]:
                self.fail('Name "{}" is nonlocal and global'.format(name), g)
            self.global_decls[-1].add(name)

    def visit_nonlocal_decl(self, d: NonlocalDecl) -> None:
        self.statement = d
        if not self.is_func_scope():
            self.fail("nonlocal declaration not allowed at module level", d)
        else:
            for name in d.names:
                for table in reversed(self.locals[:-1]):
                    if table is not None and name in table:
                        break
                else:
                    self.fail('No binding for nonlocal "{}" found'.format(name), d)

                if self.locals[-1] is not None and name in self.locals[-1]:
                    self.fail('Name "{}" is already defined in local '
                              'scope before nonlocal declaration'.format(name), d)

                if name in self.global_decls[-1]:
                    self.fail('Name "{}" is nonlocal and global'.format(name), d)
                self.nonlocal_decls[-1].add(name)

    def visit_print_stmt(self, s: PrintStmt) -> None:
        self.statement = s
        for arg in s.args:
            arg.accept(self)
        if s.target:
            s.target.accept(self)

    def visit_exec_stmt(self, s: ExecStmt) -> None:
        self.statement = s
        s.expr.accept(self)
        if s.globals:
            s.globals.accept(self)
        if s.locals:
            s.locals.accept(self)

    #
    # Expressions
    #

    def visit_name_expr(self, expr: NameExpr) -> None:
        n = self.lookup(expr.name, expr)
        if n:
            self.bind_name_expr(expr, n)

    def bind_name_expr(self, expr: NameExpr, sym: SymbolTableNode) -> None:
        """Bind name expression to a symbol table node."""
        # if sym.node.fullname in ('typing.Self', 'typing_extensions.Self') and not self.is_class_scope():
        #     self.fail('{} is unbound'.format(expr.name), expr)
        if isinstance(sym.node, TypeVarExpr) and self.tvar_scope.get_binding(sym):
            self.fail('"{}" is a type variable and only valid in type '
                      'context'.format(expr.name), expr)
        elif isinstance(sym.node, PlaceholderNode):
            self.process_placeholder(expr.name, 'name', expr)
        else:
            expr.kind = sym.kind
            expr.node = sym.node
            expr.fullname = sym.fullname

    def visit_super_expr(self, expr: SuperExpr) -> None:
        if not self.type and not expr.call.args:
            self.fail('"super" used outside class', expr)
            return
        expr.info = self.type
        for arg in expr.call.args:
            arg.accept(self)

    def visit_tuple_expr(self, expr: TupleExpr) -> None:
        for item in expr.items:
            if isinstance(item, StarExpr):
                item.valid = True
            item.accept(self)

    def visit_list_expr(self, expr: ListExpr) -> None:
        for item in expr.items:
            if isinstance(item, StarExpr):
                item.valid = True
            item.accept(self)

    def visit_set_expr(self, expr: SetExpr) -> None:
        for item in expr.items:
            if isinstance(item, StarExpr):
                item.valid = True
            item.accept(self)

    def visit_dict_expr(self, expr: DictExpr) -> None:
        for key, value in expr.items:
            if key is not None:
                key.accept(self)
            value.accept(self)

    def visit_star_expr(self, expr: StarExpr) -> None:
        if not expr.valid:
            # XXX TODO Change this error message
            self.fail('Can use starred expression only as assignment target', expr)
        else:
            expr.expr.accept(self)

    def visit_yield_from_expr(self, e: YieldFromExpr) -> None:
        if not self.is_func_scope():  # not sure
            self.fail('"yield from" outside function', e, serious=True, blocker=True)
        else:
            if self.function_stack[-1].is_coroutine:
                self.fail('"yield from" in async function', e, serious=True, blocker=True)
            else:
                self.function_stack[-1].is_generator = True
        if e.expr:
            e.expr.accept(self)

    def visit_call_expr(self, expr: CallExpr) -> None:
        """Analyze a call expression.

        Some call expressions are recognized as special forms, including
        cast(...).
        """
        expr.callee.accept(self)
        if refers_to_fullname(expr.callee, 'typing.cast'):
            # Special form cast(...).
            if not self.check_fixed_args(expr, 2, 'cast'):
                return
            # Translate first argument to an unanalyzed type.
            try:
                target = self.expr_to_unanalyzed_type(expr.args[0])
            except TypeTranslationError:
                self.fail('Cast target is not a type', expr)
                return
            # Piggyback CastExpr object to the CallExpr object; it takes
            # precedence over the CallExpr semantics.
            expr.analyzed = CastExpr(expr.args[1], target)
            expr.analyzed.line = expr.line
            expr.analyzed.column = expr.column
            expr.analyzed.accept(self)
        elif refers_to_fullname(expr.callee, 'builtins.reveal_type'):
            if not self.check_fixed_args(expr, 1, 'reveal_type'):
                return
            expr.analyzed = RevealExpr(kind=REVEAL_TYPE, expr=expr.args[0])
            expr.analyzed.line = expr.line
            expr.analyzed.column = expr.column
            expr.analyzed.accept(self)
        elif refers_to_fullname(expr.callee, 'builtins.reveal_locals'):
            # Store the local variable names into the RevealExpr for use in the
            # type checking pass
            local_nodes: List[Var] = []
            if self.is_module_scope():
                # try to determine just the variable declarations in module scope
                # self.globals.values() contains SymbolTableNode's
                # Each SymbolTableNode has an attribute node that is nodes.Var
                # look for variable nodes that marked as is_inferred
                # Each symboltable node has a Var node as .node
                local_nodes = [n.node
                               for name, n in self.globals.items()
                               if getattr(n.node, 'is_inferred', False)
                               and isinstance(n.node, Var)]
            elif self.is_class_scope():
                # type = None  # type: Optional[TypeInfo]
                if self.type is not None:
                    local_nodes = [st.node
                                   for st in self.type.names.values()
                                   if isinstance(st.node, Var)]
            elif self.is_func_scope():
                # locals = None  # type: List[Optional[SymbolTable]]
                if self.locals is not None:
                    symbol_table = self.locals[-1]
                    if symbol_table is not None:
                        local_nodes = [st.node
                                       for st in symbol_table.values()
                                       if isinstance(st.node, Var)]
            expr.analyzed = RevealExpr(kind=REVEAL_LOCALS, local_nodes=local_nodes)
            expr.analyzed.line = expr.line
            expr.analyzed.column = expr.column
            expr.analyzed.accept(self)
        elif refers_to_fullname(expr.callee, 'typing.Any'):
            # Special form Any(...) no longer supported.
            self.fail('Any(...) is no longer supported. Use cast(Any, ...) instead', expr)
        elif refers_to_fullname(expr.callee, 'typing._promote'):
            # Special form _promote(...).
            if not self.check_fixed_args(expr, 1, '_promote'):
                return
            # Translate first argument to an unanalyzed type.
            try:
                target = self.expr_to_unanalyzed_type(expr.args[0])
            except TypeTranslationError:
                self.fail('Argument 1 to _promote is not a type', expr)
                return
            expr.analyzed = PromoteExpr(target)
            expr.analyzed.line = expr.line
            expr.analyzed.accept(self)
        elif refers_to_fullname(expr.callee, 'builtins.dict'):
            expr.analyzed = self.translate_dict_call(expr)
        elif refers_to_fullname(expr.callee, 'builtins.divmod'):
            if not self.check_fixed_args(expr, 2, 'divmod'):
                return
            expr.analyzed = OpExpr('divmod', expr.args[0], expr.args[1])
            expr.analyzed.line = expr.line
            expr.analyzed.accept(self)
        else:
            # Normal call expression.
            for a in expr.args:
                a.accept(self)

            if (isinstance(expr.callee, MemberExpr) and
                    isinstance(expr.callee.expr, NameExpr) and
                    expr.callee.expr.name == '__all__' and
                    expr.callee.expr.kind == GDEF and
                    expr.callee.name in ('append', 'extend')):
                if expr.callee.name == 'append' and expr.args:
                    self.add_exports(expr.args[0])
                elif (expr.callee.name == 'extend' and expr.args and
                        isinstance(expr.args[0], (ListExpr, TupleExpr))):
                    self.add_exports(expr.args[0].items)

    def translate_dict_call(self, call: CallExpr) -> Optional[DictExpr]:
        """Translate 'dict(x=y, ...)' to {'x': y, ...} and 'dict()' to {}.

        For other variants of dict(...), return None.
        """
        if not all(kind == ARG_NAMED for kind in call.arg_kinds):
            # Must still accept those args.
            for a in call.args:
                a.accept(self)
            return None
        expr = DictExpr([(StrExpr(cast(str, key)), value)  # since they are all ARG_NAMED
                         for key, value in zip(call.arg_names, call.args)])
        expr.set_line(call)
        expr.accept(self)
        return expr

    def check_fixed_args(self, expr: CallExpr, numargs: int,
                         name: str) -> bool:
        """Verify that expr has specified number of positional args.

        Return True if the arguments are valid.
        """
        s = 's'
        if numargs == 1:
            s = ''
        if len(expr.args) != numargs:
            self.fail('"%s" expects %d argument%s' % (name, numargs, s),
                      expr)
            return False
        if expr.arg_kinds != [ARG_POS] * numargs:
            self.fail('"%s" must be called with %s positional argument%s' %
                      (name, numargs, s), expr)
            return False
        return True

    def visit_member_expr(self, expr: MemberExpr) -> None:
        base = expr.expr
        base.accept(self)
        if isinstance(base, RefExpr) and isinstance(base.node, MypyFile):
            # Handle module attribute.
            sym = self.get_module_symbol(base.node, expr.name)
            if sym:
                if isinstance(sym.node, PlaceholderNode):
                    self.process_placeholder(expr.name, 'attribute', expr)
                    return
                expr.kind = sym.kind
                expr.fullname = sym.fullname
                expr.node = sym.node
        elif isinstance(base, RefExpr):
            # This branch handles the case C.bar (or cls.bar or self.bar inside
            # a classmethod/method), where C is a class and bar is a type
            # definition or a module resulting from `import bar` (or a module
            # assignment) inside class C. We look up bar in the class' TypeInfo
            # namespace.  This is done only when bar is a module or a type;
            # other things (e.g. methods) are handled by other code in
            # checkmember.
            type_info = None
            if isinstance(base.node, TypeInfo):
                # C.bar where C is a class
                type_info = base.node
            elif isinstance(base.node, Var) and self.type and self.function_stack:
                # check for self.bar or cls.bar in method/classmethod
                func_def = self.function_stack[-1]
                if not func_def.is_static and isinstance(func_def.type, CallableType):
                    formal_arg = func_def.type.argument_by_name(base.node.name)
                    if formal_arg and formal_arg.pos == 0:
                        type_info = self.type
            elif isinstance(base.node, TypeAlias) and base.node.no_args:
                assert isinstance(base.node.target, ProperType)
                if isinstance(base.node.target, Instance):
                    type_info = base.node.target.type

            if type_info:
                n = type_info.names.get(expr.name)
                if n is not None and isinstance(n.node, (MypyFile, TypeInfo, TypeAlias)):
                    if not n:
                        return
                    expr.kind = n.kind
                    expr.fullname = n.fullname
                    expr.node = n.node

    def visit_op_expr(self, expr: OpExpr) -> None:
        expr.left.accept(self)

        if expr.op in ('and', 'or'):
            inferred = infer_condition_value(expr.left, self.options)
            if ((inferred in (ALWAYS_FALSE, MYPY_FALSE) and expr.op == 'and') or
                    (inferred in (ALWAYS_TRUE, MYPY_TRUE) and expr.op == 'or')):
                expr.right_unreachable = True
                return
            elif ((inferred in (ALWAYS_TRUE, MYPY_TRUE) and expr.op == 'and') or
                    (inferred in (ALWAYS_FALSE, MYPY_FALSE) and expr.op == 'or')):
                expr.right_always = True

        expr.right.accept(self)

    def visit_comparison_expr(self, expr: ComparisonExpr) -> None:
        for operand in expr.operands:
            operand.accept(self)

    def visit_unary_expr(self, expr: UnaryExpr) -> None:
        expr.expr.accept(self)

    def visit_index_expr(self, expr: IndexExpr) -> None:
        base = expr.base
        base.accept(self)
        if (isinstance(base, RefExpr)
                and isinstance(base.node, TypeInfo)
                and not base.node.is_generic()):
            expr.index.accept(self)
        elif ((isinstance(base, RefExpr) and isinstance(base.node, TypeAlias))
              or refers_to_class_or_function(base)):
            # We need to do full processing on every iteration, since some type
            # arguments may contain placeholder types.
            self.analyze_type_application(expr)
        else:
            expr.index.accept(self)

    def analyze_type_application(self, expr: IndexExpr) -> None:
        """Analyze special form -- type application (either direct or via type aliasing)."""
        types = self.analyze_type_application_args(expr)
        if types is None:
            return
        base = expr.base
        expr.analyzed = TypeApplication(base, types)
        expr.analyzed.line = expr.line
        expr.analyzed.column = expr.column
        # Types list, dict, set are not subscriptable, prohibit this if
        # subscripted either via type alias...
        if isinstance(base, RefExpr) and isinstance(base.node, TypeAlias):
            alias = base.node
            target = get_proper_type(alias.target)
            if isinstance(target, Instance):
                name = target.type.fullname
                if (alias.no_args and  # this avoids bogus errors for already reported aliases
                        name in get_nongen_builtins(self.options.python_version) and
                        not self.is_stub_file and
                        not alias.normalized):
                    self.fail(no_subscript_builtin_alias(name, propose_alt=False), expr)
        # ...or directly.
        else:
            n = self.lookup_type_node(base)
            if (n and n.fullname in get_nongen_builtins(self.options.python_version) and
                    not self.is_stub_file):
                self.fail(no_subscript_builtin_alias(n.fullname, propose_alt=False), expr)

    def analyze_type_application_args(self, expr: IndexExpr) -> Optional[List[Type]]:
        """Analyze type arguments (index) in a type application.

        Return None if anything was incomplete.
        """
        index = expr.index
        tag = self.track_incomplete_refs()
        self.analyze_type_expr(index)
        if self.found_incomplete_ref(tag):
            return None
        types: List[Type] = []
        if isinstance(index, TupleExpr):
            items = index.items
            is_tuple = isinstance(expr.base, RefExpr) and expr.base.fullname == 'builtins.tuple'
            if is_tuple and len(items) == 2 and isinstance(items[-1], EllipsisExpr):
                items = items[:-1]
        else:
            items = [index]
        for item in items:
            try:
                typearg = self.expr_to_unanalyzed_type(item)
            except TypeTranslationError:
                self.fail('Type expected within [...]', expr)
                return None
            # We always allow unbound type variables in IndexExpr, since we
            # may be analysing a type alias definition rvalue. The error will be
            # reported elsewhere if it is not the case.
            analyzed = self.anal_type(typearg, allow_unbound_tvars=True,
                                      allow_placeholder=True)
            if analyzed is None:
                return None
            types.append(analyzed)
        return types

    def visit_slice_expr(self, expr: SliceExpr) -> None:
        if expr.begin_index:
            expr.begin_index.accept(self)
        if expr.end_index:
            expr.end_index.accept(self)
        if expr.stride:
            expr.stride.accept(self)

    def visit_cast_expr(self, expr: CastExpr) -> None:
        expr.expr.accept(self)
        analyzed = self.anal_type(expr.type)
        if analyzed is not None:
            expr.type = analyzed

    def visit_reveal_expr(self, expr: RevealExpr) -> None:
        if expr.kind == REVEAL_TYPE:
            if expr.expr is not None:
                expr.expr.accept(self)
        else:
            # Reveal locals doesn't have an inner expression, there's no
            # need to traverse inside it
            pass

    def visit_type_application(self, expr: TypeApplication) -> None:
        expr.expr.accept(self)
        for i in range(len(expr.types)):
            analyzed = self.anal_type(expr.types[i])
            if analyzed is not None:
                expr.types[i] = analyzed

    def visit_list_comprehension(self, expr: ListComprehension) -> None:
        expr.generator.accept(self)

    def visit_set_comprehension(self, expr: SetComprehension) -> None:
        expr.generator.accept(self)

    def visit_dictionary_comprehension(self, expr: DictionaryComprehension) -> None:
        with self.enter(expr):
            self.analyze_comp_for(expr)
            expr.key.accept(self)
            expr.value.accept(self)
        self.analyze_comp_for_2(expr)

    def visit_generator_expr(self, expr: GeneratorExpr) -> None:
        with self.enter(expr):
            self.analyze_comp_for(expr)
            expr.left_expr.accept(self)
        self.analyze_comp_for_2(expr)

    def analyze_comp_for(self, expr: Union[GeneratorExpr,
                                           DictionaryComprehension]) -> None:
        """Analyses the 'comp_for' part of comprehensions (part 1).

        That is the part after 'for' in (x for x in l if p). This analyzes
        variables and conditions which are analyzed in a local scope.
        """
        for i, (index, sequence, conditions) in enumerate(zip(expr.indices,
                                                              expr.sequences,
                                                              expr.condlists)):
            if i > 0:
                sequence.accept(self)
            # Bind index variables.
            self.analyze_lvalue(index)
            for cond in conditions:
                cond.accept(self)

    def analyze_comp_for_2(self, expr: Union[GeneratorExpr,
                                             DictionaryComprehension]) -> None:
        """Analyses the 'comp_for' part of comprehensions (part 2).

        That is the part after 'for' in (x for x in l if p). This analyzes
        the 'l' part which is analyzed in the surrounding scope.
        """
        expr.sequences[0].accept(self)

    def visit_lambda_expr(self, expr: LambdaExpr) -> None:
        self.analyze_arg_initializers(expr)
        self.analyze_function_body(expr)

    def visit_conditional_expr(self, expr: ConditionalExpr) -> None:
        expr.if_expr.accept(self)
        expr.cond.accept(self)
        expr.else_expr.accept(self)

    def visit_backquote_expr(self, expr: BackquoteExpr) -> None:
        expr.expr.accept(self)

    def visit__promote_expr(self, expr: PromoteExpr) -> None:
        analyzed = self.anal_type(expr.type)
        if analyzed is not None:
            expr.type = analyzed

    def visit_yield_expr(self, expr: YieldExpr) -> None:
        if not self.is_func_scope():
            self.fail('"yield" outside function', expr, serious=True, blocker=True)
        else:
            if self.function_stack[-1].is_coroutine:
                if self.options.python_version < (3, 6):
                    self.fail('"yield" in async function', expr, serious=True, blocker=True)
                else:
                    self.function_stack[-1].is_generator = True
                    self.function_stack[-1].is_async_generator = True
            else:
                self.function_stack[-1].is_generator = True
        if expr.expr:
            expr.expr.accept(self)

    def visit_await_expr(self, expr: AwaitExpr) -> None:
        if not self.is_func_scope():
            self.fail('"await" outside function', expr)
        elif not self.function_stack[-1].is_coroutine:
            self.fail('"await" outside coroutine ("async def")', expr)
        expr.expr.accept(self)

    #
    # Lookup functions
    #

    def lookup(self, name: str, ctx: Context,
               suppress_errors: bool = False) -> Optional[SymbolTableNode]:
        """Look up an unqualified (no dots) name in all active namespaces.

        Note that the result may contain a PlaceholderNode. The caller may
        want to defer in that case.

        Generate an error if the name is not defined unless suppress_errors
        is true or the current namespace is incomplete. In the latter case
        defer.
        """
        implicit_name = False
        # 1a. Name declared using 'global x' takes precedence
        if name in self.global_decls[-1]:
            if name in self.globals:
                return self.globals[name]
            if not suppress_errors:
                self.name_not_defined(name, ctx)
            return None
        # 1b. Name declared using 'nonlocal x' takes precedence
        if name in self.nonlocal_decls[-1]:
            for table in reversed(self.locals[:-1]):
                if table is not None and name in table:
                    return table[name]
            else:
                if not suppress_errors:
                    self.name_not_defined(name, ctx)
                return None
        # 2. Class attributes (if within class definition)
        if self.type and not self.is_func_scope() and name in self.type.names:
            node = self.type.names[name]
            if not node.implicit:
                if self.is_active_symbol_in_class_body(node.node):
                    return node
            else:
                # Defined through self.x assignment
                implicit_name = True
                implicit_node = node
        # 3. Local (function) scopes
        for table in reversed(self.locals):
            if table is not None and name in table:
                return table[name]
        # 4. Current file global scope
        if name in self.globals:
            return self.globals[name]
        # 5. Builtins
        b = self.globals.get('__builtins__', None)
        if b:
            assert isinstance(b.node, MypyFile)
            table = b.node.names
            if name in table:
                if len(name) > 1 and name[0] == "_" and name[1] != "_":
                    if not suppress_errors:
                        self.name_not_defined(name, ctx)
                    return None
                node = table[name]
                return node
        # Give up.
        if not implicit_name and not suppress_errors:
            self.name_not_defined(name, ctx)
        else:
            if implicit_name:
                return implicit_node
        return None

    def is_active_symbol_in_class_body(self, node: Optional[SymbolNode]) -> bool:
        """Can a symbol defined in class body accessed at current statement?

        Only allow access to class attributes textually after
        the definition, so that it's possible to fall back to the
        outer scope. Example:

            class X: ...

            class C:
                X = X  # Initializer refers to outer scope

        Nested classes are an exception, since we want to support
        arbitrary forward references in type annotations.
        """
        # TODO: Forward reference to name imported in class body is not
        #       caught.
        assert self.statement  # we are at class scope
        return (node is None
                or self.is_textually_before_statement(node)
                or not self.is_defined_in_current_module(node.fullname)
                or isinstance(node, TypeInfo)
                or (isinstance(node, PlaceholderNode) and node.becomes_typeinfo))

    def is_textually_before_statement(self, node: SymbolNode) -> bool:
        """Check if a node is defined textually before the current statement

        Note that decorated functions' line number are the same as
        the top decorator.
        """
        assert self.statement
        line_diff = self.statement.line - node.line

        # The first branch handles reference an overloaded function variant inside itself,
        # this is a corner case where mypy technically deviates from runtime name resolution,
        # but it is fine because we want an overloaded function to be treated as a single unit.
        if self.is_overloaded_item(node, self.statement):
            return False
        elif isinstance(node, Decorator) and not node.is_overload:
            return line_diff > len(node.original_decorators)
        else:
            return line_diff > 0

    def is_overloaded_item(self, node: SymbolNode, statement: Statement) -> bool:
        """Check whether the function belongs to the overloaded variants"""
        if isinstance(node, OverloadedFuncDef) and isinstance(statement, FuncDef):
            in_items = statement in {item.func if isinstance(item, Decorator)
                                     else item for item in node.items}
            in_impl = (node.impl is not None and
                      ((isinstance(node.impl, Decorator) and statement is node.impl.func)
                       or statement is node.impl))
            return in_items or in_impl
        return False

    def is_defined_in_current_module(self, fullname: Optional[str]) -> bool:
        if fullname is None:
            return False
        return module_prefix(self.modules, fullname) == self.cur_mod_id

    def lookup_qualified(self, name: str, ctx: Context,
                         suppress_errors: bool = False) -> Optional[SymbolTableNode]:
        """Lookup a qualified name in all activate namespaces.

        Note that the result may contain a PlaceholderNode. The caller may
        want to defer in that case.

        Generate an error if the name is not defined unless suppress_errors
        is true or the current namespace is incomplete. In the latter case
        defer.
        """
        if '.' not in name:
            # Simple case: look up a short name.
            return self.lookup(name, ctx, suppress_errors=suppress_errors)
        parts = name.split('.')
        namespace = self.cur_mod_id
        sym = self.lookup(parts[0], ctx, suppress_errors=suppress_errors)
        if sym:
            for i in range(1, len(parts)):
                node = sym.node
                part = parts[i]
                if isinstance(node, TypeInfo):
                    nextsym = node.get(part)
                elif isinstance(node, MypyFile):
                    nextsym = self.get_module_symbol(node, part)
                    namespace = node.fullname
                elif isinstance(node, PlaceholderNode):
                    return sym
                elif isinstance(node, TypeAlias) and node.no_args:
                    assert isinstance(node.target, ProperType)
                    if isinstance(node.target, Instance):
                        nextsym = node.target.type.get(part)
                else:
                    if isinstance(node, Var):
                        typ = get_proper_type(node.type)
                        if isinstance(typ, AnyType):
                            # Allow access through Var with Any type without error.
                            return self.implicit_symbol(sym, name, parts[i:], typ)
                    # Lookup through invalid node, such as variable or function
                    nextsym = None
                if not nextsym or nextsym.module_hidden:
                    if not suppress_errors:
                        self.name_not_defined(name, ctx, namespace=namespace)
                    return None
                sym = nextsym
        return sym

    def lookup_type_node(self, expr: Expression) -> Optional[SymbolTableNode]:
        try:
            t = self.expr_to_unanalyzed_type(expr)
        except TypeTranslationError:
            return None
        if isinstance(t, UnboundType):
            n = self.lookup_qualified(t.name, expr, suppress_errors=True)
            return n
        return None

    def get_module_symbol(self, node: MypyFile, name: str) -> Optional[SymbolTableNode]:
        """Look up a symbol from a module.

        Return None if no matching symbol could be bound.
        """
        module = node.fullname
        names = node.names
        sym = names.get(name)
        if not sym:
            fullname = module + '.' + name
            if fullname in self.modules:
                sym = SymbolTableNode(GDEF, self.modules[fullname])
            elif self.is_incomplete_namespace(module):
                self.record_incomplete_ref()
            elif ('__getattr__' in names
                    and (node.is_stub
                         or self.options.python_version >= (3, 7))):
                gvar = self.create_getattr_var(names['__getattr__'], name, fullname)
                if gvar:
                    sym = SymbolTableNode(GDEF, gvar)
            elif self.is_missing_module(fullname):
                # We use the fullname of the original definition so that we can
                # detect whether two names refer to the same thing.
                var_type = AnyType(TypeOfAny.from_unimported_type)
                v = Var(name, type=var_type)
                v._fullname = fullname
                sym = SymbolTableNode(GDEF, v)
        elif sym.module_hidden:
            sym = None
        return sym

    def is_missing_module(self, module: str) -> bool:
        return module in self.missing_modules

    def implicit_symbol(self, sym: SymbolTableNode, name: str, parts: List[str],
                        source_type: AnyType) -> SymbolTableNode:
        """Create symbol for a qualified name reference through Any type."""
        if sym.node is None:
            basename = None
        else:
            basename = sym.node.fullname
        if basename is None:
            fullname = name
        else:
            fullname = basename + '.' + '.'.join(parts)
        var_type = AnyType(TypeOfAny.from_another_any, source_type)
        var = Var(parts[-1], var_type)
        var._fullname = fullname
        return SymbolTableNode(GDEF, var)

    def create_getattr_var(self, getattr_defn: SymbolTableNode,
                           name: str, fullname: str) -> Optional[Var]:
        """Create a dummy variable using module-level __getattr__ return type.

        If not possible, return None.

        Note that multiple Var nodes can be created for a single name. We
        can use the from_module_getattr and the fullname attributes to
        check if two dummy Var nodes refer to the same thing. Reusing Var
        nodes would require non-local mutable state, which we prefer to
        avoid.
        """
        if isinstance(getattr_defn.node, (FuncDef, Var)):
            node_type = get_proper_type(getattr_defn.node.type)
            if isinstance(node_type, CallableType):
                typ = node_type.ret_type
            else:
                typ = AnyType(TypeOfAny.from_error)
            v = Var(name, type=typ)
            v._fullname = fullname
            v.from_module_getattr = True
            return v
        return None

    def lookup_fully_qualified(self, fullname: str) -> SymbolTableNode:
        ret = self.lookup_fully_qualified_or_none(fullname)
        assert ret is not None
        return ret

    def lookup_fully_qualified_or_none(self, fullname: str) -> Optional[SymbolTableNode]:
        """Lookup a fully qualified name that refers to a module-level definition.

        Don't assume that the name is defined. This happens in the global namespace --
        the local module namespace is ignored. This does not dereference indirect
        refs.

        Note that this can't be used for names nested in class namespaces.
        """
        # TODO: unify/clean-up/simplify lookup methods, see #4157.
        # TODO: support nested classes (but consider performance impact,
        #       we might keep the module level only lookup for thing like 'builtins.int').
        assert '.' in fullname
        module, name = fullname.rsplit('.', maxsplit=1)
        if module not in self.modules:
            return None
        filenode = self.modules[module]
        result = filenode.names.get(name)
        if result is None and self.is_incomplete_namespace(module):
            # TODO: More explicit handling of incomplete refs?
            self.record_incomplete_ref()
        return result

    def object_type(self) -> Instance:
        return self.named_type('builtins.object')

    def str_type(self) -> Instance:
        return self.named_type('builtins.str')

    def named_type(self, fullname: str, args: Optional[List[Type]] = None) -> Instance:
        sym = self.lookup_fully_qualified(fullname)
        assert sym, "Internal error: attempted to construct unknown type"
        node = sym.node
        assert isinstance(node, TypeInfo)
        if args:
            # TODO: assert len(args) == len(node.defn.type_vars)
            return Instance(node, args)
        return Instance(node, [AnyType(TypeOfAny.special_form)] * len(node.defn.type_vars))

    def named_type_or_none(self, fullname: str,
                           args: Optional[List[Type]] = None) -> Optional[Instance]:
        sym = self.lookup_fully_qualified_or_none(fullname)
        if not sym or isinstance(sym.node, PlaceholderNode):
            return None
        node = sym.node
        if isinstance(node, TypeAlias):
            assert isinstance(node.target, Instance)  # type: ignore
            node = node.target.type
        assert isinstance(node, TypeInfo), node
        if args is not None:
            # TODO: assert len(args) == len(node.defn.type_vars)
            return Instance(node, args)
        return Instance(node, [AnyType(TypeOfAny.unannotated)] * len(node.defn.type_vars))

    def builtin_type(self, fully_qualified_name: str) -> Instance:
        """Legacy function -- use named_type() instead."""
        return self.named_type(fully_qualified_name)

    def lookup_current_scope(self, name: str) -> Optional[SymbolTableNode]:
        if self.locals[-1] is not None:
            return self.locals[-1].get(name)
        elif self.type is not None:
            return self.type.names.get(name)
        else:
            return self.globals.get(name)

    #
    # Adding symbols
    #

    def add_symbol(self,
                   name: str,
                   node: SymbolNode,
                   context: Context,
                   module_public: bool = True,
                   module_hidden: bool = False,
                   can_defer: bool = True,
                   escape_comprehensions: bool = False) -> bool:
        """Add symbol to the currently active symbol table.

        Generally additions to symbol table should go through this method or
        one of the methods below so that kinds, redefinitions, conditional
        definitions, and skipped names are handled consistently.

        Return True if we actually added the symbol, or False if we refused to do so
        (because something is not ready).

        If can_defer is True, defer current target if adding a placeholder.
        """
        if self.is_func_scope():
            kind = LDEF
        elif self.type is not None:
            kind = MDEF
        else:
            kind = GDEF
        symbol = SymbolTableNode(kind,
                                 node,
                                 module_public=module_public,
                                 module_hidden=module_hidden)
        return self.add_symbol_table_node(name, symbol, context, can_defer, escape_comprehensions)

    def add_symbol_skip_local(self, name: str, node: SymbolNode) -> None:
        """Same as above, but skipping the local namespace.

        This doesn't check for previous definition and is only used
        for serialization of method-level classes.

        Classes defined within methods can be exposed through an
        attribute type, but method-level symbol tables aren't serialized.
        This method can be used to add such classes to an enclosing,
        serialized symbol table.
        """
        # TODO: currently this is only used by named tuples. Use this method
        # also by typed dicts and normal classes, see issue #6422.
        if self.type is not None:
            names = self.type.names
            kind = MDEF
        else:
            names = self.globals
            kind = GDEF
        symbol = SymbolTableNode(kind, node)
        names[name] = symbol

    def add_symbol_table_node(self,
                              name: str,
                              symbol: SymbolTableNode,
                              context: Optional[Context] = None,
                              can_defer: bool = True,
                              escape_comprehensions: bool = False) -> bool:
        """Add symbol table node to the currently active symbol table.

        Return True if we actually added the symbol, or False if we refused
        to do so (because something is not ready or it was a no-op).

        Generate an error if there is an invalid redefinition.

        If context is None, unconditionally add node, since we can't report
        an error. Note that this is used by plugins to forcibly replace nodes!

        TODO: Prevent plugins from replacing nodes, as it could cause problems?

        Args:
            name: short name of symbol
            symbol: Node to add
            can_defer: if True, defer current target if adding a placeholder
            context: error context (see above about None value)
        """
        names = self.current_symbol_table(escape_comprehensions=escape_comprehensions)
        existing = names.get(name)
        if isinstance(symbol.node, PlaceholderNode) and can_defer:
            if context is not None:
                self.process_placeholder(name, 'name', context)
            else:
                # see note in docstring describing None contexts
                self.defer()
        if (existing is not None
                and context is not None
                and not is_valid_replacement(existing, symbol)):
            # There is an existing node, so this may be a redefinition.
            # If the new node points to the same node as the old one,
            # or if both old and new nodes are placeholders, we don't
            # need to do anything.
            old = existing.node
            new = symbol.node
            if isinstance(new, PlaceholderNode):
                # We don't know whether this is okay. Let's wait until the next iteration.
                return False
            if not is_same_symbol(old, new):
                if isinstance(new, (FuncDef, Decorator, OverloadedFuncDef, TypeInfo)):
                    self.add_redefinition(names, name, symbol)
                if not (isinstance(new, (FuncDef, Decorator))
                        and self.set_original_def(old, new)):
                    self.name_already_defined(name, context, existing)
        elif (name not in self.missing_names[-1] and '*' not in self.missing_names[-1]):
            names[name] = symbol
            self.progress = True
            return True
        return False

    def add_redefinition(self,
                         names: SymbolTable,
                         name: str,
                         symbol: SymbolTableNode) -> None:
        """Add a symbol table node that reflects a redefinition as a function or a class.

        Redefinitions need to be added to the symbol table so that they can be found
        through AST traversal, but they have dummy names of form 'name-redefinition[N]',
        where N ranges over 2, 3, ... (omitted for the first redefinition).

        Note: we always store redefinitions independently of whether they are valid or not
        (so they will be semantically analyzed), the caller should give an error for invalid
        redefinitions (such as e.g. variable redefined as a class).
        """
        i = 1
        # Don't serialize redefined nodes. They are likely to have
        # busted internal references which can cause problems with
        # serialization and they can't have any external references to
        # them.
        symbol.no_serialize = True
        while True:
            if i == 1:
                new_name = '{}-redefinition'.format(name)
            else:
                new_name = '{}-redefinition{}'.format(name, i)
            existing = names.get(new_name)
            if existing is None:
                names[new_name] = symbol
                return
            elif existing.node is symbol.node:
                # Already there
                return
            i += 1

    def add_local(self, node: Union[Var, FuncDef, OverloadedFuncDef], context: Context) -> None:
        """Add local variable or function."""
        assert self.is_func_scope()
        name = node.name
        node._fullname = name
        self.add_symbol(name, node, context)

    def add_module_symbol(self,
                          id: str,
                          as_id: str,
                          context: Context,
                          module_public: bool,
                          module_hidden: bool) -> None:
        """Add symbol that is a reference to a module object."""
        if id in self.modules:
            node = self.modules[id]
            self.add_symbol(as_id, node, context,
                            module_public=module_public,
                            module_hidden=module_hidden)
        else:
            self.add_unknown_imported_symbol(
                as_id, context, target_name=id, module_public=module_public,
                module_hidden=module_hidden
            )

    def add_imported_symbol(self,
                            name: str,
                            node: SymbolTableNode,
                            context: Context,
                            module_public: bool,
                            module_hidden: bool) -> None:
        """Add an alias to an existing symbol through import."""
        assert not module_hidden or not module_public
        symbol = SymbolTableNode(node.kind, node.node,
                                 module_public=module_public,
                                 module_hidden=module_hidden)
        self.add_symbol_table_node(name, symbol, context)

    def add_unknown_imported_symbol(self,
                                    name: str,
                                    context: Context,
                                    target_name: Optional[str],
                                    module_public: bool,
                                    module_hidden: bool) -> None:
        """Add symbol that we don't know what it points to because resolving an import failed.

        This can happen if a module is missing, or it is present, but doesn't have
        the imported attribute. The `target_name` is the name of symbol in the namespace
        it is imported from. For example, for 'from mod import x as y' the target_name is
        'mod.x'. This is currently used only to track logical dependencies.
        """
        existing = self.current_symbol_table().get(name)
        if existing and isinstance(existing.node, Var) and existing.node.is_suppressed_import:
            # This missing import was already added -- nothing to do here.
            return
        var = Var(name)
        if self.options.logical_deps and target_name is not None:
            # This makes it possible to add logical fine-grained dependencies
            # from a missing module. We can't use this by default, since in a
            # few places we assume that the full name points to a real
            # definition, but this name may point to nothing.
            var._fullname = target_name
        elif self.type:
            var._fullname = self.type.fullname + "." + name
            var.info = self.type
        else:
            var._fullname = self.qualified_name(name)
        var.is_ready = True
        any_type = AnyType(TypeOfAny.from_unimported_type, missing_import_name=var._fullname)
        var.type = any_type
        var.is_suppressed_import = True
        self.add_symbol(
            name, var, context, module_public=module_public, module_hidden=module_hidden
        )

    #
    # Other helpers
    #

    @contextmanager
    def tvar_scope_frame(self, frame: TypeVarLikeScope) -> Iterator[None]:
        old_scope = self.tvar_scope
        self.tvar_scope = frame
        yield
        self.tvar_scope = old_scope

    def defer(self, debug_context: Optional[Context] = None) -> None:
        """Defer current analysis target to be analyzed again.

        This must be called if something in the current target is
        incomplete or has a placeholder node. However, this must *not*
        be called during the final analysis iteration! Instead, an error
        should be generated. Often 'process_placeholder' is a good
        way to either defer or generate an error.

        NOTE: Some methods, such as 'anal_type', 'mark_incomplete' and
              'record_incomplete_ref', call this implicitly, or when needed.
              They are usually preferable to a direct defer() call.
        """
        assert not self.final_iteration, 'Must not defer during final iteration'
        self.deferred = True
        # Store debug info for this deferral.
        line = (debug_context.line if debug_context else
                self.statement.line if self.statement else -1)
        self.deferral_debug_context.append((self.cur_mod_id, line))

    def track_incomplete_refs(self) -> Tag:
        """Return tag that can be used for tracking references to incomplete names."""
        return self.num_incomplete_refs

    def found_incomplete_ref(self, tag: Tag) -> bool:
        """Have we encountered an incomplete reference since starting tracking?"""
        return self.num_incomplete_refs != tag

    def record_incomplete_ref(self) -> None:
        """Record the encounter of an incomplete reference and defer current analysis target."""
        self.defer()
        self.num_incomplete_refs += 1

    def mark_incomplete(self, name: str, node: Node,
                        becomes_typeinfo: bool = False,
                        module_public: bool = True,
                        module_hidden: bool = False) -> None:
        """Mark a definition as incomplete (and defer current analysis target).

        Also potentially mark the current namespace as incomplete.

        Args:
            name: The name that we weren't able to define (or '*' if the name is unknown)
            node: The node that refers to the name (definition or lvalue)
            becomes_typeinfo: Pass this to PlaceholderNode (used by special forms like
                named tuples that will create TypeInfos).
        """
        self.defer(node)
        if name == '*':
            self.incomplete = True
        elif not self.is_global_or_nonlocal(name):
            fullname = self.qualified_name(name)
            assert self.statement
            placeholder = PlaceholderNode(fullname, node, self.statement.line,
                                          becomes_typeinfo=becomes_typeinfo)
            self.add_symbol(name, placeholder,
                            module_public=module_public, module_hidden=module_hidden,
                            context=dummy_context())
        self.missing_names[-1].add(name)

    def is_incomplete_namespace(self, fullname: str) -> bool:
        """Is a module or class namespace potentially missing some definitions?

        If a name is missing from an incomplete namespace, we'll need to defer the
        current analysis target.
        """
        return fullname in self.incomplete_namespaces

    def process_placeholder(self, name: str, kind: str, ctx: Context) -> None:
        """Process a reference targeting placeholder node.

        If this is not a final iteration, defer current node,
        otherwise report an error.

        The 'kind' argument indicates if this a name or attribute expression
        (used for better error message).
        """
        if self.final_iteration:
            self.cannot_resolve_name(name, kind, ctx)
        else:
            self.defer(ctx)

    def cannot_resolve_name(self, name: str, kind: str, ctx: Context) -> None:
        self.fail('Cannot resolve {} "{}" (possible cyclic definition)'.format(kind, name), ctx)

    def qualified_name(self, name: str) -> str:
        if self.type is not None:
            return self.type._fullname + '.' + name
        elif self.is_func_scope():
            return name
        else:
            return self.cur_mod_id + '.' + name

    @contextmanager
    def enter(self,
              function: Union[FuncItem, GeneratorExpr, DictionaryComprehension]) -> Iterator[None]:
        """Enter a function, generator or comprehension scope."""
        names = self.saved_locals.setdefault(function, SymbolTable())
        self.locals.append(names)
        is_comprehension = isinstance(function, (GeneratorExpr, DictionaryComprehension))
        self.is_comprehension_stack.append(is_comprehension)
        self.global_decls.append(set())
        self.nonlocal_decls.append(set())
        # -1 since entering block will increment this to 0.
        self.block_depth.append(-1)
        self.missing_names.append(set())
        try:
            yield
        finally:
            self.locals.pop()
            self.is_comprehension_stack.pop()
            self.global_decls.pop()
            self.nonlocal_decls.pop()
            self.block_depth.pop()
            self.missing_names.pop()

    def is_func_scope(self) -> bool:
        return self.locals[-1] is not None

    def is_nested_within_func_scope(self) -> bool:
        """Are we underneath a function scope, even if we are in a nested class also?"""
        return any(l is not None for l in self.locals)

    def is_class_scope(self) -> bool:
        return self.type is not None and not self.is_func_scope()

    def is_module_scope(self) -> bool:
        return not (self.is_class_scope() or self.is_func_scope())

    def current_symbol_kind(self) -> int:
        if self.is_class_scope():
            kind = MDEF
        elif self.is_func_scope():
            kind = LDEF
        else:
            kind = GDEF
        return kind

    def current_symbol_table(self, escape_comprehensions: bool = False) -> SymbolTable:
        if self.is_func_scope():
            assert self.locals[-1] is not None
            if escape_comprehensions:
                assert len(self.locals) == len(self.is_comprehension_stack)
                # Retrieve the symbol table from the enclosing non-comprehension scope.
                for i, is_comprehension in enumerate(reversed(self.is_comprehension_stack)):
                    if not is_comprehension:
                        if i == len(self.locals) - 1:  # The last iteration.
                            # The caller of the comprehension is in the global space.
                            names = self.globals
                        else:
                            names_candidate = self.locals[-1 - i]
                            assert names_candidate is not None, \
                                "Escaping comprehension from invalid scope"
                            names = names_candidate
                        break
                else:
                    assert False, "Should have at least one non-comprehension scope"
            else:
                names = self.locals[-1]
            assert names is not None
        elif self.type is not None:
            names = self.type.names
        else:
            names = self.globals
        return names

    def is_global_or_nonlocal(self, name: str) -> bool:
        return (self.is_func_scope()
                and (name in self.global_decls[-1]
                     or name in self.nonlocal_decls[-1]))

    def add_exports(self, exp_or_exps: Union[Iterable[Expression], Expression]) -> None:
        exps = [exp_or_exps] if isinstance(exp_or_exps, Expression) else exp_or_exps
        for exp in exps:
            if isinstance(exp, StrExpr):
                self.all_exports.append(exp.value)

    def name_not_defined(self, name: str, ctx: Context, namespace: Optional[str] = None) -> None:
        incomplete = self.is_incomplete_namespace(namespace or self.cur_mod_id)
        if (namespace is None
                and self.type
                and not self.is_func_scope()
                and self.incomplete_type_stack[-1]
                and not self.final_iteration):
            # We are processing a class body for the first time, so it is incomplete.
            incomplete = True
        if incomplete:
            # Target namespace is incomplete, so it's possible that the name will be defined
            # later on. Defer current target.
            self.record_incomplete_ref()
            return
        message = 'Name "{}" is not defined'.format(name)
        self.fail(message, ctx, code=codes.NAME_DEFINED)

        if 'builtins.{}'.format(name) in SUGGESTED_TEST_FIXTURES:
            # The user probably has a missing definition in a test fixture. Let's verify.
            fullname = 'builtins.{}'.format(name)
            if self.lookup_fully_qualified_or_none(fullname) is None:
                # Yes. Generate a helpful note.
                self.msg.add_fixture_note(fullname, ctx)

        modules_with_unimported_hints = {
            name.split('.', 1)[0]
            for name in TYPES_FOR_UNIMPORTED_HINTS
        }
        lowercased = {
            name.lower(): name
            for name in TYPES_FOR_UNIMPORTED_HINTS
        }
        for module in modules_with_unimported_hints:
            fullname = '{}.{}'.format(module, name).lower()
            if fullname not in lowercased:
                continue
            # User probably forgot to import these types.
            hint = (
                'Did you forget to import it from "{module}"?'
                ' (Suggestion: "from {module} import {name}")'
            ).format(module=module, name=lowercased[fullname].rsplit('.', 1)[-1])
            self.note(hint, ctx, code=codes.NAME_DEFINED)

    def already_defined(self,
                        name: str,
                        ctx: Context,
                        original_ctx: Optional[Union[SymbolTableNode, SymbolNode]],
                        noun: str) -> None:
        if isinstance(original_ctx, SymbolTableNode):
            node: Optional[SymbolNode] = original_ctx.node
        elif isinstance(original_ctx, SymbolNode):
            node = original_ctx
        else:
            node = None

        if isinstance(original_ctx, SymbolTableNode) and isinstance(original_ctx.node, MypyFile):
            # Since this is an import, original_ctx.node points to the module definition.
            # Therefore its line number is always 1, which is not useful for this
            # error message.
            extra_msg = ' (by an import)'
        elif node and node.line != -1 and self.is_local_name(node.fullname):
            # TODO: Using previous symbol node may give wrong line. We should use
            #       the line number where the binding was established instead.
            extra_msg = ' on line {}'.format(node.line)
        else:
            extra_msg = ' (possibly by an import)'
        self.fail('{} "{}" already defined{}'.format(noun, unmangle(name), extra_msg), ctx,
                  code=codes.NO_REDEF)

    def name_already_defined(self,
                             name: str,
                             ctx: Context,
                             original_ctx: Optional[Union[SymbolTableNode, SymbolNode]] = None
                             ) -> None:
        self.already_defined(name, ctx, original_ctx, noun='Name')

    def attribute_already_defined(self,
                                  name: str,
                                  ctx: Context,
                                  original_ctx: Optional[Union[SymbolTableNode, SymbolNode]] = None
                                  ) -> None:
        self.already_defined(name, ctx, original_ctx, noun='Attribute')

    def is_local_name(self, name: str) -> bool:
        """Does name look like reference to a definition in the current module?"""
        return self.is_defined_in_current_module(name) or '.' not in name

    def in_checked_function(self) -> bool:
        """Should we type-check the current function?

        - Yes if --check-untyped-defs is set.
        - Yes outside functions.
        - Yes in annotated functions.
        - No otherwise.
        """
        if self.options.check_untyped_defs or not self.function_stack:
            return True

        current_index = len(self.function_stack) - 1
        while current_index >= 0:
            current_func = self.function_stack[current_index]
            if (
                isinstance(current_func, FuncItem)
                and not isinstance(current_func, LambdaExpr)
            ):
                return not current_func.is_dynamic()

            # Special case, `lambda` inherits the "checked" state from its parent.
            # Because `lambda` itself cannot be annotated.
            # `lambdas` can be deeply nested, so we try to find at least one other parent.
            current_index -= 1

        # This means that we only have a stack of `lambda` functions,
        # no regular functions.
        return True

    def fail(self,
             msg: str,
             ctx: Context,
             serious: bool = False,
             *,
             code: Optional[ErrorCode] = None,
             blocker: bool = False) -> None:
        if not serious and not self.in_checked_function():
            return
        # In case it's a bug and we don't really have context
        assert ctx is not None, msg
        self.errors.report(ctx.get_line(), ctx.get_column(), msg, blocker=blocker, code=code)

    def note(self, msg: str, ctx: Context, code: Optional[ErrorCode] = None) -> None:
        if not self.in_checked_function():
            return
        self.errors.report(ctx.get_line(), ctx.get_column(), msg, severity='note', code=code)

    def accept(self, node: Node) -> None:
        try:
            node.accept(self)
        except Exception as err:
            report_internal_error(err, self.errors.file, node.line, self.errors, self.options)

    def expr_to_analyzed_type(self,
                              expr: Expression,
                              report_invalid_types: bool = True,
                              allow_placeholder: bool = False) -> Optional[Type]:
        if isinstance(expr, CallExpr):
            expr.accept(self)
            internal_name, info = self.named_tuple_analyzer.check_namedtuple(expr, None,
                                                                             self.is_func_scope())
            if internal_name is None:
                # Some form of namedtuple is the only valid type that looks like a call
                # expression. This isn't a valid type.
                raise TypeTranslationError()
            elif not info:
                self.defer(expr)
                return None
            assert info.tuple_type, "NamedTuple without tuple type"
            fallback = Instance(info, [])
            return TupleType(info.tuple_type.items, fallback=fallback)
        typ = self.expr_to_unanalyzed_type(expr)
        return self.anal_type(typ, report_invalid_types=report_invalid_types,
                              allow_placeholder=allow_placeholder)

    def analyze_type_expr(self, expr: Expression) -> None:
        # There are certain expressions that mypy does not need to semantically analyze,
        # since they analyzed solely as type. (For example, indexes in type alias definitions
        # and base classes in class defs). External consumers of the mypy AST may need
        # them semantically analyzed, however, if they need to treat it as an expression
        # and not a type. (Which is to say, mypyc needs to do this.) Do the analysis
        # in a fresh tvar scope in order to suppress any errors about using type variables.
        with self.tvar_scope_frame(TypeVarLikeScope()):
            expr.accept(self)

    def type_analyzer(self, *,
                      tvar_scope: Optional[TypeVarLikeScope] = None,
                      allow_tuple_literal: bool = False,
                      allow_unbound_tvars: bool = False,
                      allow_placeholder: bool = False,
                      allow_required: bool = False,
                      report_invalid_types: bool = True) -> TypeAnalyser:
        if tvar_scope is None:
            tvar_scope = self.tvar_scope
        tpan = TypeAnalyser(self,
                            tvar_scope,
                            self.plugin,
                            self.options,
                            self.is_typeshed_stub_file,
                            allow_unbound_tvars=allow_unbound_tvars,
                            allow_tuple_literal=allow_tuple_literal,
                            report_invalid_types=report_invalid_types,
                            allow_placeholder=allow_placeholder,
                            allow_required=allow_required)
        tpan.in_dynamic_func = bool(self.function_stack and self.function_stack[-1].is_dynamic())
        tpan.global_scope = not self.type and not self.function_stack
        return tpan

    def expr_to_unanalyzed_type(self, node: Expression) -> ProperType:
        return expr_to_unanalyzed_type(node, self.options, self.is_stub_file)

    def anal_type(self,
                  typ: Type, *,
                  tvar_scope: Optional[TypeVarLikeScope] = None,
                  allow_tuple_literal: bool = False,
                  allow_unbound_tvars: bool = False,
                  allow_placeholder: bool = False,
                  allow_required: bool = False,
                  report_invalid_types: bool = True,
                  third_pass: bool = False) -> Optional[Type]:
        """Semantically analyze a type.

        Args:
            typ: Type to analyze (if already analyzed, this is a no-op)
            allow_placeholder: If True, may return PlaceholderType if
                encountering an incomplete definition
            third_pass: Unused; only for compatibility with old semantic
                analyzer

        Return None only if some part of the type couldn't be bound *and* it
        referred to an incomplete namespace or definition. In this case also
        defer as needed. During a final iteration this won't return None;
        instead report an error if the type can't be analyzed and return
        AnyType.

        In case of other errors, report an error message and return AnyType.

        NOTE: The caller shouldn't defer even if this returns None or a
              placeholder type.
        """
        a = self.type_analyzer(tvar_scope=tvar_scope,
                               allow_unbound_tvars=allow_unbound_tvars,
                               allow_tuple_literal=allow_tuple_literal,
                               allow_placeholder=allow_placeholder,
                               allow_required=allow_required,
                               report_invalid_types=report_invalid_types)
        tag = self.track_incomplete_refs()
        typ = typ.accept(a)
        if self.found_incomplete_ref(tag):
            # Something could not be bound yet.
            return None
        self.add_type_alias_deps(a.aliases_used)
        return typ

    def class_type(self, self_type: Type) -> Type:
        return TypeType.make_normalized(self_type)

    def schedule_patch(self, priority: int, patch: Callable[[], None]) -> None:
        self.patches.append((priority, patch))

    def report_hang(self) -> None:
        print('Deferral trace:')
        for mod, line in self.deferral_debug_context:
            print('    {}:{}'.format(mod, line))
        self.errors.report(-1, -1,
                           'INTERNAL ERROR: maximum semantic analysis iteration count reached',
                           blocker=True)

    def add_plugin_dependency(self, trigger: str, target: Optional[str] = None) -> None:
        """Add dependency from trigger to a target.

        If the target is not given explicitly, use the current target.
        """
        if target is None:
            target = self.scope.current_target()
        self.cur_mod_node.plugin_deps.setdefault(trigger, set()).add(target)

    def add_type_alias_deps(self,
                            aliases_used: Iterable[str],
                            target: Optional[str] = None) -> None:
        """Add full names of type aliases on which the current node depends.

        This is used by fine-grained incremental mode to re-check the corresponding nodes.
        If `target` is None, then the target node used will be the current scope.
        """
        if not aliases_used:
            # A basic optimization to avoid adding targets with no dependencies to
            # the `alias_deps` dict.
            return
        if target is None:
            target = self.scope.current_target()
        self.cur_mod_node.alias_deps[target].update(aliases_used)

    def is_mangled_global(self, name: str) -> bool:
        # A global is mangled if there exists at least one renamed variant.
        return unmangle(name) + "'" in self.globals

    def is_initial_mangled_global(self, name: str) -> bool:
        # If there are renamed definitions for a global, the first one has exactly one prime.
        return name == unmangle(name) + "'"

    def parse_bool(self, expr: Expression) -> Optional[bool]:
        if isinstance(expr, NameExpr):
            if expr.fullname == 'builtins.True':
                return True
            if expr.fullname == 'builtins.False':
                return False
        return None

    def set_future_import_flags(self, module_name: str) -> None:
        if module_name in FUTURE_IMPORTS:
            self.future_import_flags.add(FUTURE_IMPORTS[module_name])

    def is_future_flag_set(self, flag: str) -> bool:
        return flag in self.future_import_flags


class HasPlaceholders(TypeQuery[bool]):
    def __init__(self) -> None:
        super().__init__(any)

    def visit_placeholder_type(self, t: PlaceholderType) -> bool:
        return True


def has_placeholder(typ: Type) -> bool:
    """Check if a type contains any placeholder types (recursively)."""
    return typ.accept(HasPlaceholders())


def replace_implicit_first_type(sig: FunctionLike, new: Type) -> FunctionLike:
    if isinstance(sig, CallableType):
        if len(sig.arg_types) == 0:
            return sig
        return sig.copy_modified(arg_types=[new] + sig.arg_types[1:])
    elif isinstance(sig, Overloaded):
        return Overloaded([cast(CallableType, replace_implicit_first_type(i, new))
                           for i in sig.items])
    else:
        assert False


def refers_to_fullname(node: Expression, fullnames: Union[str, Tuple[str, ...]]) -> bool:
    """Is node a name or member expression with the given full name?"""
    if not isinstance(fullnames, tuple):
        fullnames = (fullnames,)

    if not isinstance(node, RefExpr):
        return False
    if node.fullname in fullnames:
        return True
    if isinstance(node.node, TypeAlias):
        return is_named_instance(node.node.target, fullnames)
    return False


def refers_to_class_or_function(node: Expression) -> bool:
    """Does semantically analyzed node refer to a class?"""
    return (isinstance(node, RefExpr) and
            isinstance(node.node, (TypeInfo, FuncDef, OverloadedFuncDef)))


def find_duplicate(list: List[T]) -> Optional[T]:
    """If the list has duplicates, return one of the duplicates.

    Otherwise, return None.
    """
    for i in range(1, len(list)):
        if list[i] in list[:i]:
            return list[i]
    return None


def remove_imported_names_from_symtable(names: SymbolTable,
                                        module: str) -> None:
    """Remove all imported names from the symbol table of a module."""
    removed: List[str] = []
    for name, node in names.items():
        if node.node is None:
            continue
        fullname = node.node.fullname
        prefix = fullname[:fullname.rfind('.')]
        if prefix != module:
            removed.append(name)
    for name in removed:
        del names[name]


def make_any_non_explicit(t: Type) -> Type:
    """Replace all Any types within in with Any that has attribute 'explicit' set to False"""
    return t.accept(MakeAnyNonExplicit())


class MakeAnyNonExplicit(TypeTranslator):
    def visit_any(self, t: AnyType) -> Type:
        if t.type_of_any == TypeOfAny.explicit:
            return t.copy_modified(TypeOfAny.special_form)
        return t

    def visit_type_alias_type(self, t: TypeAliasType) -> Type:
        return t.copy_modified(args=[a.accept(self) for a in t.args])


def apply_semantic_analyzer_patches(patches: List[Tuple[int, Callable[[], None]]]) -> None:
    """Call patch callbacks in the right order.

    This should happen after semantic analyzer pass 3.
    """
    patches_by_priority = sorted(patches, key=lambda x: x[0])
    for priority, patch_func in patches_by_priority:
        patch_func()


def names_modified_by_assignment(s: AssignmentStmt) -> List[NameExpr]:
    """Return all unqualified (short) names assigned to in an assignment statement."""
    result: List[NameExpr] = []
    for lvalue in s.lvalues:
        result += names_modified_in_lvalue(lvalue)
    return result


def names_modified_in_lvalue(lvalue: Lvalue) -> List[NameExpr]:
    """Return all NameExpr assignment targets in an Lvalue."""
    if isinstance(lvalue, NameExpr):
        return [lvalue]
    elif isinstance(lvalue, StarExpr):
        return names_modified_in_lvalue(lvalue.expr)
    elif isinstance(lvalue, (ListExpr, TupleExpr)):
        result: List[NameExpr] = []
        for item in lvalue.items:
            result += names_modified_in_lvalue(item)
        return result
    return []


def is_same_var_from_getattr(n1: Optional[SymbolNode], n2: Optional[SymbolNode]) -> bool:
    """Do n1 and n2 refer to the same Var derived from module-level __getattr__?"""
    return (isinstance(n1, Var)
            and n1.from_module_getattr
            and isinstance(n2, Var)
            and n2.from_module_getattr
            and n1.fullname == n2.fullname)


def dummy_context() -> Context:
    return TempNode(AnyType(TypeOfAny.special_form))


def is_valid_replacement(old: SymbolTableNode, new: SymbolTableNode) -> bool:
    """Can symbol table node replace an existing one?

    These are the only valid cases:

    1. Placeholder gets replaced with a non-placeholder
    2. Placeholder that isn't known to become type replaced with a
       placeholder that can become a type
    """
    if isinstance(old.node, PlaceholderNode):
        if isinstance(new.node, PlaceholderNode):
            return not old.node.becomes_typeinfo and new.node.becomes_typeinfo
        else:
            return True
    return False


def is_same_symbol(a: Optional[SymbolNode], b: Optional[SymbolNode]) -> bool:
    return (a == b
            or (isinstance(a, PlaceholderNode)
                and isinstance(b, PlaceholderNode))
            or is_same_var_from_getattr(a, b))<|MERGE_RESOLUTION|>--- conflicted
+++ resolved
@@ -92,13 +92,9 @@
     FunctionLike, UnboundType, TypeVarType, TupleType, UnionType, StarType,
     CallableType, Overloaded, Instance, Type, AnyType, LiteralType, LiteralValue,
     TypeTranslator, TypeOfAny, TypeType, NoneType, PlaceholderType, TPDICT_NAMES, ProperType,
-<<<<<<< HEAD
-    get_proper_type, get_proper_types, TypeAliasType, SelfType, TypeVarLikeType
-=======
-    get_proper_type, get_proper_types, TypeAliasType, TypeVarLikeType,
+    get_proper_type, get_proper_types, TypeAliasType, SelfType, TypeVarLikeType,
     PROTOCOL_NAMES, TYPE_ALIAS_NAMES, FINAL_TYPE_NAMES, FINAL_DECORATOR_NAMES,
     is_named_instance,
->>>>>>> 17850b3b
 )
 from mypy.typeops import function_type, get_type_vars
 from mypy.type_visitor import TypeQuery
