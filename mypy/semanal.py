--- conflicted
+++ resolved
@@ -92,11 +92,7 @@
     FunctionLike, UnboundType, TypeVarType, TupleType, UnionType, StarType,
     CallableType, Overloaded, Instance, Type, AnyType, LiteralType, LiteralValue,
     TypeTranslator, TypeOfAny, TypeType, NoneType, PlaceholderType, TPDICT_NAMES, ProperType,
-<<<<<<< HEAD
-    get_proper_type, get_proper_types, TypeAliasType, SelfType
-=======
-    get_proper_type, get_proper_types, TypeAliasType, TypeVarLikeType
->>>>>>> f1eb04ad
+    get_proper_type, get_proper_types, TypeAliasType, SelfType, TypeVarLikeType
 )
 from mypy.typeops import function_type, get_type_vars
 from mypy.type_visitor import TypeQuery
