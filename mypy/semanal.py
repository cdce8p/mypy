"""The semantic analyzer.

Bind names to definitions and do various other simple consistency
checks.  Populate symbol tables.  The semantic analyzer also detects
special forms which reuse generic syntax such as NamedTuple and
cast().  Multiple analysis iterations may be needed to analyze forward
references and import cycles. Each iteration "fills in" additional
bindings and references until everything has been bound.

For example, consider this program:

  x = 1
  y = x

Here semantic analysis would detect that the assignment 'x = 1'
defines a new variable, the type of which is to be inferred (in a
later pass; type inference or type checking is not part of semantic
analysis).  Also, it would bind both references to 'x' to the same
module-level variable (Var) node.  The second assignment would also
be analyzed, and the type of 'y' marked as being inferred.

Semantic analysis of types is implemented in typeanal.py.

See semanal_main.py for the top-level logic.

Some important properties:

* After semantic analysis is complete, no PlaceholderNode and
  PlaceholderType instances should remain. During semantic analysis,
  if we encounter one of these, the current target should be deferred.

* A TypeInfo is only created once we know certain basic information about
  a type, such as the MRO, existence of a Tuple base class (e.g., for named
  tuples), and whether we have a TypedDict. We use a temporary
  PlaceholderNode node in the symbol table if some such information is
  missing.

* For assignments, we only add a non-placeholder symbol table entry once
  we know the sort of thing being defined (variable, NamedTuple, type alias,
  etc.).

* Every part of the analysis step must support multiple iterations over
  the same AST nodes, and each iteration must be able to fill in arbitrary
  things that were missing or incomplete in previous iterations.

* Changes performed by the analysis need to be reversible, since mypy
  daemon strips and reuses existing ASTs (to improve performance and/or
  reduce memory use).
"""

from __future__ import annotations

from contextlib import contextmanager
from typing import Any, Callable, Iterable, Iterator, List, TypeVar, cast
from typing_extensions import Final, TypeAlias as _TypeAlias

from mypy import errorcodes as codes, message_registry
from mypy.errorcodes import ErrorCode
from mypy.errors import Errors, report_internal_error
from mypy.exprtotype import TypeTranslationError, expr_to_unanalyzed_type
from mypy.messages import (
    SUGGESTED_TEST_FIXTURES,
    TYPES_FOR_UNIMPORTED_HINTS,
    MessageBuilder,
    best_matches,
    pretty_seq,
)
from mypy.mro import MroError, calculate_mro
from mypy.nodes import (
    ARG_NAMED,
    ARG_POS,
    CONTRAVARIANT,
    COVARIANT,
    GDEF,
    IMPLICITLY_ABSTRACT,
    INVARIANT,
    IS_ABSTRACT,
    LDEF,
    MDEF,
    NOT_ABSTRACT,
    REVEAL_LOCALS,
    REVEAL_TYPE,
    RUNTIME_PROTOCOL_DECOS,
    ArgKind,
    AssertStmt,
    AssertTypeExpr,
    AssignmentExpr,
    AssignmentStmt,
    AwaitExpr,
    Block,
    BreakStmt,
    BytesExpr,
    CallExpr,
    CastExpr,
    ClassDef,
    ComparisonExpr,
    ConditionalExpr,
    Context,
    ContinueStmt,
    Decorator,
    DelStmt,
    DictExpr,
    DictionaryComprehension,
    EllipsisExpr,
    EnumCallExpr,
    Expression,
    ExpressionStmt,
    FakeExpression,
    FloatExpr,
    ForStmt,
    FuncBase,
    FuncDef,
    FuncItem,
    GeneratorExpr,
    GlobalDecl,
    IfStmt,
    Import,
    ImportAll,
    ImportBase,
    ImportFrom,
    IndexExpr,
    IntExpr,
    LambdaExpr,
    ListComprehension,
    ListExpr,
    Lvalue,
    MatchStmt,
    MemberExpr,
    MypyFile,
    NamedTupleExpr,
    NameExpr,
    Node,
    NonlocalDecl,
    OperatorAssignmentStmt,
    OpExpr,
    OverloadedFuncDef,
    OverloadPart,
    ParamSpecExpr,
    PassStmt,
    PlaceholderNode,
    PromoteExpr,
    RaiseStmt,
    RefExpr,
    ReturnStmt,
    RevealExpr,
    SetComprehension,
    SetExpr,
    SliceExpr,
    StarExpr,
    Statement,
    StrExpr,
    SuperExpr,
    SymbolNode,
    SymbolTable,
    SymbolTableNode,
    TempNode,
    TryStmt,
    TupleExpr,
    TypeAlias,
    TypeAliasExpr,
    TypeApplication,
    TypedDictExpr,
    TypeInfo,
    TypeVarExpr,
    TypeVarLikeExpr,
    TypeVarTupleExpr,
    UnaryExpr,
    Var,
    WhileStmt,
    WithStmt,
    YieldExpr,
    YieldFromExpr,
    get_member_expr_fullname,
    get_nongen_builtins,
    implicit_module_attrs,
    is_final_node,
    type_aliases,
    type_aliases_source_versions,
    typing_extensions_aliases,
)
from mypy.options import TYPE_VAR_TUPLE, Options
from mypy.patterns import (
    AsPattern,
    ClassPattern,
    MappingPattern,
    OrPattern,
    SequencePattern,
    StarredPattern,
    ValuePattern,
)
from mypy.plugin import (
    ClassDefContext,
    DynamicClassDefContext,
    Plugin,
    SemanticAnalyzerPluginInterface,
)
from mypy.reachability import (
    ALWAYS_FALSE,
    ALWAYS_TRUE,
    MYPY_FALSE,
    MYPY_TRUE,
    infer_condition_value,
    infer_reachability_of_if_statement,
    infer_reachability_of_match_statement,
)
from mypy.scope import Scope
from mypy.semanal_enum import EnumCallAnalyzer
from mypy.semanal_namedtuple import NamedTupleAnalyzer
from mypy.semanal_newtype import NewTypeAnalyzer
from mypy.semanal_shared import (
    PRIORITY_FALLBACKS,
    SemanticAnalyzerInterface,
    calculate_tuple_fallback,
    has_placeholder,
    set_callable_name as set_callable_name,
)
from mypy.semanal_typeddict import TypedDictAnalyzer
from mypy.tvar_scope import TypeVarLikeScope
from mypy.typeanal import (
    TypeAnalyser,
    TypeVarLikeList,
    TypeVarLikeQuery,
    analyze_type_alias,
    check_for_explicit_any,
    detect_diverging_alias,
    fix_instance_types,
    has_any_from_unimported_type,
    no_subscript_builtin_alias,
    remove_dups,
    type_constructors,
)
from mypy.typeops import function_type, get_type_vars
from mypy.types import (
    ASSERT_TYPE_NAMES,
    FINAL_DECORATOR_NAMES,
    FINAL_TYPE_NAMES,
    NEVER_NAMES,
    OVERLOAD_NAMES,
    PROTOCOL_NAMES,
    REVEAL_TYPE_NAMES,
    TPDICT_NAMES,
    TYPE_ALIAS_NAMES,
    TYPED_NAMEDTUPLE_NAMES,
    AnyType,
    CallableType,
    FunctionLike,
    Instance,
    LiteralType,
    LiteralValue,
    NoneType,
    Overloaded,
    Parameters,
    ParamSpecType,
    PlaceholderType,
    ProperType,
    StarType,
    TrivialSyntheticTypeTranslator,
    TupleType,
    Type,
    TypeAliasType,
    TypedDictType,
    TypeOfAny,
    TypeType,
    TypeVarLikeType,
    TypeVarType,
    UnboundType,
<<<<<<< HEAD
    UnpackType,
=======
    UninhabitedType,
>>>>>>> 0cc565a5
    get_proper_type,
    get_proper_types,
    invalid_recursive_alias,
    is_named_instance,
)
from mypy.typevars import fill_typevars
from mypy.util import (
    correct_relative_import,
    is_dunder,
    is_typeshed_file,
    module_prefix,
    unmangle,
    unnamed_function,
)
from mypy.visitor import NodeVisitor

T = TypeVar("T")


FUTURE_IMPORTS: Final = {
    "__future__.nested_scopes": "nested_scopes",
    "__future__.generators": "generators",
    "__future__.division": "division",
    "__future__.absolute_import": "absolute_import",
    "__future__.with_statement": "with_statement",
    "__future__.print_function": "print_function",
    "__future__.unicode_literals": "unicode_literals",
    "__future__.barry_as_FLUFL": "barry_as_FLUFL",
    "__future__.generator_stop": "generator_stop",
    "__future__.annotations": "annotations",
}


# Special cased built-in classes that are needed for basic functionality and need to be
# available very early on.
CORE_BUILTIN_CLASSES: Final = ["object", "bool", "function"]

# Subclasses can override these Var attributes with incompatible types. This can also be
# set for individual attributes using 'allow_incompatible_override' of Var.
ALLOW_INCOMPATIBLE_OVERRIDE: Final = ("__slots__", "__deletable__", "__match_args__")


# Used for tracking incomplete references
Tag: _TypeAlias = int


class SemanticAnalyzer(
    NodeVisitor[None], SemanticAnalyzerInterface, SemanticAnalyzerPluginInterface
):
    """Semantically analyze parsed mypy files.

    The analyzer binds names and does various consistency checks for an
    AST. Note that type checking is performed as a separate pass.
    """

    __deletable__ = ["patches", "options", "cur_mod_node"]

    # Module name space
    modules: dict[str, MypyFile]
    # Global name space for current module
    globals: SymbolTable
    # Names declared using "global" (separate set for each scope)
    global_decls: list[set[str]]
    # Names declared using "nonlocal" (separate set for each scope)
    nonlocal_decls: list[set[str]]
    # Local names of function scopes; None for non-function scopes.
    locals: list[SymbolTable | None]
    # Whether each scope is a comprehension scope.
    is_comprehension_stack: list[bool]
    # Nested block depths of scopes
    block_depth: list[int]
    # TypeInfo of directly enclosing class (or None)
    type: TypeInfo | None = None
    # Stack of outer classes (the second tuple item contains tvars).
    type_stack: list[TypeInfo | None]
    # Type variables bound by the current scope, be it class or function
    tvar_scope: TypeVarLikeScope
    # Per-module options
    options: Options

    # Stack of functions being analyzed
    function_stack: list[FuncItem]

    # Set to True if semantic analysis defines a name, or replaces a
    # placeholder definition. If some iteration makes no progress,
    # there can be at most one additional final iteration (see below).
    progress = False
    deferred = False  # Set to true if another analysis pass is needed
    incomplete = False  # Set to true if current module namespace is missing things
    # Is this the final iteration of semantic analysis (where we report
    # unbound names due to cyclic definitions and should not defer)?
    _final_iteration = False
    # These names couldn't be added to the symbol table due to incomplete deps.
    # Note that missing names are per module, _not_ per namespace. This means that e.g.
    # a missing name at global scope will block adding same name at a class scope.
    # This should not affect correctness and is purely a performance issue,
    # since it can cause unnecessary deferrals. These are represented as
    # PlaceholderNodes in the symbol table. We use this to ensure that the first
    # definition takes precedence even if it's incomplete.
    #
    # Note that a star import adds a special name '*' to the set, this blocks
    # adding _any_ names in the current file.
    missing_names: list[set[str]]
    # Callbacks that will be called after semantic analysis to tweak things.
    patches: list[tuple[int, Callable[[], None]]]
    loop_depth = 0  # Depth of breakable loops
    cur_mod_id = ""  # Current module id (or None) (phase 2)
    _is_stub_file = False  # Are we analyzing a stub file?
    _is_typeshed_stub_file = False  # Are we analyzing a typeshed stub file?
    imports: set[str]  # Imported modules (during phase 2 analysis)
    # Note: some imports (and therefore dependencies) might
    # not be found in phase 1, for example due to * imports.
    errors: Errors  # Keeps track of generated errors
    plugin: Plugin  # Mypy plugin for special casing of library features
    statement: Statement | None = None  # Statement/definition being analyzed

    # Mapping from 'async def' function definitions to their return type wrapped as a
    # 'Coroutine[Any, Any, T]'. Used to keep track of whether a function definition's
    # return type has already been wrapped, by checking if the function definition's
    # type is stored in this mapping and that it still matches.
    wrapped_coro_return_types: dict[FuncDef, Type] = {}

    def __init__(
        self,
        modules: dict[str, MypyFile],
        missing_modules: set[str],
        incomplete_namespaces: set[str],
        errors: Errors,
        plugin: Plugin,
    ) -> None:
        """Construct semantic analyzer.

        We reuse the same semantic analyzer instance across multiple modules.

        Args:
            modules: Global modules dictionary
            missing_modules: Modules that could not be imported encountered so far
            incomplete_namespaces: Namespaces that are being populated during semantic analysis
                (can contain modules and classes within the current SCC; mutated by the caller)
            errors: Report analysis errors using this instance
        """
        self.locals = [None]
        self.is_comprehension_stack = [False]
        # Saved namespaces from previous iteration. Every top-level function/method body is
        # analyzed in several iterations until all names are resolved. We need to save
        # the local namespaces for the top level function and all nested functions between
        # these iterations. See also semanal_main.process_top_level_function().
        self.saved_locals: dict[
            FuncItem | GeneratorExpr | DictionaryComprehension, SymbolTable
        ] = {}
        self.imports = set()
        self.type = None
        self.type_stack = []
        # Are the namespaces of classes being processed complete?
        self.incomplete_type_stack: list[bool] = []
        self.tvar_scope = TypeVarLikeScope()
        self.function_stack = []
        self.block_depth = [0]
        self.loop_depth = 0
        self.errors = errors
        self.modules = modules
        self.msg = MessageBuilder(errors, modules)
        self.missing_modules = missing_modules
        self.missing_names = [set()]
        # These namespaces are still in process of being populated. If we encounter a
        # missing name in these namespaces, we need to defer the current analysis target,
        # since it's possible that the name will be there once the namespace is complete.
        self.incomplete_namespaces = incomplete_namespaces
        self.all_exports: list[str] = []
        # Map from module id to list of explicitly exported names (i.e. names in __all__).
        self.export_map: dict[str, list[str]] = {}
        self.plugin = plugin
        # If True, process function definitions. If False, don't. This is used
        # for processing module top levels in fine-grained incremental mode.
        self.recurse_into_functions = True
        self.scope = Scope()

        # Trace line numbers for every file where deferral happened during analysis of
        # current SCC or top-level function.
        self.deferral_debug_context: list[tuple[str, int]] = []

        # This is needed to properly support recursive type aliases. The problem is that
        # Foo[Bar] could mean three things depending on context: a target for type alias,
        # a normal index expression (including enum index), or a type application.
        # The latter is particularly problematic as it can falsely create incomplete
        # refs while analysing rvalues of type aliases. To avoid this we first analyse
        # rvalues while temporarily setting this to True.
        self.basic_type_applications = False

    # mypyc doesn't properly handle implementing an abstractproperty
    # with a regular attribute so we make them properties
    @property
    def is_stub_file(self) -> bool:
        return self._is_stub_file

    @property
    def is_typeshed_stub_file(self) -> bool:
        return self._is_typeshed_stub_file

    @property
    def final_iteration(self) -> bool:
        return self._final_iteration

    #
    # Preparing module (performed before semantic analysis)
    #

    def prepare_file(self, file_node: MypyFile) -> None:
        """Prepare a freshly parsed file for semantic analysis."""
        if "builtins" in self.modules:
            file_node.names["__builtins__"] = SymbolTableNode(GDEF, self.modules["builtins"])
        if file_node.fullname == "builtins":
            self.prepare_builtins_namespace(file_node)
        if file_node.fullname == "typing":
            self.prepare_typing_namespace(file_node, type_aliases)
        if file_node.fullname == "typing_extensions":
            self.prepare_typing_namespace(file_node, typing_extensions_aliases)

    def prepare_typing_namespace(self, file_node: MypyFile, aliases: dict[str, str]) -> None:
        """Remove dummy alias definitions such as List = TypeAlias(object) from typing.

        They will be replaced with real aliases when corresponding targets are ready.
        """
        # This is all pretty unfortunate. typeshed now has a
        # sys.version_info check for OrderedDict, and we shouldn't
        # take it out, because it is correct and a typechecker should
        # use that as a source of truth. But instead we rummage
        # through IfStmts to remove the info first.  (I tried to
        # remove this whole machinery and ran into issues with the
        # builtins/typing import cycle.)
        def helper(defs: list[Statement]) -> None:
            for stmt in defs.copy():
                if isinstance(stmt, IfStmt):
                    for body in stmt.body:
                        helper(body.body)
                    if stmt.else_body:
                        helper(stmt.else_body.body)
                if (
                    isinstance(stmt, AssignmentStmt)
                    and len(stmt.lvalues) == 1
                    and isinstance(stmt.lvalues[0], NameExpr)
                ):
                    # Assignment to a simple name, remove it if it is a dummy alias.
                    if f"{file_node.fullname}.{stmt.lvalues[0].name}" in aliases:
                        defs.remove(stmt)

        helper(file_node.defs)

    def prepare_builtins_namespace(self, file_node: MypyFile) -> None:
        """Add certain special-cased definitions to the builtins module.

        Some definitions are too special or fundamental to be processed
        normally from the AST.
        """
        names = file_node.names

        # Add empty definition for core built-in classes, since they are required for basic
        # operation. These will be completed later on.
        for name in CORE_BUILTIN_CLASSES:
            cdef = ClassDef(name, Block([]))  # Dummy ClassDef, will be replaced later
            info = TypeInfo(SymbolTable(), cdef, "builtins")
            info._fullname = f"builtins.{name}"
            names[name] = SymbolTableNode(GDEF, info)

        bool_info = names["bool"].node
        assert isinstance(bool_info, TypeInfo)
        bool_type = Instance(bool_info, [])

        special_var_types: list[tuple[str, Type]] = [
            ("None", NoneType()),
            # reveal_type is a mypy-only function that gives an error with
            # the type of its arg.
            ("reveal_type", AnyType(TypeOfAny.special_form)),
            # reveal_locals is a mypy-only function that gives an error with the types of
            # locals
            ("reveal_locals", AnyType(TypeOfAny.special_form)),
            ("True", bool_type),
            ("False", bool_type),
            ("__debug__", bool_type),
        ]

        for name, typ in special_var_types:
            v = Var(name, typ)
            v._fullname = f"builtins.{name}"
            file_node.names[name] = SymbolTableNode(GDEF, v)

    #
    # Analyzing a target
    #

    def refresh_partial(
        self,
        node: MypyFile | FuncDef | OverloadedFuncDef,
        patches: list[tuple[int, Callable[[], None]]],
        final_iteration: bool,
        file_node: MypyFile,
        options: Options,
        active_type: TypeInfo | None = None,
    ) -> None:
        """Refresh a stale target in fine-grained incremental mode."""
        self.patches = patches
        self.deferred = False
        self.incomplete = False
        self._final_iteration = final_iteration
        self.missing_names[-1] = set()

        with self.file_context(file_node, options, active_type):
            if isinstance(node, MypyFile):
                self.refresh_top_level(node)
            else:
                self.recurse_into_functions = True
                self.accept(node)
        del self.patches

    def refresh_top_level(self, file_node: MypyFile) -> None:
        """Reanalyze a stale module top-level in fine-grained incremental mode."""
        self.recurse_into_functions = False
        self.add_implicit_module_attrs(file_node)
        for d in file_node.defs:
            self.accept(d)
        if file_node.fullname == "typing":
            self.add_builtin_aliases(file_node)
        if file_node.fullname == "typing_extensions":
            self.add_typing_extension_aliases(file_node)
        self.adjust_public_exports()
        self.export_map[self.cur_mod_id] = self.all_exports
        self.all_exports = []

    def add_implicit_module_attrs(self, file_node: MypyFile) -> None:
        """Manually add implicit definitions of module '__name__' etc."""
        for name, t in implicit_module_attrs.items():
            if name == "__doc__":
                typ: Type = UnboundType("__builtins__.str")
            elif name == "__path__":
                if not file_node.is_package_init_file():
                    continue
                # Need to construct the type ourselves, to avoid issues with __builtins__.list
                # not being subscriptable or typing.List not getting bound
                sym = self.lookup_qualified("__builtins__.list", Context())
                if not sym:
                    continue
                node = sym.node
                if not isinstance(node, TypeInfo):
                    self.defer(node)
                    return
                typ = Instance(node, [self.str_type()])
            elif name == "__annotations__":
                sym = self.lookup_qualified("__builtins__.dict", Context(), suppress_errors=True)
                if not sym:
                    continue
                node = sym.node
                if not isinstance(node, TypeInfo):
                    self.defer(node)
                    return
                typ = Instance(node, [self.str_type(), AnyType(TypeOfAny.special_form)])
            else:
                assert t is not None, f"type should be specified for {name}"
                typ = UnboundType(t)

            existing = file_node.names.get(name)
            if existing is not None and not isinstance(existing.node, PlaceholderNode):
                # Already exists.
                continue

            an_type = self.anal_type(typ)
            if an_type:
                var = Var(name, an_type)
                var._fullname = self.qualified_name(name)
                var.is_ready = True
                self.add_symbol(name, var, dummy_context())
            else:
                self.add_symbol(
                    name,
                    PlaceholderNode(self.qualified_name(name), file_node, -1),
                    dummy_context(),
                )

    def add_builtin_aliases(self, tree: MypyFile) -> None:
        """Add builtin type aliases to typing module.

        For historical reasons, the aliases like `List = list` are not defined
        in typeshed stubs for typing module. Instead we need to manually add the
        corresponding nodes on the fly. We explicitly mark these aliases as normalized,
        so that a user can write `typing.List[int]`.
        """
        assert tree.fullname == "typing"
        for alias, target_name in type_aliases.items():
            if type_aliases_source_versions[alias] > self.options.python_version:
                # This alias is not available on this Python version.
                continue
            name = alias.split(".")[-1]
            if name in tree.names and not isinstance(tree.names[name].node, PlaceholderNode):
                continue
            self.create_alias(tree, target_name, alias, name)

    def add_typing_extension_aliases(self, tree: MypyFile) -> None:
        """Typing extensions module does contain some type aliases.

        We need to analyze them as such, because in typeshed
        they are just defined as `_Alias()` call.
        Which is not supported natively.
        """
        assert tree.fullname == "typing_extensions"

        for alias, target_name in typing_extensions_aliases.items():
            name = alias.split(".")[-1]
            if name in tree.names and isinstance(tree.names[name].node, TypeAlias):
                continue  # Do not reset TypeAliases on the second pass.

            # We need to remove any node that is there at the moment. It is invalid.
            tree.names.pop(name, None)

            # Now, create a new alias.
            self.create_alias(tree, target_name, alias, name)

    def create_alias(self, tree: MypyFile, target_name: str, alias: str, name: str) -> None:
        tag = self.track_incomplete_refs()
        n = self.lookup_fully_qualified_or_none(target_name)
        if n:
            if isinstance(n.node, PlaceholderNode):
                self.mark_incomplete(name, tree)
            else:
                # Found built-in class target. Create alias.
                target = self.named_type_or_none(target_name, [])
                assert target is not None
                # Transform List to List[Any], etc.
                fix_instance_types(target, self.fail, self.note, self.options.python_version)
                alias_node = TypeAlias(
                    target,
                    alias,
                    line=-1,
                    column=-1,  # there is no context
                    no_args=True,
                    normalized=True,
                )
                self.add_symbol(name, alias_node, tree)
        elif self.found_incomplete_ref(tag):
            # Built-in class target may not ready yet -- defer.
            self.mark_incomplete(name, tree)
        else:
            # Test fixtures may be missing some builtin classes, which is okay.
            # Kill the placeholder if there is one.
            if name in tree.names:
                assert isinstance(tree.names[name].node, PlaceholderNode)
                del tree.names[name]

    def adjust_public_exports(self) -> None:
        """Adjust the module visibility of globals due to __all__."""
        if "__all__" in self.globals:
            for name, g in self.globals.items():
                # Being included in __all__ explicitly exports and makes public.
                if name in self.all_exports:
                    g.module_public = True
                    g.module_hidden = False
                # But when __all__ is defined, and a symbol is not included in it,
                # it cannot be public.
                else:
                    g.module_public = False

    @contextmanager
    def file_context(
        self, file_node: MypyFile, options: Options, active_type: TypeInfo | None = None
    ) -> Iterator[None]:
        """Configure analyzer for analyzing targets within a file/class.

        Args:
            file_node: target file
            options: options specific to the file
            active_type: must be the surrounding class to analyze method targets
        """
        scope = self.scope
        self.options = options
        self.errors.set_file(file_node.path, file_node.fullname, scope=scope, options=options)
        self.cur_mod_node = file_node
        self.cur_mod_id = file_node.fullname
        with scope.module_scope(self.cur_mod_id):
            self._is_stub_file = file_node.path.lower().endswith(".pyi")
            self._is_typeshed_stub_file = is_typeshed_file(
                options.abs_custom_typeshed_dir, file_node.path
            )
            self.globals = file_node.names
            self.tvar_scope = TypeVarLikeScope()

            self.named_tuple_analyzer = NamedTupleAnalyzer(options, self)
            self.typed_dict_analyzer = TypedDictAnalyzer(options, self, self.msg)
            self.enum_call_analyzer = EnumCallAnalyzer(options, self)
            self.newtype_analyzer = NewTypeAnalyzer(options, self, self.msg)

            # Counter that keeps track of references to undefined things potentially caused by
            # incomplete namespaces.
            self.num_incomplete_refs = 0

            if active_type:
                self.incomplete_type_stack.append(False)
                scope.enter_class(active_type)
                self.enter_class(active_type.defn.info)
                for tvar in active_type.defn.type_vars:
                    self.tvar_scope.bind_existing(tvar)

            yield

            if active_type:
                scope.leave_class()
                self.leave_class()
                self.type = None
                self.incomplete_type_stack.pop()
        del self.options

    #
    # Functions
    #

    def visit_func_def(self, defn: FuncDef) -> None:
        self.statement = defn

        # Visit default values because they may contain assignment expressions.
        for arg in defn.arguments:
            if arg.initializer:
                arg.initializer.accept(self)

        defn.is_conditional = self.block_depth[-1] > 0

        # Set full names even for those definitions that aren't added
        # to a symbol table. For example, for overload items.
        defn._fullname = self.qualified_name(defn.name)

        # We don't add module top-level functions to symbol tables
        # when we analyze their bodies in the second phase on analysis,
        # since they were added in the first phase. Nested functions
        # get always added, since they aren't separate targets.
        if not self.recurse_into_functions or len(self.function_stack) > 0:
            if not defn.is_decorated and not defn.is_overload:
                self.add_function_to_symbol_table(defn)

        if not self.recurse_into_functions:
            return

        with self.scope.function_scope(defn):
            self.analyze_func_def(defn)

    def analyze_func_def(self, defn: FuncDef) -> None:
        self.function_stack.append(defn)

        if defn.type:
            assert isinstance(defn.type, CallableType)
            self.update_function_type_variables(defn.type, defn)
        self.function_stack.pop()

        if self.is_class_scope():
            # Method definition
            assert self.type is not None
            defn.info = self.type
            if defn.type is not None and defn.name in ("__init__", "__init_subclass__"):
                assert isinstance(defn.type, CallableType)
                if isinstance(get_proper_type(defn.type.ret_type), AnyType):
                    defn.type = defn.type.copy_modified(ret_type=NoneType())
            self.prepare_method_signature(defn, self.type)

        # Analyze function signature
        with self.tvar_scope_frame(self.tvar_scope.method_frame()):
            if defn.type:
                self.check_classvar_in_signature(defn.type)
                assert isinstance(defn.type, CallableType)
                # Signature must be analyzed in the surrounding scope so that
                # class-level imported names and type variables are in scope.
                analyzer = self.type_analyzer()
                tag = self.track_incomplete_refs()
                result = analyzer.visit_callable_type(defn.type, nested=False)
                # Don't store not ready types (including placeholders).
                if self.found_incomplete_ref(tag) or has_placeholder(result):
                    self.defer(defn)
                    return
                assert isinstance(result, ProperType)
                if isinstance(result, CallableType):
                    result = self.remove_unpack_kwargs(defn, result)
                defn.type = result
                self.add_type_alias_deps(analyzer.aliases_used)
                self.check_function_signature(defn)
                if isinstance(defn, FuncDef):
                    assert isinstance(defn.type, CallableType)
                    defn.type = set_callable_name(defn.type, defn)

        self.analyze_arg_initializers(defn)
        self.analyze_function_body(defn)

        if self.is_class_scope():
            assert self.type is not None
            # Mark protocol methods with empty bodies as implicitly abstract.
            # This makes explicit protocol subclassing type-safe.
            if (
                self.type.is_protocol
                and not self.is_stub_file  # Bodies in stub files are always empty.
                and (not isinstance(self.scope.function, OverloadedFuncDef) or defn.is_property)
                and defn.abstract_status != IS_ABSTRACT
                and is_trivial_body(defn.body)
            ):
                defn.abstract_status = IMPLICITLY_ABSTRACT
            if (
                is_trivial_body(defn.body)
                and not self.is_stub_file
                and defn.abstract_status != NOT_ABSTRACT
            ):
                defn.is_trivial_body = True

        if (
            defn.is_coroutine
            and isinstance(defn.type, CallableType)
            and self.wrapped_coro_return_types.get(defn) != defn.type
        ):
            if defn.is_async_generator:
                # Async generator types are handled elsewhere
                pass
            else:
                # A coroutine defined as `async def foo(...) -> T: ...`
                # has external return type `Coroutine[Any, Any, T]`.
                any_type = AnyType(TypeOfAny.special_form)
                ret_type = self.named_type_or_none(
                    "typing.Coroutine", [any_type, any_type, defn.type.ret_type]
                )
                assert ret_type is not None, "Internal error: typing.Coroutine not found"
                defn.type = defn.type.copy_modified(ret_type=ret_type)
                self.wrapped_coro_return_types[defn] = defn.type

    def remove_unpack_kwargs(self, defn: FuncDef, typ: CallableType) -> CallableType:
        if not typ.arg_kinds or typ.arg_kinds[-1] is not ArgKind.ARG_STAR2:
            return typ
        last_type = get_proper_type(typ.arg_types[-1])
        if not isinstance(last_type, UnpackType):
            return typ
        last_type = get_proper_type(last_type.type)
        if not isinstance(last_type, TypedDictType):
            self.fail("Unpack item in ** argument must be a TypedDict", defn)
            new_arg_types = typ.arg_types[:-1] + [AnyType(TypeOfAny.from_error)]
            return typ.copy_modified(arg_types=new_arg_types)
        overlap = set(typ.arg_names) & set(last_type.items)
        # It is OK for TypedDict to have a key named 'kwargs'.
        overlap.discard(typ.arg_names[-1])
        if overlap:
            overlapped = ", ".join([f'"{name}"' for name in overlap])
            self.fail(f"Overlap between argument names and ** TypedDict items: {overlapped}", defn)
            new_arg_types = typ.arg_types[:-1] + [AnyType(TypeOfAny.from_error)]
            return typ.copy_modified(arg_types=new_arg_types)
        # OK, everything looks right now, mark the callable type as using unpack.
        new_arg_types = typ.arg_types[:-1] + [last_type]
        return typ.copy_modified(arg_types=new_arg_types, unpack_kwargs=True)

    def prepare_method_signature(self, func: FuncDef, info: TypeInfo) -> None:
        """Check basic signature validity and tweak annotation of self/cls argument."""
        # Only non-static methods are special.
        functype = func.type
        if not func.is_static:
            if func.name in ["__init_subclass__", "__class_getitem__"]:
                func.is_class = True
            if not func.arguments:
                self.fail("Method must have at least one argument", func)
            elif isinstance(functype, CallableType):
                self_type = get_proper_type(functype.arg_types[0])
                if isinstance(self_type, AnyType):
                    leading_type: Type = fill_typevars(info)
                    if func.is_class or func.name == "__new__":
                        leading_type = self.class_type(leading_type)
                    func.type = replace_implicit_first_type(functype, leading_type)

    def set_original_def(self, previous: Node | None, new: FuncDef | Decorator) -> bool:
        """If 'new' conditionally redefine 'previous', set 'previous' as original

        We reject straight redefinitions of functions, as they are usually
        a programming error. For example:

          def f(): ...
          def f(): ...  # Error: 'f' redefined
        """
        if isinstance(new, Decorator):
            new = new.func
        if (
            isinstance(previous, (FuncDef, Decorator))
            and unnamed_function(new.name)
            and unnamed_function(previous.name)
        ):
            return True
        if isinstance(previous, (FuncDef, Var, Decorator)) and new.is_conditional:
            new.original_def = previous
            return True
        else:
            return False

    def update_function_type_variables(self, fun_type: CallableType, defn: FuncItem) -> None:
        """Make any type variables in the signature of defn explicit.

        Update the signature of defn to contain type variable definitions
        if defn is generic.
        """
        with self.tvar_scope_frame(self.tvar_scope.method_frame()):
            a = self.type_analyzer()
            fun_type.variables = a.bind_function_type_variables(fun_type, defn)

    def visit_overloaded_func_def(self, defn: OverloadedFuncDef) -> None:
        self.statement = defn
        self.add_function_to_symbol_table(defn)

        if not self.recurse_into_functions:
            return

        # NB: Since _visit_overloaded_func_def will call accept on the
        # underlying FuncDefs, the function might get entered twice.
        # This is fine, though, because only the outermost function is
        # used to compute targets.
        with self.scope.function_scope(defn):
            self.analyze_overloaded_func_def(defn)

    def analyze_overloaded_func_def(self, defn: OverloadedFuncDef) -> None:
        # OverloadedFuncDef refers to any legitimate situation where you have
        # more than one declaration for the same function in a row.  This occurs
        # with a @property with a setter or a deleter, and for a classic
        # @overload.

        defn._fullname = self.qualified_name(defn.name)
        # TODO: avoid modifying items.
        defn.items = defn.unanalyzed_items.copy()

        first_item = defn.items[0]
        first_item.is_overload = True
        first_item.accept(self)

        if isinstance(first_item, Decorator) and first_item.func.is_property:
            # This is a property.
            first_item.func.is_overload = True
            self.analyze_property_with_multi_part_definition(defn)
            typ = function_type(first_item.func, self.named_type("builtins.function"))
            assert isinstance(typ, CallableType)
            types = [typ]
        else:
            # This is an a normal overload. Find the item signatures, the
            # implementation (if outside a stub), and any missing @overload
            # decorators.
            types, impl, non_overload_indexes = self.analyze_overload_sigs_and_impl(defn)
            defn.impl = impl
            if non_overload_indexes:
                self.handle_missing_overload_decorators(
                    defn, non_overload_indexes, some_overload_decorators=len(types) > 0
                )
            # If we found an implementation, remove it from the overload item list,
            # as it's special.
            if impl is not None:
                assert impl is defn.items[-1]
                defn.items = defn.items[:-1]
            elif not non_overload_indexes:
                self.handle_missing_overload_implementation(defn)

        if types:
            defn.type = Overloaded(types)
            defn.type.line = defn.line

        if not defn.items:
            # It was not a real overload after all, but function redefinition. We've
            # visited the redefinition(s) already.
            if not defn.impl:
                # For really broken overloads with no items and no implementation we need to keep
                # at least one item to hold basic information like function name.
                defn.impl = defn.unanalyzed_items[-1]
            return

        # We know this is an overload def. Infer properties and perform some checks.
        self.process_final_in_overload(defn)
        self.process_static_or_class_method_in_overload(defn)
        self.process_overload_impl(defn)

    def process_overload_impl(self, defn: OverloadedFuncDef) -> None:
        """Set flags for an overload implementation.

        Currently, this checks for a trivial body in protocols classes,
        where it makes the method implicitly abstract.
        """
        if defn.impl is None:
            return
        impl = defn.impl if isinstance(defn.impl, FuncDef) else defn.impl.func
        if is_trivial_body(impl.body) and self.is_class_scope() and not self.is_stub_file:
            assert self.type is not None
            if self.type.is_protocol:
                impl.abstract_status = IMPLICITLY_ABSTRACT
            if impl.abstract_status != NOT_ABSTRACT:
                impl.is_trivial_body = True

    def analyze_overload_sigs_and_impl(
        self, defn: OverloadedFuncDef
    ) -> tuple[list[CallableType], OverloadPart | None, list[int]]:
        """Find overload signatures, the implementation, and items with missing @overload.

        Assume that the first was already analyzed. As a side effect:
        analyzes remaining items and updates 'is_overload' flags.
        """
        types = []
        non_overload_indexes = []
        impl: OverloadPart | None = None
        for i, item in enumerate(defn.items):
            if i != 0:
                # Assume that the first item was already visited
                item.is_overload = True
                item.accept(self)
            # TODO: support decorated overloaded functions properly
            if isinstance(item, Decorator):
                callable = function_type(item.func, self.named_type("builtins.function"))
                assert isinstance(callable, CallableType)
                if not any(refers_to_fullname(dec, OVERLOAD_NAMES) for dec in item.decorators):
                    if i == len(defn.items) - 1 and not self.is_stub_file:
                        # Last item outside a stub is impl
                        impl = item
                    else:
                        # Oops it wasn't an overload after all. A clear error
                        # will vary based on where in the list it is, record
                        # that.
                        non_overload_indexes.append(i)
                else:
                    item.func.is_overload = True
                    types.append(callable)
                    if item.var.is_property:
                        self.fail("An overload can not be a property", item)
            elif isinstance(item, FuncDef):
                if i == len(defn.items) - 1 and not self.is_stub_file:
                    impl = item
                else:
                    non_overload_indexes.append(i)
        return types, impl, non_overload_indexes

    def handle_missing_overload_decorators(
        self,
        defn: OverloadedFuncDef,
        non_overload_indexes: list[int],
        some_overload_decorators: bool,
    ) -> None:
        """Generate errors for overload items without @overload.

        Side effect: remote non-overload items.
        """
        if some_overload_decorators:
            # Some of them were overloads, but not all.
            for idx in non_overload_indexes:
                if self.is_stub_file:
                    self.fail(
                        "An implementation for an overloaded function "
                        "is not allowed in a stub file",
                        defn.items[idx],
                    )
                else:
                    self.fail(
                        "The implementation for an overloaded function must come last",
                        defn.items[idx],
                    )
        else:
            for idx in non_overload_indexes[1:]:
                self.name_already_defined(defn.name, defn.items[idx], defn.items[0])
            if defn.impl:
                self.name_already_defined(defn.name, defn.impl, defn.items[0])
        # Remove the non-overloads
        for idx in reversed(non_overload_indexes):
            del defn.items[idx]

    def handle_missing_overload_implementation(self, defn: OverloadedFuncDef) -> None:
        """Generate error about missing overload implementation (only if needed)."""
        if not self.is_stub_file:
            if self.type and self.type.is_protocol and not self.is_func_scope():
                # An overloaded protocol method doesn't need an implementation,
                # but if it doesn't have one, then it is considered abstract.
                for item in defn.items:
                    if isinstance(item, Decorator):
                        item.func.abstract_status = IS_ABSTRACT
                    else:
                        item.abstract_status = IS_ABSTRACT
            else:
                # TODO: also allow omitting an implementation for abstract methods in ABCs?
                self.fail(
                    "An overloaded function outside a stub file must have an implementation",
                    defn,
                    code=codes.NO_OVERLOAD_IMPL,
                )

    def process_final_in_overload(self, defn: OverloadedFuncDef) -> None:
        """Detect the @final status of an overloaded function (and perform checks)."""
        # If the implementation is marked as @final (or the first overload in
        # stubs), then the whole overloaded definition if @final.
        if any(item.is_final for item in defn.items):
            # We anyway mark it as final because it was probably the intention.
            defn.is_final = True
            # Only show the error once per overload
            bad_final = next(ov for ov in defn.items if ov.is_final)
            if not self.is_stub_file:
                self.fail("@final should be applied only to overload implementation", bad_final)
            elif any(item.is_final for item in defn.items[1:]):
                bad_final = next(ov for ov in defn.items[1:] if ov.is_final)
                self.fail(
                    "In a stub file @final must be applied only to the first overload", bad_final
                )
        if defn.impl is not None and defn.impl.is_final:
            defn.is_final = True

    def process_static_or_class_method_in_overload(self, defn: OverloadedFuncDef) -> None:
        class_status = []
        static_status = []
        for item in defn.items:
            if isinstance(item, Decorator):
                inner = item.func
            elif isinstance(item, FuncDef):
                inner = item
            else:
                assert False, f"The 'item' variable is an unexpected type: {type(item)}"
            class_status.append(inner.is_class)
            static_status.append(inner.is_static)

        if defn.impl is not None:
            if isinstance(defn.impl, Decorator):
                inner = defn.impl.func
            elif isinstance(defn.impl, FuncDef):
                inner = defn.impl
            else:
                assert False, f"Unexpected impl type: {type(defn.impl)}"
            class_status.append(inner.is_class)
            static_status.append(inner.is_static)

        if len(set(class_status)) != 1:
            self.msg.overload_inconsistently_applies_decorator("classmethod", defn)
        elif len(set(static_status)) != 1:
            self.msg.overload_inconsistently_applies_decorator("staticmethod", defn)
        else:
            defn.is_class = class_status[0]
            defn.is_static = static_status[0]

    def analyze_property_with_multi_part_definition(self, defn: OverloadedFuncDef) -> None:
        """Analyze a property defined using multiple methods (e.g., using @x.setter).

        Assume that the first method (@property) has already been analyzed.
        """
        defn.is_property = True
        items = defn.items
        first_item = cast(Decorator, defn.items[0])
        deleted_items = []
        for i, item in enumerate(items[1:]):
            if isinstance(item, Decorator):
                if len(item.decorators) >= 1:
                    node = item.decorators[0]
                    if isinstance(node, MemberExpr):
                        if node.name == "setter":
                            # The first item represents the entire property.
                            first_item.var.is_settable_property = True
                            # Get abstractness from the original definition.
                            item.func.abstract_status = first_item.func.abstract_status
                    else:
                        self.fail(
                            f"Only supported top decorator is @{first_item.func.name}.setter", item
                        )
                item.func.accept(self)
            else:
                self.fail(f'Unexpected definition for property "{first_item.func.name}"', item)
                deleted_items.append(i + 1)
        for i in reversed(deleted_items):
            del items[i]

    def add_function_to_symbol_table(self, func: FuncDef | OverloadedFuncDef) -> None:
        if self.is_class_scope():
            assert self.type is not None
            func.info = self.type
        func._fullname = self.qualified_name(func.name)
        self.add_symbol(func.name, func, func)

    def analyze_arg_initializers(self, defn: FuncItem) -> None:
        with self.tvar_scope_frame(self.tvar_scope.method_frame()):
            # Analyze default arguments
            for arg in defn.arguments:
                if arg.initializer:
                    arg.initializer.accept(self)

    def analyze_function_body(self, defn: FuncItem) -> None:
        is_method = self.is_class_scope()
        with self.tvar_scope_frame(self.tvar_scope.method_frame()):
            # Bind the type variables again to visit the body.
            if defn.type:
                a = self.type_analyzer()
                a.bind_function_type_variables(cast(CallableType, defn.type), defn)
            self.function_stack.append(defn)
            with self.enter(defn):
                for arg in defn.arguments:
                    self.add_local(arg.variable, defn)

                # The first argument of a non-static, non-class method is like 'self'
                # (though the name could be different), having the enclosing class's
                # instance type.
                if is_method and not defn.is_static and not defn.is_class and defn.arguments:
                    defn.arguments[0].variable.is_self = True

                defn.body.accept(self)
            self.function_stack.pop()

    def check_classvar_in_signature(self, typ: ProperType) -> None:
        t: ProperType
        if isinstance(typ, Overloaded):
            for t in typ.items:
                self.check_classvar_in_signature(t)
            return
        if not isinstance(typ, CallableType):
            return
        for t in get_proper_types(typ.arg_types) + [get_proper_type(typ.ret_type)]:
            if self.is_classvar(t):
                self.fail_invalid_classvar(t)
                # Show only one error per signature
                break

    def check_function_signature(self, fdef: FuncItem) -> None:
        sig = fdef.type
        assert isinstance(sig, CallableType)
        if len(sig.arg_types) < len(fdef.arguments):
            self.fail("Type signature has too few arguments", fdef)
            # Add dummy Any arguments to prevent crashes later.
            num_extra_anys = len(fdef.arguments) - len(sig.arg_types)
            extra_anys = [AnyType(TypeOfAny.from_error)] * num_extra_anys
            sig.arg_types.extend(extra_anys)
        elif len(sig.arg_types) > len(fdef.arguments):
            self.fail("Type signature has too many arguments", fdef, blocker=True)

    def visit_decorator(self, dec: Decorator) -> None:
        self.statement = dec
        # TODO: better don't modify them at all.
        dec.decorators = dec.original_decorators.copy()
        dec.func.is_conditional = self.block_depth[-1] > 0
        if not dec.is_overload:
            self.add_symbol(dec.name, dec, dec)
        dec.func._fullname = self.qualified_name(dec.name)
        dec.var._fullname = self.qualified_name(dec.name)
        for d in dec.decorators:
            d.accept(self)
        removed: list[int] = []
        no_type_check = False
        could_be_decorated_property = False
        for i, d in enumerate(dec.decorators):
            # A bunch of decorators are special cased here.
            if refers_to_fullname(d, "abc.abstractmethod"):
                removed.append(i)
                dec.func.abstract_status = IS_ABSTRACT
                self.check_decorated_function_is_method("abstractmethod", dec)
            elif refers_to_fullname(d, ("asyncio.coroutines.coroutine", "types.coroutine")):
                removed.append(i)
                dec.func.is_awaitable_coroutine = True
            elif refers_to_fullname(d, "builtins.staticmethod"):
                removed.append(i)
                dec.func.is_static = True
                dec.var.is_staticmethod = True
                self.check_decorated_function_is_method("staticmethod", dec)
            elif refers_to_fullname(d, "builtins.classmethod"):
                removed.append(i)
                dec.func.is_class = True
                dec.var.is_classmethod = True
                self.check_decorated_function_is_method("classmethod", dec)
            elif refers_to_fullname(
                d, ("builtins.property", "abc.abstractproperty", "functools.cached_property")
            ):
                removed.append(i)
                dec.func.is_property = True
                dec.var.is_property = True
                if refers_to_fullname(d, "abc.abstractproperty"):
                    dec.func.abstract_status = IS_ABSTRACT
                elif refers_to_fullname(d, "functools.cached_property"):
                    dec.var.is_settable_property = True
                self.check_decorated_function_is_method("property", dec)
            elif refers_to_fullname(d, "typing.no_type_check"):
                dec.var.type = AnyType(TypeOfAny.special_form)
                no_type_check = True
            elif refers_to_fullname(d, FINAL_DECORATOR_NAMES):
                if self.is_class_scope():
                    assert self.type is not None, "No type set at class scope"
                    if self.type.is_protocol:
                        self.msg.protocol_members_cant_be_final(d)
                    else:
                        dec.func.is_final = True
                        dec.var.is_final = True
                    removed.append(i)
                else:
                    self.fail("@final cannot be used with non-method functions", d)
            elif not dec.var.is_property:
                # We have seen a "non-trivial" decorator before seeing @property, if
                # we will see a @property later, give an error, as we don't support this.
                could_be_decorated_property = True
        for i in reversed(removed):
            del dec.decorators[i]
        if (not dec.is_overload or dec.var.is_property) and self.type:
            dec.var.info = self.type
            dec.var.is_initialized_in_class = True
        if not no_type_check and self.recurse_into_functions:
            dec.func.accept(self)
        if could_be_decorated_property and dec.decorators and dec.var.is_property:
            self.fail("Decorators on top of @property are not supported", dec)
        if (dec.func.is_static or dec.func.is_class) and dec.var.is_property:
            self.fail("Only instance methods can be decorated with @property", dec)
        if dec.func.abstract_status == IS_ABSTRACT and dec.func.is_final:
            self.fail(f"Method {dec.func.name} is both abstract and final", dec)

    def check_decorated_function_is_method(self, decorator: str, context: Context) -> None:
        if not self.type or self.is_func_scope():
            self.fail(f'"{decorator}" used with a non-method', context)

    #
    # Classes
    #

    def visit_class_def(self, defn: ClassDef) -> None:
        self.statement = defn
        self.incomplete_type_stack.append(not defn.info)
        namespace = self.qualified_name(defn.name)
        with self.tvar_scope_frame(self.tvar_scope.class_frame(namespace)):
            self.analyze_class(defn)
        self.incomplete_type_stack.pop()

    def analyze_class(self, defn: ClassDef) -> None:
        fullname = self.qualified_name(defn.name)
        if not defn.info and not self.is_core_builtin_class(defn):
            # Add placeholder so that self-references in base classes can be
            # resolved.  We don't want this to cause a deferral, since if there
            # are no incomplete references, we'll replace this with a TypeInfo
            # before returning.
            placeholder = PlaceholderNode(fullname, defn, defn.line, becomes_typeinfo=True)
            self.add_symbol(defn.name, placeholder, defn, can_defer=False)

        tag = self.track_incomplete_refs()

        # Restore base classes after previous iteration (things like Generic[T] might be removed).
        defn.base_type_exprs.extend(defn.removed_base_type_exprs)
        defn.removed_base_type_exprs.clear()

        self.infer_metaclass_and_bases_from_compat_helpers(defn)

        bases = defn.base_type_exprs
        bases, tvar_defs, is_protocol = self.clean_up_bases_and_infer_type_variables(
            defn, bases, context=defn
        )

        for tvd in tvar_defs:
            if isinstance(tvd, TypeVarType) and any(
                has_placeholder(t) for t in [tvd.upper_bound, tvd.default] + tvd.values
            ):
                # Some type variable bounds or values are not ready, we need
                # to re-analyze this class.
                self.defer()

        self.analyze_class_keywords(defn)
        bases_result = self.analyze_base_classes(bases)
        if bases_result is None or self.found_incomplete_ref(tag):
            # Something was incomplete. Defer current target.
            self.mark_incomplete(defn.name, defn)
            return

        base_types, base_error = bases_result
        if any(isinstance(base, PlaceholderType) for base, _ in base_types):
            # We need to know the TypeInfo of each base to construct the MRO. Placeholder types
            # are okay in nested positions, since they can't affect the MRO.
            self.mark_incomplete(defn.name, defn)
            return

        declared_metaclass, should_defer = self.get_declared_metaclass(defn.name, defn.metaclass)
        if should_defer or self.found_incomplete_ref(tag):
            # Metaclass was not ready. Defer current target.
            self.mark_incomplete(defn.name, defn)
            return

        if self.analyze_typeddict_classdef(defn):
            if defn.info:
                self.setup_type_vars(defn, tvar_defs)
                self.setup_alias_type_vars(defn)
            return

        if self.analyze_namedtuple_classdef(defn, tvar_defs):
            return

        # Create TypeInfo for class now that base classes and the MRO can be calculated.
        self.prepare_class_def(defn)
        self.setup_type_vars(defn, tvar_defs)
        if base_error:
            defn.info.fallback_to_any = True

        with self.scope.class_scope(defn.info):
            self.configure_base_classes(defn, base_types)
            defn.info.is_protocol = is_protocol
            self.recalculate_metaclass(defn, declared_metaclass)
            defn.info.runtime_protocol = False
            for decorator in defn.decorators:
                self.analyze_class_decorator(defn, decorator)
            self.analyze_class_body_common(defn)

    def setup_type_vars(self, defn: ClassDef, tvar_defs: list[TypeVarLikeType]) -> None:
        defn.type_vars = tvar_defs
        defn.info.type_vars = []
        # we want to make sure any additional logic in add_type_vars gets run
        defn.info.add_type_vars()

    def setup_alias_type_vars(self, defn: ClassDef) -> None:
        assert defn.info.special_alias is not None
        defn.info.special_alias.alias_tvars = list(defn.info.type_vars)
        target = defn.info.special_alias.target
        assert isinstance(target, ProperType)
        if isinstance(target, TypedDictType):
            target.fallback.args = tuple(defn.type_vars)
        elif isinstance(target, TupleType):
            target.partial_fallback.args = tuple(defn.type_vars)
        else:
            assert False, f"Unexpected special alias type: {type(target)}"

    def is_core_builtin_class(self, defn: ClassDef) -> bool:
        return self.cur_mod_id == "builtins" and defn.name in CORE_BUILTIN_CLASSES

    def analyze_class_body_common(self, defn: ClassDef) -> None:
        """Parts of class body analysis that are common to all kinds of class defs."""
        self.enter_class(defn.info)
        defn.defs.accept(self)
        self.apply_class_plugin_hooks(defn)
        self.leave_class()

    def analyze_typeddict_classdef(self, defn: ClassDef) -> bool:
        if (
            defn.info
            and defn.info.typeddict_type
            and not has_placeholder(defn.info.typeddict_type)
        ):
            # This is a valid TypedDict, and it is fully analyzed.
            return True
        is_typeddict, info = self.typed_dict_analyzer.analyze_typeddict_classdef(defn)
        if is_typeddict:
            for decorator in defn.decorators:
                decorator.accept(self)
                if isinstance(decorator, RefExpr):
                    if decorator.fullname in FINAL_DECORATOR_NAMES and info is not None:
                        info.is_final = True
            if info is None:
                self.mark_incomplete(defn.name, defn)
            else:
                self.prepare_class_def(defn, info)
            return True
        return False

    def analyze_namedtuple_classdef(
        self, defn: ClassDef, tvar_defs: list[TypeVarLikeType]
    ) -> bool:
        """Check if this class can define a named tuple."""
        if (
            defn.info
            and defn.info.is_named_tuple
            and defn.info.tuple_type
            and not has_placeholder(defn.info.tuple_type)
        ):
            # Don't reprocess everything. We just need to process methods defined
            # in the named tuple class body.
            is_named_tuple = True
            info: TypeInfo | None = defn.info
        else:
            is_named_tuple, info = self.named_tuple_analyzer.analyze_namedtuple_classdef(
                defn, self.is_stub_file, self.is_func_scope()
            )
        if is_named_tuple:
            if info is None:
                self.mark_incomplete(defn.name, defn)
            else:
                self.prepare_class_def(defn, info, custom_names=True)
                self.setup_type_vars(defn, tvar_defs)
                self.setup_alias_type_vars(defn)
                with self.scope.class_scope(defn.info):
                    with self.named_tuple_analyzer.save_namedtuple_body(info):
                        self.analyze_class_body_common(defn)
            return True
        return False

    def apply_class_plugin_hooks(self, defn: ClassDef) -> None:
        """Apply a plugin hook that may infer a more precise definition for a class."""

        for decorator in defn.decorators:
            decorator_name = self.get_fullname_for_hook(decorator)
            if decorator_name:
                hook = self.plugin.get_class_decorator_hook(decorator_name)
                if hook:
                    hook(ClassDefContext(defn, decorator, self))

        if defn.metaclass:
            metaclass_name = self.get_fullname_for_hook(defn.metaclass)
            if metaclass_name:
                hook = self.plugin.get_metaclass_hook(metaclass_name)
                if hook:
                    hook(ClassDefContext(defn, defn.metaclass, self))

        for base_expr in defn.base_type_exprs:
            base_name = self.get_fullname_for_hook(base_expr)
            if base_name:
                hook = self.plugin.get_base_class_hook(base_name)
                if hook:
                    hook(ClassDefContext(defn, base_expr, self))

    def get_fullname_for_hook(self, expr: Expression) -> str | None:
        if isinstance(expr, CallExpr):
            return self.get_fullname_for_hook(expr.callee)
        elif isinstance(expr, IndexExpr):
            return self.get_fullname_for_hook(expr.base)
        elif isinstance(expr, RefExpr):
            if expr.fullname:
                return expr.fullname
            # If we don't have a fullname look it up. This happens because base classes are
            # analyzed in a different manner (see exprtotype.py) and therefore those AST
            # nodes will not have full names.
            sym = self.lookup_type_node(expr)
            if sym:
                return sym.fullname
        return None

    def analyze_class_keywords(self, defn: ClassDef) -> None:
        for value in defn.keywords.values():
            value.accept(self)

    def enter_class(self, info: TypeInfo) -> None:
        # Remember previous active class
        self.type_stack.append(self.type)
        self.locals.append(None)  # Add class scope
        self.is_comprehension_stack.append(False)
        self.block_depth.append(-1)  # The class body increments this to 0
        self.type = info
        self.missing_names.append(set())

    def leave_class(self) -> None:
        """Restore analyzer state."""
        self.block_depth.pop()
        self.locals.pop()
        self.is_comprehension_stack.pop()
        self.type = self.type_stack.pop()
        self.missing_names.pop()

    def analyze_class_decorator(self, defn: ClassDef, decorator: Expression) -> None:
        decorator.accept(self)
        if isinstance(decorator, RefExpr):
            if decorator.fullname in RUNTIME_PROTOCOL_DECOS:
                if defn.info.is_protocol:
                    defn.info.runtime_protocol = True
                else:
                    self.fail("@runtime_checkable can only be used with protocol classes", defn)
            elif decorator.fullname in FINAL_DECORATOR_NAMES:
                defn.info.is_final = True

    def clean_up_bases_and_infer_type_variables(
        self, defn: ClassDef, base_type_exprs: list[Expression], context: Context
    ) -> tuple[list[Expression], list[TypeVarLikeType], bool]:
        """Remove extra base classes such as Generic and infer type vars.

        For example, consider this class:

          class Foo(Bar, Generic[T]): ...

        Now we will remove Generic[T] from bases of Foo and infer that the
        type variable 'T' is a type argument of Foo.

        Note that this is performed *before* semantic analysis.

        Returns (remaining base expressions, inferred type variables, is protocol).
        """
        removed: list[int] = []
        declared_tvars: TypeVarLikeList = []
        is_protocol = False
        for i, base_expr in enumerate(base_type_exprs):
            self.analyze_type_expr(base_expr)

            try:
                base = self.expr_to_unanalyzed_type(base_expr)
            except TypeTranslationError:
                # This error will be caught later.
                continue
            result = self.analyze_class_typevar_declaration(base)
            if result is not None:
                if declared_tvars:
                    self.fail("Only single Generic[...] or Protocol[...] can be in bases", context)
                removed.append(i)
                tvars = result[0]
                is_protocol |= result[1]
                declared_tvars.extend(tvars)
            if isinstance(base, UnboundType):
                sym = self.lookup_qualified(base.name, base)
                if sym is not None and sym.node is not None:
                    if sym.node.fullname in PROTOCOL_NAMES and i not in removed:
                        # also remove bare 'Protocol' bases
                        removed.append(i)
                        is_protocol = True

        all_tvars = self.get_all_bases_tvars(base_type_exprs, removed)
        if declared_tvars:
            if len(remove_dups(declared_tvars)) < len(declared_tvars):
                self.fail("Duplicate type variables in Generic[...] or Protocol[...]", context)
            declared_tvars = remove_dups(declared_tvars)
            if not set(all_tvars).issubset(set(declared_tvars)):
                self.fail(
                    "If Generic[...] or Protocol[...] is present"
                    " it should list all type variables",
                    context,
                )
                # In case of error, Generic tvars will go first
                declared_tvars = remove_dups(declared_tvars + all_tvars)
        else:
            declared_tvars = all_tvars
        for i in reversed(removed):
            # We need to actually remove the base class expressions like Generic[T],
            # mostly because otherwise they will create spurious dependencies in fine
            # grained incremental mode.
            defn.removed_base_type_exprs.append(defn.base_type_exprs[i])
            del base_type_exprs[i]
        tvar_defs: list[TypeVarLikeType] = []
        for name, tvar_expr in declared_tvars:
            if isinstance(tvar_expr.default, UnboundType):
                # assumption here is that the names cannot be duplicated
                for fullname, type_var in self.tvar_scope.scope.items():
                    _, _, default_type_var_name = fullname.rpartition(".")
                    if tvar_expr.default.name == default_type_var_name:
                        tvar_expr.default = type_var

            tvar_def = self.tvar_scope.get_binding(tvar_expr.fullname)
            if tvar_def is None:
                tvar_def = self.tvar_scope.bind_new(name, tvar_expr)
            tvar_defs.append(tvar_def)
        return base_type_exprs, tvar_defs, is_protocol

    def analyze_class_typevar_declaration(self, base: Type) -> tuple[TypeVarLikeList, bool] | None:
        """Analyze type variables declared using Generic[...] or Protocol[...].

        Args:
            base: Non-analyzed base class

        Return None if the base class does not declare type variables. Otherwise,
        return the type variables.
        """
        if not isinstance(base, UnboundType):
            return None
        unbound = base
        sym = self.lookup_qualified(unbound.name, unbound)
        if sym is None or sym.node is None:
            return None
        if (
            sym.node.fullname == "typing.Generic"
            or sym.node.fullname in PROTOCOL_NAMES
            and base.args
        ):
            is_proto = sym.node.fullname != "typing.Generic"
            tvars: TypeVarLikeList = []
            have_type_var_tuple = False
            for arg in unbound.args:
                tag = self.track_incomplete_refs()
                tvar = self.analyze_unbound_tvar(arg)
                if tvar:
                    if isinstance(tvar[1], TypeVarTupleExpr):
                        if have_type_var_tuple:
                            self.fail("Can only use one type var tuple in a class def", base)
                            continue
                        have_type_var_tuple = True
                    tvars.append(tvar)
                elif not self.found_incomplete_ref(tag):
                    self.fail("Free type variable expected in %s[...]" % sym.node.name, base)
            return tvars, is_proto
        return None

    def analyze_unbound_tvar(self, t: Type) -> tuple[str, TypeVarLikeExpr] | None:
        if not isinstance(t, UnboundType):
            return None
        unbound = t
        sym = self.lookup_qualified(unbound.name, unbound)
        if sym and isinstance(sym.node, PlaceholderNode):
            self.record_incomplete_ref()
        if sym and isinstance(sym.node, ParamSpecExpr):
            if (
                sym.fullname
                and not self.tvar_scope.allow_binding(sym.fullname)
                and self.tvar_scope.parent
                and self.tvar_scope.parent.allow_binding(sym.fullname)
            ):
                # It's bound by our type variable scope
                return None
            return unbound.name, sym.node
<<<<<<< HEAD
        if sym and sym.fullname == "typing_extensions.Unpack":
            inner_t = unbound.args[0]
            if not isinstance(inner_t, UnboundType):
=======
        if sym and isinstance(sym.node, TypeVarTupleExpr):
            if (
                sym.fullname
                and not self.tvar_scope.allow_binding(sym.fullname)
                and self.tvar_scope.parent
                and self.tvar_scope.parent.allow_binding(sym.fullname)
            ):
                # It's bound by our type variable scope
>>>>>>> 0cc565a5
                return None
            inner_unbound = inner_t
            inner_sym = self.lookup_qualified(inner_unbound.name, inner_unbound)
            if inner_sym and isinstance(inner_sym.node, PlaceholderNode):
                self.record_incomplete_ref()
            if inner_sym and isinstance(inner_sym.node, TypeVarTupleExpr):
                if inner_sym.fullname and not self.tvar_scope.allow_binding(inner_sym.fullname):
                    # It's bound by our type variable scope
                    return None
                return inner_unbound.name, inner_sym.node
        if sym is None or not isinstance(sym.node, TypeVarExpr):
            return None
        elif sym.fullname and not self.tvar_scope.allow_binding(sym.fullname):
            # It's bound by our type variable scope
            return None
        else:
            if isinstance(sym.node.default, sym.node.__class__):
                return None
            assert isinstance(sym.node, TypeVarExpr)
            return unbound.name, sym.node

    def get_all_bases_tvars(
        self, base_type_exprs: list[Expression], removed: list[int]
    ) -> TypeVarLikeList:
        """Return all type variable references in bases."""
        tvars: TypeVarLikeList = []
        for i, base_expr in enumerate(base_type_exprs):
            if i not in removed:
                try:
                    base = self.expr_to_unanalyzed_type(base_expr)
                except TypeTranslationError:
                    # This error will be caught later.
                    continue
                base_tvars = base.accept(TypeVarLikeQuery(self.lookup_qualified, self.tvar_scope))
                tvars.extend(base_tvars)
        return remove_dups(tvars)

    def get_and_bind_all_tvars(self, type_exprs: list[Expression]) -> list[TypeVarLikeType]:
        """Return all type variable references in item type expressions.

        This is a helper for generic TypedDicts and NamedTuples. Essentially it is
        a simplified version of the logic we use for ClassDef bases. We duplicate
        some amount of code, because it is hard to refactor common pieces.
        """
        tvars = []
        for base_expr in type_exprs:
            try:
                base = self.expr_to_unanalyzed_type(base_expr)
            except TypeTranslationError:
                # This error will be caught later.
                continue
            base_tvars = base.accept(TypeVarLikeQuery(self.lookup_qualified, self.tvar_scope))
            tvars.extend(base_tvars)
        tvars = remove_dups(tvars)  # Variables are defined in order of textual appearance.
        tvar_defs = []
        for name, tvar_expr in tvars:
            tvar_def = self.tvar_scope.bind_new(name, tvar_expr)
            tvar_defs.append(tvar_def)
        return tvar_defs

    def prepare_class_def(
        self, defn: ClassDef, info: TypeInfo | None = None, custom_names: bool = False
    ) -> None:
        """Prepare for the analysis of a class definition.

        Create an empty TypeInfo and store it in a symbol table, or if the 'info'
        argument is provided, store it instead (used for magic type definitions).
        """
        if not defn.info:
            defn.fullname = self.qualified_name(defn.name)
            # TODO: Nested classes
            info = info or self.make_empty_type_info(defn)
            defn.info = info
            info.defn = defn
            if not custom_names:
                # Some special classes (in particular NamedTuples) use custom fullname logic.
                # Don't override it here (also see comment below, this needs cleanup).
                if not self.is_func_scope():
                    info._fullname = self.qualified_name(defn.name)
                else:
                    info._fullname = info.name
        local_name = defn.name
        if "@" in local_name:
            local_name = local_name.split("@")[0]
        self.add_symbol(local_name, defn.info, defn)
        if self.is_nested_within_func_scope():
            # We need to preserve local classes, let's store them
            # in globals under mangled unique names
            #
            # TODO: Putting local classes into globals breaks assumptions in fine-grained
            #       incremental mode and we should avoid it. In general, this logic is too
            #       ad-hoc and needs to be removed/refactored.
            if "@" not in defn.info._fullname:
                global_name = defn.info.name + "@" + str(defn.line)
                defn.info._fullname = self.cur_mod_id + "." + global_name
            else:
                # Preserve name from previous fine-grained incremental run.
                global_name = defn.info.name
            defn.fullname = defn.info._fullname
            if defn.info.is_named_tuple:
                # Named tuple nested within a class is stored in the class symbol table.
                self.add_symbol_skip_local(global_name, defn.info)
            else:
                self.globals[global_name] = SymbolTableNode(GDEF, defn.info)

    def make_empty_type_info(self, defn: ClassDef) -> TypeInfo:
        if (
            self.is_module_scope()
            and self.cur_mod_id == "builtins"
            and defn.name in CORE_BUILTIN_CLASSES
        ):
            # Special case core built-in classes. A TypeInfo was already
            # created for it before semantic analysis, but with a dummy
            # ClassDef. Patch the real ClassDef object.
            info = self.globals[defn.name].node
            assert isinstance(info, TypeInfo)
        else:
            info = TypeInfo(SymbolTable(), defn, self.cur_mod_id)
            info.set_line(defn)
        return info

    def get_name_repr_of_expr(self, expr: Expression) -> str | None:
        """Try finding a short simplified textual representation of a base class expression."""
        if isinstance(expr, NameExpr):
            return expr.name
        if isinstance(expr, MemberExpr):
            return get_member_expr_fullname(expr)
        if isinstance(expr, IndexExpr):
            return self.get_name_repr_of_expr(expr.base)
        if isinstance(expr, CallExpr):
            return self.get_name_repr_of_expr(expr.callee)
        return None

    def analyze_base_classes(
        self, base_type_exprs: list[Expression]
    ) -> tuple[list[tuple[ProperType, Expression]], bool] | None:
        """Analyze base class types.

        Return None if some definition was incomplete. Otherwise, return a tuple
        with these items:

         * List of (analyzed type, original expression) tuples
         * Boolean indicating whether one of the bases had a semantic analysis error
        """
        is_error = False
        bases = []
        for base_expr in base_type_exprs:
            if (
                isinstance(base_expr, RefExpr)
                and base_expr.fullname in TYPED_NAMEDTUPLE_NAMES + TPDICT_NAMES
            ):
                # Ignore magic bases for now.
                continue

            try:
                base = self.expr_to_analyzed_type(base_expr, allow_placeholder=True)
            except TypeTranslationError:
                name = self.get_name_repr_of_expr(base_expr)
                if isinstance(base_expr, CallExpr):
                    msg = "Unsupported dynamic base class"
                else:
                    msg = "Invalid base class"
                if name:
                    msg += f' "{name}"'
                self.fail(msg, base_expr)
                is_error = True
                continue
            if base is None:
                return None
            base = get_proper_type(base)
            bases.append((base, base_expr))
        return bases, is_error

    def configure_base_classes(
        self, defn: ClassDef, bases: list[tuple[ProperType, Expression]]
    ) -> None:
        """Set up base classes.

        This computes several attributes on the corresponding TypeInfo defn.info
        related to the base classes: defn.info.bases, defn.info.mro, and
        miscellaneous others (at least tuple_type, fallback_to_any, and is_enum.)
        """
        base_types: list[Instance] = []
        info = defn.info

        for base, base_expr in bases:
            if isinstance(base, TupleType):
                actual_base = self.configure_tuple_base_class(defn, base)
                base_types.append(actual_base)
            elif isinstance(base, Instance):
                if base.type.is_newtype:
                    self.fail('Cannot subclass "NewType"', defn)
                base_types.append(base)
            elif isinstance(base, AnyType):
                if self.options.disallow_subclassing_any:
                    if isinstance(base_expr, (NameExpr, MemberExpr)):
                        msg = f'Class cannot subclass "{base_expr.name}" (has type "Any")'
                    else:
                        msg = 'Class cannot subclass value of type "Any"'
                    self.fail(msg, base_expr)
                info.fallback_to_any = True
            elif isinstance(base, TypedDictType):
                base_types.append(base.fallback)
            else:
                msg = "Invalid base class"
                name = self.get_name_repr_of_expr(base_expr)
                if name:
                    msg += f' "{name}"'
                self.fail(msg, base_expr)
                info.fallback_to_any = True
            if self.options.disallow_any_unimported and has_any_from_unimported_type(base):
                if isinstance(base_expr, (NameExpr, MemberExpr)):
                    prefix = f"Base type {base_expr.name}"
                else:
                    prefix = "Base type"
                self.msg.unimported_type_becomes_any(prefix, base, base_expr)
            check_for_explicit_any(
                base, self.options, self.is_typeshed_stub_file, self.msg, context=base_expr
            )

        # Add 'object' as implicit base if there is no other base class.
        if not base_types and defn.fullname != "builtins.object":
            base_types.append(self.object_type())

        info.bases = base_types

        # Calculate the MRO.
        if not self.verify_base_classes(defn):
            self.set_dummy_mro(defn.info)
            return
        self.calculate_class_mro(defn, self.object_type)

    def configure_tuple_base_class(self, defn: ClassDef, base: TupleType) -> Instance:
        info = defn.info

        # There may be an existing valid tuple type from previous semanal iterations.
        # Use equality to check if it is the case.
        if info.tuple_type and info.tuple_type != base and not has_placeholder(info.tuple_type):
            self.fail("Class has two incompatible bases derived from tuple", defn)
            defn.has_incompatible_baseclass = True
        if info.special_alias and has_placeholder(info.special_alias.target):
            self.defer(force_progress=True)
        info.update_tuple_type(base)
        self.setup_alias_type_vars(defn)

        if base.partial_fallback.type.fullname == "builtins.tuple" and not has_placeholder(base):
            # Fallback can only be safely calculated after semantic analysis, since base
            # classes may be incomplete. Postpone the calculation.
            self.schedule_patch(PRIORITY_FALLBACKS, lambda: calculate_tuple_fallback(base))

        return base.partial_fallback

    def set_dummy_mro(self, info: TypeInfo) -> None:
        # Give it an MRO consisting of just the class itself and object.
        info.mro = [info, self.object_type().type]
        info.bad_mro = True

    def calculate_class_mro(
        self, defn: ClassDef, obj_type: Callable[[], Instance] | None = None
    ) -> None:
        """Calculate method resolution order for a class.

        `obj_type` exists just to fill in empty base class list in case of an error.
        """
        try:
            calculate_mro(defn.info, obj_type)
        except MroError:
            self.fail(
                "Cannot determine consistent method resolution "
                'order (MRO) for "%s"' % defn.name,
                defn,
            )
            self.set_dummy_mro(defn.info)
        # Allow plugins to alter the MRO to handle the fact that `def mro()`
        # on metaclasses permits MRO rewriting.
        if defn.fullname:
            hook = self.plugin.get_customize_class_mro_hook(defn.fullname)
            if hook:
                hook(ClassDefContext(defn, FakeExpression(), self))

    def infer_metaclass_and_bases_from_compat_helpers(self, defn: ClassDef) -> None:
        """Lookup for special metaclass declarations, and update defn fields accordingly.

        * six.with_metaclass(M, B1, B2, ...)
        * @six.add_metaclass(M)
        * future.utils.with_metaclass(M, B1, B2, ...)
        * past.utils.with_metaclass(M, B1, B2, ...)
        """

        # Look for six.with_metaclass(M, B1, B2, ...)
        with_meta_expr: Expression | None = None
        if len(defn.base_type_exprs) == 1:
            base_expr = defn.base_type_exprs[0]
            if isinstance(base_expr, CallExpr) and isinstance(base_expr.callee, RefExpr):
                base_expr.accept(self)
                if (
                    base_expr.callee.fullname
                    in {
                        "six.with_metaclass",
                        "future.utils.with_metaclass",
                        "past.utils.with_metaclass",
                    }
                    and len(base_expr.args) >= 1
                    and all(kind == ARG_POS for kind in base_expr.arg_kinds)
                ):
                    with_meta_expr = base_expr.args[0]
                    defn.base_type_exprs = base_expr.args[1:]

        # Look for @six.add_metaclass(M)
        add_meta_expr: Expression | None = None
        for dec_expr in defn.decorators:
            if isinstance(dec_expr, CallExpr) and isinstance(dec_expr.callee, RefExpr):
                dec_expr.callee.accept(self)
                if (
                    dec_expr.callee.fullname == "six.add_metaclass"
                    and len(dec_expr.args) == 1
                    and dec_expr.arg_kinds[0] == ARG_POS
                ):
                    add_meta_expr = dec_expr.args[0]
                    break

        metas = {defn.metaclass, with_meta_expr, add_meta_expr} - {None}
        if len(metas) == 0:
            return
        if len(metas) > 1:
            self.fail("Multiple metaclass definitions", defn)
            return
        defn.metaclass = metas.pop()

    def verify_base_classes(self, defn: ClassDef) -> bool:
        info = defn.info
        cycle = False
        for base in info.bases:
            baseinfo = base.type
            if self.is_base_class(info, baseinfo):
                self.fail("Cycle in inheritance hierarchy", defn)
                cycle = True
        dup = find_duplicate(info.direct_base_classes())
        if dup:
            self.fail(f'Duplicate base class "{dup.name}"', defn, blocker=True)
            return False
        return not cycle

    def is_base_class(self, t: TypeInfo, s: TypeInfo) -> bool:
        """Determine if t is a base class of s (but do not use mro)."""
        # Search the base class graph for t, starting from s.
        worklist = [s]
        visited = {s}
        while worklist:
            nxt = worklist.pop()
            if nxt == t:
                return True
            for base in nxt.bases:
                if base.type not in visited:
                    worklist.append(base.type)
                    visited.add(base.type)
        return False

    def get_declared_metaclass(
        self, name: str, metaclass_expr: Expression | None
    ) -> tuple[Instance | None, bool]:
        """Returns either metaclass instance or boolean whether we should defer."""
        declared_metaclass = None
        if metaclass_expr:
            metaclass_name = None
            if isinstance(metaclass_expr, NameExpr):
                metaclass_name = metaclass_expr.name
            elif isinstance(metaclass_expr, MemberExpr):
                metaclass_name = get_member_expr_fullname(metaclass_expr)
            if metaclass_name is None:
                self.fail(f'Dynamic metaclass not supported for "{name}"', metaclass_expr)
                return None, False
            sym = self.lookup_qualified(metaclass_name, metaclass_expr)
            if sym is None:
                # Probably a name error - it is already handled elsewhere
                return None, False
            if isinstance(sym.node, Var) and isinstance(get_proper_type(sym.node.type), AnyType):
                # Create a fake TypeInfo that fallbacks to `Any`, basically allowing
                # all the attributes. Same thing as we do for `Any` base class.
                any_info = self.make_empty_type_info(ClassDef(sym.node.name, Block([])))
                any_info.fallback_to_any = True
                any_info._fullname = sym.node.fullname
                if self.options.disallow_subclassing_any:
                    self.fail(
                        f'Class cannot use "{any_info.fullname}" as a metaclass (has type "Any")',
                        metaclass_expr,
                    )
                return Instance(any_info, []), False
            if isinstance(sym.node, PlaceholderNode):
                return None, True  # defer later in the caller

            # Support type aliases, like `_Meta: TypeAlias = type`
            if (
                isinstance(sym.node, TypeAlias)
                and sym.node.no_args
                and isinstance(sym.node.target, ProperType)
                and isinstance(sym.node.target, Instance)
            ):
                metaclass_info: Node | None = sym.node.target.type
            else:
                metaclass_info = sym.node

            if not isinstance(metaclass_info, TypeInfo) or metaclass_info.tuple_type is not None:
                self.fail(f'Invalid metaclass "{metaclass_name}"', metaclass_expr)
                return None, False
            if not metaclass_info.is_metaclass():
                self.fail(
                    'Metaclasses not inheriting from "type" are not supported', metaclass_expr
                )
                return None, False
            inst = fill_typevars(metaclass_info)
            assert isinstance(inst, Instance)
            declared_metaclass = inst
        return declared_metaclass, False

    def recalculate_metaclass(self, defn: ClassDef, declared_metaclass: Instance | None) -> None:
        defn.info.declared_metaclass = declared_metaclass
        defn.info.metaclass_type = defn.info.calculate_metaclass_type()
        if any(info.is_protocol for info in defn.info.mro):
            if (
                not defn.info.metaclass_type
                or defn.info.metaclass_type.type.fullname == "builtins.type"
            ):
                # All protocols and their subclasses have ABCMeta metaclass by default.
                # TODO: add a metaclass conflict check if there is another metaclass.
                abc_meta = self.named_type_or_none("abc.ABCMeta", [])
                if abc_meta is not None:  # May be None in tests with incomplete lib-stub.
                    defn.info.metaclass_type = abc_meta
        if defn.info.metaclass_type and defn.info.metaclass_type.type.has_base("enum.EnumMeta"):
            defn.info.is_enum = True
            if defn.type_vars:
                self.fail("Enum class cannot be generic", defn)

    #
    # Imports
    #

    def visit_import(self, i: Import) -> None:
        self.statement = i
        for id, as_id in i.ids:
            # Modules imported in a stub file without using 'import X as X' won't get exported
            # When implicit re-exporting is disabled, we have the same behavior as stubs.
            use_implicit_reexport = not self.is_stub_file and self.options.implicit_reexport
            if as_id is not None:
                base_id = id
                imported_id = as_id
                module_public = use_implicit_reexport or id.split(".")[-1] == as_id
            else:
                base_id = id.split(".")[0]
                imported_id = base_id
                module_public = use_implicit_reexport
            self.add_module_symbol(
                base_id,
                imported_id,
                context=i,
                module_public=module_public,
                module_hidden=not module_public,
            )

    def visit_import_from(self, imp: ImportFrom) -> None:
        self.statement = imp
        module_id = self.correct_relative_import(imp)
        module = self.modules.get(module_id)
        for id, as_id in imp.names:
            fullname = module_id + "." + id
            self.set_future_import_flags(fullname)
            if module is None:
                node = None
            elif module_id == self.cur_mod_id and fullname in self.modules:
                # Submodule takes precedence over definition in surround package, for
                # compatibility with runtime semantics in typical use cases. This
                # could more precisely model runtime semantics by taking into account
                # the line number beyond which the local definition should take
                # precedence, but doesn't seem to be important in most use cases.
                node = SymbolTableNode(GDEF, self.modules[fullname])
            else:
                if id == as_id == "__all__" and module_id in self.export_map:
                    self.all_exports[:] = self.export_map[module_id]
                node = module.names.get(id)

            missing_submodule = False
            imported_id = as_id or id

            # Modules imported in a stub file without using 'from Y import X as X' will
            # not get exported.
            # When implicit re-exporting is disabled, we have the same behavior as stubs.
            use_implicit_reexport = not self.is_stub_file and self.options.implicit_reexport
            module_public = use_implicit_reexport or (as_id is not None and id == as_id)

            # If the module does not contain a symbol with the name 'id',
            # try checking if it's a module instead.
            if not node:
                mod = self.modules.get(fullname)
                if mod is not None:
                    kind = self.current_symbol_kind()
                    node = SymbolTableNode(kind, mod)
                elif fullname in self.missing_modules:
                    missing_submodule = True
            # If it is still not resolved, check for a module level __getattr__
            if (
                module
                and not node
                and (module.is_stub or self.options.python_version >= (3, 7))
                and "__getattr__" in module.names
            ):
                # We store the fullname of the original definition so that we can
                # detect whether two imported names refer to the same thing.
                fullname = module_id + "." + id
                gvar = self.create_getattr_var(module.names["__getattr__"], imported_id, fullname)
                if gvar:
                    self.add_symbol(
                        imported_id,
                        gvar,
                        imp,
                        module_public=module_public,
                        module_hidden=not module_public,
                    )
                    continue

            if node and not node.module_hidden:
                self.process_imported_symbol(
                    node, module_id, id, imported_id, fullname, module_public, context=imp
                )
            elif module and not missing_submodule:
                # Target module exists but the imported name is missing or hidden.
                self.report_missing_module_attribute(
                    module_id,
                    id,
                    imported_id,
                    module_public=module_public,
                    module_hidden=not module_public,
                    context=imp,
                )
            else:
                # Import of a missing (sub)module.
                self.add_unknown_imported_symbol(
                    imported_id,
                    imp,
                    target_name=fullname,
                    module_public=module_public,
                    module_hidden=not module_public,
                )

    def process_imported_symbol(
        self,
        node: SymbolTableNode,
        module_id: str,
        id: str,
        imported_id: str,
        fullname: str,
        module_public: bool,
        context: ImportBase,
    ) -> None:
        module_hidden = not module_public and (
            # `from package import submodule` should work regardless of whether package
            # re-exports submodule, so we shouldn't hide it
            not isinstance(node.node, MypyFile)
            or fullname not in self.modules
            # but given `from somewhere import random_unrelated_module` we should hide
            # random_unrelated_module
            or not fullname.startswith(self.cur_mod_id + ".")
        )

        if isinstance(node.node, PlaceholderNode):
            if self.final_iteration:
                self.report_missing_module_attribute(
                    module_id,
                    id,
                    imported_id,
                    module_public=module_public,
                    module_hidden=module_hidden,
                    context=context,
                )
                return
            else:
                # This might become a type.
                self.mark_incomplete(
                    imported_id,
                    node.node,
                    module_public=module_public,
                    module_hidden=module_hidden,
                    becomes_typeinfo=True,
                )
        existing_symbol = self.globals.get(imported_id)
        if (
            existing_symbol
            and not isinstance(existing_symbol.node, PlaceholderNode)
            and not isinstance(node.node, PlaceholderNode)
        ):
            # Import can redefine a variable. They get special treatment.
            if self.process_import_over_existing_name(imported_id, existing_symbol, node, context):
                return
        if existing_symbol and isinstance(node.node, PlaceholderNode):
            # Imports are special, some redefinitions are allowed, so wait until
            # we know what is the new symbol node.
            return
        # NOTE: we take the original node even for final `Var`s. This is to support
        # a common pattern when constants are re-exported (same applies to import *).
        self.add_imported_symbol(
            imported_id, node, context, module_public=module_public, module_hidden=module_hidden
        )

    def report_missing_module_attribute(
        self,
        import_id: str,
        source_id: str,
        imported_id: str,
        module_public: bool,
        module_hidden: bool,
        context: Node,
    ) -> None:
        # Missing attribute.
        if self.is_incomplete_namespace(import_id):
            # We don't know whether the name will be there, since the namespace
            # is incomplete. Defer the current target.
            self.mark_incomplete(
                imported_id, context, module_public=module_public, module_hidden=module_hidden
            )
            return
        message = f'Module "{import_id}" has no attribute "{source_id}"'
        # Suggest alternatives, if any match is found.
        module = self.modules.get(import_id)
        if module:
            if source_id in module.names.keys() and not module.names[source_id].module_public:
                message = (
                    f'Module "{import_id}" does not explicitly export attribute "{source_id}"'
                )
            else:
                alternatives = set(module.names.keys()).difference({source_id})
                matches = best_matches(source_id, alternatives)[:3]
                if matches:
                    suggestion = f"; maybe {pretty_seq(matches, 'or')}?"
                    message += f"{suggestion}"
        self.fail(message, context, code=codes.ATTR_DEFINED)
        self.add_unknown_imported_symbol(
            imported_id,
            context,
            target_name=None,
            module_public=module_public,
            module_hidden=not module_public,
        )

        if import_id == "typing":
            # The user probably has a missing definition in a test fixture. Let's verify.
            fullname = f"builtins.{source_id.lower()}"
            if (
                self.lookup_fully_qualified_or_none(fullname) is None
                and fullname in SUGGESTED_TEST_FIXTURES
            ):
                # Yes. Generate a helpful note.
                self.msg.add_fixture_note(fullname, context)

    def process_import_over_existing_name(
        self,
        imported_id: str,
        existing_symbol: SymbolTableNode,
        module_symbol: SymbolTableNode,
        import_node: ImportBase,
    ) -> bool:
        if existing_symbol.node is module_symbol.node:
            # We added this symbol on previous iteration.
            return False
        if existing_symbol.kind in (LDEF, GDEF, MDEF) and isinstance(
            existing_symbol.node, (Var, FuncDef, TypeInfo, Decorator, TypeAlias)
        ):
            # This is a valid import over an existing definition in the file. Construct a dummy
            # assignment that we'll use to type check the import.
            lvalue = NameExpr(imported_id)
            lvalue.kind = existing_symbol.kind
            lvalue.node = existing_symbol.node
            rvalue = NameExpr(imported_id)
            rvalue.kind = module_symbol.kind
            rvalue.node = module_symbol.node
            if isinstance(rvalue.node, TypeAlias):
                # Suppress bogus errors from the dummy assignment if rvalue is an alias.
                # Otherwise mypy may complain that alias is invalid in runtime context.
                rvalue.is_alias_rvalue = True
            assignment = AssignmentStmt([lvalue], rvalue)
            for node in assignment, lvalue, rvalue:
                node.set_line(import_node)
            import_node.assignments.append(assignment)
            return True
        return False

    def correct_relative_import(self, node: ImportFrom | ImportAll) -> str:
        import_id, ok = correct_relative_import(
            self.cur_mod_id, node.relative, node.id, self.cur_mod_node.is_package_init_file()
        )
        if not ok:
            self.fail("Relative import climbs too many namespaces", node)
        return import_id

    def visit_import_all(self, i: ImportAll) -> None:
        i_id = self.correct_relative_import(i)
        if i_id in self.modules:
            m = self.modules[i_id]
            if self.is_incomplete_namespace(i_id):
                # Any names could be missing from the current namespace if the target module
                # namespace is incomplete.
                self.mark_incomplete("*", i)
            for name, node in m.names.items():
                fullname = i_id + "." + name
                self.set_future_import_flags(fullname)
                if node is None:
                    continue
                # if '__all__' exists, all nodes not included have had module_public set to
                # False, and we can skip checking '_' because it's been explicitly included.
                if node.module_public and (not name.startswith("_") or "__all__" in m.names):
                    if isinstance(node.node, MypyFile):
                        # Star import of submodule from a package, add it as a dependency.
                        self.imports.add(node.node.fullname)
                    existing_symbol = self.lookup_current_scope(name)
                    if existing_symbol and not isinstance(node.node, PlaceholderNode):
                        # Import can redefine a variable. They get special treatment.
                        if self.process_import_over_existing_name(name, existing_symbol, node, i):
                            continue
                    # `from x import *` always reexports symbols
                    self.add_imported_symbol(
                        name, node, i, module_public=True, module_hidden=False
                    )

        else:
            # Don't add any dummy symbols for 'from x import *' if 'x' is unknown.
            pass

    #
    # Assignment
    #

    def visit_assignment_expr(self, s: AssignmentExpr) -> None:
        s.value.accept(self)
        self.analyze_lvalue(s.target, escape_comprehensions=True, has_explicit_value=True)

    def visit_assignment_stmt(self, s: AssignmentStmt) -> None:
        self.statement = s

        # Special case assignment like X = X.
        if self.analyze_identity_global_assignment(s):
            return

        tag = self.track_incomplete_refs()

        # Here we have a chicken and egg problem: at this stage we can't call
        # can_be_type_alias(), because we have not enough information about rvalue.
        # But we can't use a full visit because it may emit extra incomplete refs (namely
        # when analysing any type applications there) thus preventing the further analysis.
        # To break the tie, we first analyse rvalue partially, if it can be a type alias.
        with self.basic_type_applications_set(s):
            s.rvalue.accept(self)
        if self.found_incomplete_ref(tag) or self.should_wait_rhs(s.rvalue):
            # Initializer couldn't be fully analyzed. Defer the current node and give up.
            # Make sure that if we skip the definition of some local names, they can't be
            # added later in this scope, since an earlier definition should take precedence.
            for expr in names_modified_by_assignment(s):
                self.mark_incomplete(expr.name, expr)
            return
        if self.can_possibly_be_index_alias(s):
            # Now re-visit those rvalues that were we skipped type applications above.
            # This should be safe as generally semantic analyzer is idempotent.
            s.rvalue.accept(self)

        # The r.h.s. is now ready to be classified, first check if it is a special form:
        special_form = False
        # * type alias
        if self.check_and_set_up_type_alias(s):
            s.is_alias_def = True
            special_form = True
        # * type variable definition
        elif self.process_typevar_declaration(s):
            special_form = True
        elif self.process_paramspec_declaration(s):
            special_form = True
        elif self.process_typevartuple_declaration(s):
            special_form = True
        # * type constructors
        elif self.analyze_namedtuple_assign(s):
            special_form = True
        elif self.analyze_typeddict_assign(s):
            special_form = True
        elif self.newtype_analyzer.process_newtype_declaration(s):
            special_form = True
        elif self.analyze_enum_assign(s):
            special_form = True

        if special_form:
            self.record_special_form_lvalue(s)
            return
        # Clear the alias flag if assignment turns out not a special form after all. It
        # may be set to True while there were still placeholders due to forward refs.
        s.is_alias_def = False

        # OK, this is a regular assignment, perform the necessary analysis steps.
        s.is_final_def = self.unwrap_final(s)
        self.analyze_lvalues(s)
        self.check_final_implicit_def(s)
        self.store_final_status(s)
        self.check_classvar(s)
        self.process_type_annotation(s)
        self.apply_dynamic_class_hook(s)
        if not s.type:
            self.process_module_assignment(s.lvalues, s.rvalue, s)
        self.process__all__(s)
        self.process__deletable__(s)
        self.process__slots__(s)

    def analyze_identity_global_assignment(self, s: AssignmentStmt) -> bool:
        """Special case 'X = X' in global scope.

        This allows supporting some important use cases.

        Return true if special casing was applied.
        """
        if not isinstance(s.rvalue, NameExpr) or len(s.lvalues) != 1:
            # Not of form 'X = X'
            return False
        lvalue = s.lvalues[0]
        if not isinstance(lvalue, NameExpr) or s.rvalue.name != lvalue.name:
            # Not of form 'X = X'
            return False
        if self.type is not None or self.is_func_scope():
            # Not in global scope
            return False
        # It's an assignment like 'X = X' in the global scope.
        name = lvalue.name
        sym = self.lookup(name, s)
        if sym is None:
            if self.final_iteration:
                # Fall back to normal assignment analysis.
                return False
            else:
                self.defer()
                return True
        else:
            if sym.node is None:
                # Something special -- fall back to normal assignment analysis.
                return False
            if name not in self.globals:
                # The name is from builtins. Add an alias to the current module.
                self.add_symbol(name, sym.node, s)
            if not isinstance(sym.node, PlaceholderNode):
                for node in s.rvalue, lvalue:
                    node.node = sym.node
                    node.kind = GDEF
                    node.fullname = sym.node.fullname
            return True

    def should_wait_rhs(self, rv: Expression) -> bool:
        """Can we already classify this r.h.s. of an assignment or should we wait?

        This returns True if we don't have enough information to decide whether
        an assignment is just a normal variable definition or a special form.
        Always return False if this is a final iteration. This will typically cause
        the lvalue to be classified as a variable plus emit an error.
        """
        if self.final_iteration:
            # No chance, nothing has changed.
            return False
        if isinstance(rv, NameExpr):
            n = self.lookup(rv.name, rv)
            if n and isinstance(n.node, PlaceholderNode) and not n.node.becomes_typeinfo:
                return True
        elif isinstance(rv, MemberExpr):
            fname = get_member_expr_fullname(rv)
            if fname:
                n = self.lookup_qualified(fname, rv, suppress_errors=True)
                if n and isinstance(n.node, PlaceholderNode) and not n.node.becomes_typeinfo:
                    return True
        elif isinstance(rv, IndexExpr) and isinstance(rv.base, RefExpr):
            return self.should_wait_rhs(rv.base)
        elif isinstance(rv, CallExpr) and isinstance(rv.callee, RefExpr):
            # This is only relevant for builtin SCC where things like 'TypeVar'
            # may be not ready.
            return self.should_wait_rhs(rv.callee)
        return False

    def can_be_type_alias(self, rv: Expression, allow_none: bool = False) -> bool:
        """Is this a valid r.h.s. for an alias definition?

        Note: this function should be only called for expressions where self.should_wait_rhs()
        returns False.
        """
        if isinstance(rv, RefExpr) and self.is_type_ref(rv, bare=True):
            return True
        if isinstance(rv, IndexExpr) and self.is_type_ref(rv.base, bare=False):
            return True
        if self.is_none_alias(rv):
            return True
        if allow_none and isinstance(rv, NameExpr) and rv.fullname == "builtins.None":
            return True
        if isinstance(rv, OpExpr) and rv.op == "|":
            if self.is_stub_file:
                return True
            if self.can_be_type_alias(rv.left, allow_none=True) and self.can_be_type_alias(
                rv.right, allow_none=True
            ):
                return True
        return False

    def can_possibly_be_index_alias(self, s: AssignmentStmt) -> bool:
        """Like can_be_type_alias(), but simpler and doesn't require analyzed rvalue.

        Instead, use lvalues/annotations structure to figure out whether this can
        potentially be a type alias definition. Another difference from above function
        is that we are only interested IndexExpr and OpExpr rvalues, since only those
        can be potentially recursive (things like `A = A` are never valid).
        """
        if len(s.lvalues) > 1:
            return False
        if not isinstance(s.lvalues[0], NameExpr):
            return False
        if s.unanalyzed_type is not None and not self.is_pep_613(s):
            return False
        if not isinstance(s.rvalue, (IndexExpr, OpExpr)):
            return False
        # Something that looks like Foo = Bar[Baz, ...]
        return True

    @contextmanager
    def basic_type_applications_set(self, s: AssignmentStmt) -> Iterator[None]:
        old = self.basic_type_applications
        # As an optimization, only use the double visit logic if this
        # can possibly be a recursive type alias.
        self.basic_type_applications = self.can_possibly_be_index_alias(s)
        try:
            yield
        finally:
            self.basic_type_applications = old

    def is_type_ref(self, rv: Expression, bare: bool = False) -> bool:
        """Does this expression refer to a type?

        This includes:
          * Special forms, like Any or Union
          * Classes (except subscripted enums)
          * Other type aliases
          * PlaceholderNodes with becomes_typeinfo=True (these can be not ready class
            definitions, and not ready aliases).

        If bare is True, this is not a base of an index expression, so some special
        forms are not valid (like a bare Union).

        Note: This method should be only used in context of a type alias definition.
        This method can only return True for RefExprs, to check if C[int] is a valid
        target for type alias call this method on expr.base (i.e. on C in C[int]).
        See also can_be_type_alias().
        """
        if not isinstance(rv, RefExpr):
            return False
        if isinstance(rv.node, TypeVarLikeExpr):
            self.fail(f'Type variable "{rv.fullname}" is invalid as target for type alias', rv)
            return False

        if bare:
            # These three are valid even if bare, for example
            # A = Tuple is just equivalent to A = Tuple[Any, ...].
            valid_refs = {"typing.Any", "typing.Tuple", "typing.Callable"}
        else:
            valid_refs = type_constructors

        if isinstance(rv.node, TypeAlias) or rv.fullname in valid_refs:
            return True
        if isinstance(rv.node, TypeInfo):
            if bare:
                return True
            # Assignment color = Color['RED'] defines a variable, not an alias.
            return not rv.node.is_enum
        if isinstance(rv.node, Var):
            return rv.node.fullname in NEVER_NAMES

        if isinstance(rv, NameExpr):
            n = self.lookup(rv.name, rv)
            if n and isinstance(n.node, PlaceholderNode) and n.node.becomes_typeinfo:
                return True
        elif isinstance(rv, MemberExpr):
            fname = get_member_expr_fullname(rv)
            if fname:
                # The r.h.s. for variable definitions may not be a type reference but just
                # an instance attribute, so suppress the errors.
                n = self.lookup_qualified(fname, rv, suppress_errors=True)
                if n and isinstance(n.node, PlaceholderNode) and n.node.becomes_typeinfo:
                    return True
        return False

    def is_none_alias(self, node: Expression) -> bool:
        """Is this a r.h.s. for a None alias?

        We special case the assignments like Void = type(None), to allow using
        Void in type annotations.
        """
        if isinstance(node, CallExpr):
            if (
                isinstance(node.callee, NameExpr)
                and len(node.args) == 1
                and isinstance(node.args[0], NameExpr)
            ):
                call = self.lookup_qualified(node.callee.name, node.callee)
                arg = self.lookup_qualified(node.args[0].name, node.args[0])
                if (
                    call is not None
                    and call.node
                    and call.node.fullname == "builtins.type"
                    and arg is not None
                    and arg.node
                    and arg.node.fullname == "builtins.None"
                ):
                    return True
        return False

    def record_special_form_lvalue(self, s: AssignmentStmt) -> None:
        """Record minimal necessary information about l.h.s. of a special form.

        This exists mostly for compatibility with the old semantic analyzer.
        """
        lvalue = s.lvalues[0]
        assert isinstance(lvalue, NameExpr)
        lvalue.is_special_form = True
        if self.current_symbol_kind() == GDEF:
            lvalue.fullname = self.qualified_name(lvalue.name)
        lvalue.kind = self.current_symbol_kind()

    def analyze_enum_assign(self, s: AssignmentStmt) -> bool:
        """Check if s defines an Enum."""
        if isinstance(s.rvalue, CallExpr) and isinstance(s.rvalue.analyzed, EnumCallExpr):
            # Already analyzed enum -- nothing to do here.
            return True
        return self.enum_call_analyzer.process_enum_call(s, self.is_func_scope())

    def analyze_namedtuple_assign(self, s: AssignmentStmt) -> bool:
        """Check if s defines a namedtuple."""
        if isinstance(s.rvalue, CallExpr) and isinstance(s.rvalue.analyzed, NamedTupleExpr):
            if s.rvalue.analyzed.info.tuple_type and not has_placeholder(
                s.rvalue.analyzed.info.tuple_type
            ):
                return True  # This is a valid and analyzed named tuple definition, nothing to do here.
        if len(s.lvalues) != 1 or not isinstance(s.lvalues[0], (NameExpr, MemberExpr)):
            return False
        lvalue = s.lvalues[0]
        name = lvalue.name
        namespace = self.qualified_name(name)
        with self.tvar_scope_frame(self.tvar_scope.class_frame(namespace)):
            internal_name, info, tvar_defs = self.named_tuple_analyzer.check_namedtuple(
                s.rvalue, name, self.is_func_scope()
            )
            if internal_name is None:
                return False
            if isinstance(lvalue, MemberExpr):
                self.fail("NamedTuple type as an attribute is not supported", lvalue)
                return False
            if internal_name != name:
                self.fail(
                    'First argument to namedtuple() should be "{}", not "{}"'.format(
                        name, internal_name
                    ),
                    s.rvalue,
                    code=codes.NAME_MATCH,
                )
                return True
            # Yes, it's a valid namedtuple, but defer if it is not ready.
            if not info:
                self.mark_incomplete(name, lvalue, becomes_typeinfo=True)
            else:
                self.setup_type_vars(info.defn, tvar_defs)
                self.setup_alias_type_vars(info.defn)
            return True

    def analyze_typeddict_assign(self, s: AssignmentStmt) -> bool:
        """Check if s defines a typed dict."""
        if isinstance(s.rvalue, CallExpr) and isinstance(s.rvalue.analyzed, TypedDictExpr):
            if s.rvalue.analyzed.info.typeddict_type and not has_placeholder(
                s.rvalue.analyzed.info.typeddict_type
            ):
                # This is a valid and analyzed typed dict definition, nothing to do here.
                return True
        if len(s.lvalues) != 1 or not isinstance(s.lvalues[0], (NameExpr, MemberExpr)):
            return False
        lvalue = s.lvalues[0]
        name = lvalue.name
        namespace = self.qualified_name(name)
        with self.tvar_scope_frame(self.tvar_scope.class_frame(namespace)):
            is_typed_dict, info, tvar_defs = self.typed_dict_analyzer.check_typeddict(
                s.rvalue, name, self.is_func_scope()
            )
            if not is_typed_dict:
                return False
            if isinstance(lvalue, MemberExpr):
                self.fail("TypedDict type as attribute is not supported", lvalue)
                return False
            # Yes, it's a valid typed dict, but defer if it is not ready.
            if not info:
                self.mark_incomplete(name, lvalue, becomes_typeinfo=True)
            else:
                defn = info.defn
                self.setup_type_vars(defn, tvar_defs)
                self.setup_alias_type_vars(defn)
            return True

    def analyze_lvalues(self, s: AssignmentStmt) -> None:
        # We cannot use s.type, because analyze_simple_literal_type() will set it.
        explicit = s.unanalyzed_type is not None
        if self.is_final_type(s.unanalyzed_type):
            # We need to exclude bare Final.
            assert isinstance(s.unanalyzed_type, UnboundType)
            if not s.unanalyzed_type.args:
                explicit = False

        if s.rvalue:
            if isinstance(s.rvalue, TempNode):
                has_explicit_value = not s.rvalue.no_rhs
            else:
                has_explicit_value = True
        else:
            has_explicit_value = False

        for lval in s.lvalues:
            self.analyze_lvalue(
                lval,
                explicit_type=explicit,
                is_final=s.is_final_def,
                has_explicit_value=has_explicit_value,
            )

    def apply_dynamic_class_hook(self, s: AssignmentStmt) -> None:
        if not isinstance(s.rvalue, CallExpr):
            return
        fname = None
        call = s.rvalue
        while True:
            if isinstance(call.callee, RefExpr):
                fname = call.callee.fullname
            # check if method call
            if fname is None and isinstance(call.callee, MemberExpr):
                callee_expr = call.callee.expr
                if isinstance(callee_expr, RefExpr) and callee_expr.fullname:
                    method_name = call.callee.name
                    fname = callee_expr.fullname + "." + method_name
                elif isinstance(callee_expr, CallExpr):
                    # check if chain call
                    call = callee_expr
                    continue
            break
        if not fname:
            return
        hook = self.plugin.get_dynamic_class_hook(fname)
        if not hook:
            return
        for lval in s.lvalues:
            if not isinstance(lval, NameExpr):
                continue
            hook(DynamicClassDefContext(call, lval.name, self))

    def unwrap_final(self, s: AssignmentStmt) -> bool:
        """Strip Final[...] if present in an assignment.

        This is done to invoke type inference during type checking phase for this
        assignment. Also, Final[...] doesn't affect type in any way -- it is rather an
        access qualifier for given `Var`.

        Also perform various consistency checks.

        Returns True if Final[...] was present.
        """
        if not s.unanalyzed_type or not self.is_final_type(s.unanalyzed_type):
            return False
        assert isinstance(s.unanalyzed_type, UnboundType)
        if len(s.unanalyzed_type.args) > 1:
            self.fail("Final[...] takes at most one type argument", s.unanalyzed_type)
        invalid_bare_final = False
        if not s.unanalyzed_type.args:
            s.type = None
            if isinstance(s.rvalue, TempNode) and s.rvalue.no_rhs:
                invalid_bare_final = True
                self.fail("Type in Final[...] can only be omitted if there is an initializer", s)
        else:
            s.type = s.unanalyzed_type.args[0]

        if s.type is not None and self.is_classvar(s.type):
            self.fail("Variable should not be annotated with both ClassVar and Final", s)
            return False

        if len(s.lvalues) != 1 or not isinstance(s.lvalues[0], RefExpr):
            self.fail("Invalid final declaration", s)
            return False
        lval = s.lvalues[0]
        assert isinstance(lval, RefExpr)

        # Reset inferred status if it was set due to simple literal rvalue on previous iteration.
        # TODO: this is a best-effort quick fix, we should avoid the need to manually sync this,
        # see https://github.com/python/mypy/issues/6458.
        if lval.is_new_def:
            lval.is_inferred_def = s.type is None

        if self.loop_depth > 0:
            self.fail("Cannot use Final inside a loop", s)
        if self.type and self.type.is_protocol:
            self.msg.protocol_members_cant_be_final(s)
        if (
            isinstance(s.rvalue, TempNode)
            and s.rvalue.no_rhs
            and not self.is_stub_file
            and not self.is_class_scope()
        ):
            if not invalid_bare_final:  # Skip extra error messages.
                self.msg.final_without_value(s)
        return True

    def check_final_implicit_def(self, s: AssignmentStmt) -> None:
        """Do basic checks for final declaration on self in __init__.

        Additional re-definition checks are performed by `analyze_lvalue`.
        """
        if not s.is_final_def:
            return
        lval = s.lvalues[0]
        assert isinstance(lval, RefExpr)
        if isinstance(lval, MemberExpr):
            if not self.is_self_member_ref(lval):
                self.fail("Final can be only applied to a name or an attribute on self", s)
                s.is_final_def = False
                return
            else:
                assert self.function_stack
                if self.function_stack[-1].name != "__init__":
                    self.fail("Can only declare a final attribute in class body or __init__", s)
                    s.is_final_def = False
                    return

    def store_final_status(self, s: AssignmentStmt) -> None:
        """If this is a locally valid final declaration, set the corresponding flag on `Var`."""
        if s.is_final_def:
            if len(s.lvalues) == 1 and isinstance(s.lvalues[0], RefExpr):
                node = s.lvalues[0].node
                if isinstance(node, Var):
                    node.is_final = True
                    node.final_value = self.unbox_literal(s.rvalue)
                    if self.is_class_scope() and (
                        isinstance(s.rvalue, TempNode) and s.rvalue.no_rhs
                    ):
                        node.final_unset_in_class = True
        else:
            for lval in self.flatten_lvalues(s.lvalues):
                # Special case: we are working with an `Enum`:
                #
                #   class MyEnum(Enum):
                #       key = 'some value'
                #
                # Here `key` is implicitly final. In runtime, code like
                #
                #     MyEnum.key = 'modified'
                #
                # will fail with `AttributeError: Cannot reassign members.`
                # That's why we need to replicate this.
                if (
                    isinstance(lval, NameExpr)
                    and isinstance(self.type, TypeInfo)
                    and self.type.is_enum
                ):
                    cur_node = self.type.names.get(lval.name, None)
                    if (
                        cur_node
                        and isinstance(cur_node.node, Var)
                        and not (isinstance(s.rvalue, TempNode) and s.rvalue.no_rhs)
                    ):
                        # Double underscored members are writable on an `Enum`.
                        # (Except read-only `__members__` but that is handled in type checker)
                        cur_node.node.is_final = s.is_final_def = not is_dunder(cur_node.node.name)

                # Special case: deferred initialization of a final attribute in __init__.
                # In this case we just pretend this is a valid final definition to suppress
                # errors about assigning to final attribute.
                if isinstance(lval, MemberExpr) and self.is_self_member_ref(lval):
                    assert self.type, "Self member outside a class"
                    cur_node = self.type.names.get(lval.name, None)
                    if cur_node and isinstance(cur_node.node, Var) and cur_node.node.is_final:
                        assert self.function_stack
                        top_function = self.function_stack[-1]
                        if (
                            top_function.name == "__init__"
                            and cur_node.node.final_unset_in_class
                            and not cur_node.node.final_set_in_init
                            and not (isinstance(s.rvalue, TempNode) and s.rvalue.no_rhs)
                        ):
                            cur_node.node.final_set_in_init = True
                            s.is_final_def = True

    def flatten_lvalues(self, lvalues: list[Expression]) -> list[Expression]:
        res: list[Expression] = []
        for lv in lvalues:
            if isinstance(lv, (TupleExpr, ListExpr)):
                res.extend(self.flatten_lvalues(lv.items))
            else:
                res.append(lv)
        return res

    def unbox_literal(self, e: Expression) -> int | float | bool | str | None:
        if isinstance(e, (IntExpr, FloatExpr, StrExpr)):
            return e.value
        elif isinstance(e, NameExpr) and e.name in ("True", "False"):
            return True if e.name == "True" else False
        return None

    def process_type_annotation(self, s: AssignmentStmt) -> None:
        """Analyze type annotation or infer simple literal type."""
        if s.type:
            lvalue = s.lvalues[-1]
            allow_tuple_literal = isinstance(lvalue, TupleExpr)
            analyzed = self.anal_type(s.type, allow_tuple_literal=allow_tuple_literal)
            # Don't store not ready types (including placeholders).
            if analyzed is None or has_placeholder(analyzed):
                self.defer(s)
                return
            s.type = analyzed
            if (
                self.type
                and self.type.is_protocol
                and isinstance(lvalue, NameExpr)
                and isinstance(s.rvalue, TempNode)
                and s.rvalue.no_rhs
            ):
                if isinstance(lvalue.node, Var):
                    lvalue.node.is_abstract_var = True
        else:
            if (
                self.type
                and self.type.is_protocol
                and self.is_annotated_protocol_member(s)
                and not self.is_func_scope()
            ):
                self.fail("All protocol members must have explicitly declared types", s)
            # Set the type if the rvalue is a simple literal (even if the above error occurred).
            if len(s.lvalues) == 1 and isinstance(s.lvalues[0], RefExpr):
                ref_expr = s.lvalues[0]
                safe_literal_inference = True
                if self.type and isinstance(ref_expr, NameExpr) and len(self.type.mro) > 1:
                    # Check if there is a definition in supertype. If yes, we can't safely
                    # decide here what to infer: int or Literal[42].
                    safe_literal_inference = self.type.mro[1].get(ref_expr.name) is None
                if safe_literal_inference and ref_expr.is_inferred_def:
                    s.type = self.analyze_simple_literal_type(s.rvalue, s.is_final_def)
        if s.type:
            # Store type into nodes.
            for lvalue in s.lvalues:
                self.store_declared_types(lvalue, s.type)

    def is_annotated_protocol_member(self, s: AssignmentStmt) -> bool:
        """Check whether a protocol member is annotated.

        There are some exceptions that can be left unannotated, like ``__slots__``."""
        return any(
            (isinstance(lv, NameExpr) and lv.name != "__slots__" and lv.is_inferred_def)
            for lv in s.lvalues
        )

    def analyze_simple_literal_type(self, rvalue: Expression, is_final: bool) -> Type | None:
        """Return builtins.int if rvalue is an int literal, etc.
        If this is a 'Final' context, we return "Literal[...]" instead."""
        if self.options.semantic_analysis_only or self.function_stack:
            # Skip this if we're only doing the semantic analysis pass.
            # This is mostly to avoid breaking unit tests.
            # Also skip inside a function; this is to avoid confusing
            # the code that handles dead code due to isinstance()
            # inside type variables with value restrictions (like
            # AnyStr).
            return None
        if isinstance(rvalue, FloatExpr):
            return self.named_type_or_none("builtins.float")

        value: LiteralValue | None = None
        type_name: str | None = None
        if isinstance(rvalue, IntExpr):
            value, type_name = rvalue.value, "builtins.int"
        if isinstance(rvalue, StrExpr):
            value, type_name = rvalue.value, "builtins.str"
        if isinstance(rvalue, BytesExpr):
            value, type_name = rvalue.value, "builtins.bytes"

        if type_name is not None:
            assert value is not None
            typ = self.named_type_or_none(type_name)
            if typ and is_final:
                return typ.copy_modified(
                    last_known_value=LiteralType(
                        value=value, fallback=typ, line=typ.line, column=typ.column
                    )
                )
            return typ

        return None

    def analyze_alias(
        self, rvalue: Expression, allow_placeholder: bool = False
    ) -> tuple[Type | None, list[str], set[str], list[str]]:
        """Check if 'rvalue' is a valid type allowed for aliasing (e.g. not a type variable).

        If yes, return the corresponding type, a list of
        qualified type variable names for generic aliases, a set of names the alias depends on,
        and a list of type variables if the alias is generic.
        An schematic example for the dependencies:
            A = int
            B = str
            analyze_alias(Dict[A, B])[2] == {'__main__.A', '__main__.B'}
        """
        dynamic = bool(self.function_stack and self.function_stack[-1].is_dynamic())
        global_scope = not self.type and not self.function_stack
        res = analyze_type_alias(
            rvalue,
            self,
            self.tvar_scope,
            self.plugin,
            self.options,
            self.is_typeshed_stub_file,
            allow_placeholder=allow_placeholder,
            in_dynamic_func=dynamic,
            global_scope=global_scope,
        )
        typ: Type | None = None
        if res:
            typ, depends_on = res
            found_type_vars = typ.accept(TypeVarLikeQuery(self.lookup_qualified, self.tvar_scope))
            alias_tvars = [name for (name, node) in found_type_vars]
            qualified_tvars = [node.fullname for (name, node) in found_type_vars]
        else:
            alias_tvars = []
            depends_on = set()
            qualified_tvars = []
        return typ, alias_tvars, depends_on, qualified_tvars

    def is_pep_613(self, s: AssignmentStmt) -> bool:
        if s.unanalyzed_type is not None and isinstance(s.unanalyzed_type, UnboundType):
            lookup = self.lookup_qualified(s.unanalyzed_type.name, s, suppress_errors=True)
            if lookup and lookup.fullname in TYPE_ALIAS_NAMES:
                return True
        return False

    def check_and_set_up_type_alias(self, s: AssignmentStmt) -> bool:
        """Check if assignment creates a type alias and set it up as needed.

        Return True if it is a type alias (even if the target is not ready),
        or False otherwise.

        Note: the resulting types for subscripted (including generic) aliases
        are also stored in rvalue.analyzed.
        """
        if s.invalid_recursive_alias:
            return True
        lvalue = s.lvalues[0]
        if len(s.lvalues) > 1 or not isinstance(lvalue, NameExpr):
            # First rule: Only simple assignments like Alias = ... create aliases.
            return False

        pep_613 = self.is_pep_613(s)
        if not pep_613 and s.unanalyzed_type is not None:
            # Second rule: Explicit type (cls: Type[A] = A) always creates variable, not alias.
            # unless using PEP 613 `cls: TypeAlias = A`
            return False

        if isinstance(s.rvalue, CallExpr) and s.rvalue.analyzed:
            return False

        existing = self.current_symbol_table().get(lvalue.name)
        # Third rule: type aliases can't be re-defined. For example:
        #     A: Type[float] = int
        #     A = float  # OK, but this doesn't define an alias
        #     B = int
        #     B = float  # Error!
        # Don't create an alias in these cases:
        if existing and (
            isinstance(existing.node, Var)  # existing variable
            or (isinstance(existing.node, TypeAlias) and not s.is_alias_def)  # existing alias
            or (isinstance(existing.node, PlaceholderNode) and existing.node.node.line < s.line)
        ):  # previous incomplete definition
            # TODO: find a more robust way to track the order of definitions.
            # Note: if is_alias_def=True, this is just a node from previous iteration.
            if isinstance(existing.node, TypeAlias) and not s.is_alias_def:
                self.fail(
                    'Cannot assign multiple types to name "{}"'
                    ' without an explicit "Type[...]" annotation'.format(lvalue.name),
                    lvalue,
                )
            return False

        non_global_scope = self.type or self.is_func_scope()
        if not pep_613 and isinstance(s.rvalue, RefExpr) and non_global_scope:
            # Fourth rule (special case): Non-subscripted right hand side creates a variable
            # at class and function scopes. For example:
            #
            #   class Model:
            #       ...
            #   class C:
            #       model = Model # this is automatically a variable with type 'Type[Model]'
            #
            # without this rule, this typical use case will require a lot of explicit
            # annotations (see the second rule).
            return False
        rvalue = s.rvalue
        if not pep_613 and not self.can_be_type_alias(rvalue):
            return False

        if existing and not isinstance(existing.node, (PlaceholderNode, TypeAlias)):
            # Cannot redefine existing node as type alias.
            return False

        res: Type | None = None
        if self.is_none_alias(rvalue):
            res = NoneType()
            alias_tvars: list[str] = []
            depends_on: set[str] = set()
            qualified_tvars: list[str] = []
        else:
            tag = self.track_incomplete_refs()
            res, alias_tvars, depends_on, qualified_tvars = self.analyze_alias(
                rvalue, allow_placeholder=True
            )
            if not res:
                return False
            if not self.options.disable_recursive_aliases and not self.is_func_scope():
                # Only marking incomplete for top-level placeholders makes recursive aliases like
                # `A = Sequence[str | A]` valid here, similar to how we treat base classes in class
                # definitions, allowing `class str(Sequence[str]): ...`
                incomplete_target = isinstance(res, ProperType) and isinstance(
                    res, PlaceholderType
                )
            else:
                incomplete_target = has_placeholder(res)
            if self.found_incomplete_ref(tag) or incomplete_target:
                # Since we have got here, we know this must be a type alias (incomplete refs
                # may appear in nested positions), therefore use becomes_typeinfo=True.
                self.mark_incomplete(lvalue.name, rvalue, becomes_typeinfo=True)
                return True
        self.add_type_alias_deps(depends_on)
        # In addition to the aliases used, we add deps on unbound
        # type variables, since they are erased from target type.
        self.add_type_alias_deps(qualified_tvars)
        # The above are only direct deps on other aliases.
        # For subscripted aliases, type deps from expansion are added in deps.py
        # (because the type is stored).
        check_for_explicit_any(res, self.options, self.is_typeshed_stub_file, self.msg, context=s)
        # When this type alias gets "inlined", the Any is not explicit anymore,
        # so we need to replace it with non-explicit Anys.
        res = make_any_non_explicit(res)
        # Note: with the new (lazy) type alias representation we only need to set no_args to True
        # if the expected number of arguments is non-zero, so that aliases like A = List work.
        # However, eagerly expanding aliases like Text = str is a nice performance optimization.
        no_args = isinstance(res, Instance) and not res.args  # type: ignore[misc]
        fix_instance_types(res, self.fail, self.note, self.options.python_version)
        # Aliases defined within functions can't be accessed outside
        # the function, since the symbol table will no longer
        # exist. Work around by expanding them eagerly when used.
        eager = self.is_func_scope()
        alias_node = TypeAlias(
            res,
            self.qualified_name(lvalue.name),
            s.line,
            s.column,
            alias_tvars=alias_tvars,
            no_args=no_args,
            eager=eager,
        )
        if isinstance(s.rvalue, (IndexExpr, CallExpr)):  # CallExpr is for `void = type(None)`
            s.rvalue.analyzed = TypeAliasExpr(alias_node)
            s.rvalue.analyzed.line = s.line
            # we use the column from resulting target, to get better location for errors
            s.rvalue.analyzed.column = res.column
        elif isinstance(s.rvalue, RefExpr):
            s.rvalue.is_alias_rvalue = True

        if existing:
            # An alias gets updated.
            updated = False
            if isinstance(existing.node, TypeAlias):
                if existing.node.target != res:
                    # Copy expansion to the existing alias, this matches how we update base classes
                    # for a TypeInfo _in place_ if there are nested placeholders.
                    existing.node.target = res
                    existing.node.alias_tvars = alias_tvars
                    existing.node.no_args = no_args
                    updated = True
            else:
                # Otherwise just replace existing placeholder with type alias.
                existing.node = alias_node
                updated = True
            if updated:
                if self.final_iteration:
                    self.cannot_resolve_name(lvalue.name, "name", s)
                    return True
                else:
                    # We need to defer so that this change can get propagated to base classes.
                    self.defer(s, force_progress=True)
        else:
            self.add_symbol(lvalue.name, alias_node, s)
        if isinstance(rvalue, RefExpr) and isinstance(rvalue.node, TypeAlias):
            alias_node.normalized = rvalue.node.normalized
        current_node = existing.node if existing else alias_node
        assert isinstance(current_node, TypeAlias)
        self.disable_invalid_recursive_aliases(s, current_node)
        if self.is_class_scope():
            assert self.type is not None
            if self.type.is_protocol:
                self.fail("Type aliases are prohibited in protocol bodies", s)
                if not lvalue.name[0].isupper():
                    self.note("Use variable annotation syntax to define protocol members", s)
        return True

    def disable_invalid_recursive_aliases(
        self, s: AssignmentStmt, current_node: TypeAlias
    ) -> None:
        """Prohibit and fix recursive type aliases that are invalid/unsupported."""
        messages = []
        if invalid_recursive_alias({current_node}, current_node.target):
            messages.append("Invalid recursive alias: a union item of itself")
        if detect_diverging_alias(
            current_node, current_node.target, self.lookup_qualified, self.tvar_scope
        ):
            messages.append("Invalid recursive alias: type variable nesting on right hand side")
        if messages:
            current_node.target = AnyType(TypeOfAny.from_error)
            s.invalid_recursive_alias = True
        for msg in messages:
            self.fail(msg, s.rvalue)

    def analyze_lvalue(
        self,
        lval: Lvalue,
        nested: bool = False,
        explicit_type: bool = False,
        is_final: bool = False,
        escape_comprehensions: bool = False,
        has_explicit_value: bool = False,
    ) -> None:
        """Analyze an lvalue or assignment target.

        Args:
            lval: The target lvalue
            nested: If true, the lvalue is within a tuple or list lvalue expression
            explicit_type: Assignment has type annotation
            escape_comprehensions: If we are inside a comprehension, set the variable
                in the enclosing scope instead. This implements
                https://www.python.org/dev/peps/pep-0572/#scope-of-the-target
        """
        if escape_comprehensions:
            assert isinstance(lval, NameExpr), "assignment expression target must be NameExpr"
        if isinstance(lval, NameExpr):
            self.analyze_name_lvalue(
                lval,
                explicit_type,
                is_final,
                escape_comprehensions,
                has_explicit_value=has_explicit_value,
            )
        elif isinstance(lval, MemberExpr):
            self.analyze_member_lvalue(lval, explicit_type, is_final)
            if explicit_type and not self.is_self_member_ref(lval):
                self.fail("Type cannot be declared in assignment to non-self attribute", lval)
        elif isinstance(lval, IndexExpr):
            if explicit_type:
                self.fail("Unexpected type declaration", lval)
            lval.accept(self)
        elif isinstance(lval, TupleExpr):
            self.analyze_tuple_or_list_lvalue(lval, explicit_type)
        elif isinstance(lval, StarExpr):
            if nested:
                self.analyze_lvalue(lval.expr, nested, explicit_type)
            else:
                self.fail("Starred assignment target must be in a list or tuple", lval)
        else:
            self.fail("Invalid assignment target", lval)

    def analyze_name_lvalue(
        self,
        lvalue: NameExpr,
        explicit_type: bool,
        is_final: bool,
        escape_comprehensions: bool,
        has_explicit_value: bool,
    ) -> None:
        """Analyze an lvalue that targets a name expression.

        Arguments are similar to "analyze_lvalue".
        """
        if lvalue.node:
            # This has been bound already in a previous iteration.
            return

        name = lvalue.name
        if self.is_alias_for_final_name(name):
            if is_final:
                self.fail("Cannot redefine an existing name as final", lvalue)
            else:
                self.msg.cant_assign_to_final(name, self.type is not None, lvalue)

        kind = self.current_symbol_kind()
        names = self.current_symbol_table(escape_comprehensions=escape_comprehensions)
        existing = names.get(name)

        outer = self.is_global_or_nonlocal(name)
        if kind == MDEF and isinstance(self.type, TypeInfo) and self.type.is_enum:
            # Special case: we need to be sure that `Enum` keys are unique.
            if existing is not None and not isinstance(existing.node, PlaceholderNode):
                self.fail(
                    'Attempted to reuse member name "{}" in Enum definition "{}"'.format(
                        name, self.type.name
                    ),
                    lvalue,
                )

        if (not existing or isinstance(existing.node, PlaceholderNode)) and not outer:
            # Define new variable.
            var = self.make_name_lvalue_var(lvalue, kind, not explicit_type, has_explicit_value)
            added = self.add_symbol(name, var, lvalue, escape_comprehensions=escape_comprehensions)
            # Only bind expression if we successfully added name to symbol table.
            if added:
                lvalue.is_new_def = True
                lvalue.is_inferred_def = True
                lvalue.kind = kind
                lvalue.node = var
                if kind == GDEF:
                    lvalue.fullname = var._fullname
                else:
                    lvalue.fullname = lvalue.name
                if self.is_func_scope():
                    if unmangle(name) == "_":
                        # Special case for assignment to local named '_': always infer 'Any'.
                        typ = AnyType(TypeOfAny.special_form)
                        self.store_declared_types(lvalue, typ)
            if is_final and self.is_final_redefinition(kind, name):
                self.fail("Cannot redefine an existing name as final", lvalue)
        else:
            self.make_name_lvalue_point_to_existing_def(lvalue, explicit_type, is_final)

    def is_final_redefinition(self, kind: int, name: str) -> bool:
        if kind == GDEF:
            return self.is_mangled_global(name) and not self.is_initial_mangled_global(name)
        elif kind == MDEF and self.type:
            return unmangle(name) + "'" in self.type.names
        return False

    def is_alias_for_final_name(self, name: str) -> bool:
        if self.is_func_scope():
            if not name.endswith("'"):
                # Not a mangled name -- can't be an alias
                return False
            name = unmangle(name)
            assert self.locals[-1] is not None, "No locals at function scope"
            existing = self.locals[-1].get(name)
            return existing is not None and is_final_node(existing.node)
        elif self.type is not None:
            orig_name = unmangle(name) + "'"
            if name == orig_name:
                return False
            existing = self.type.names.get(orig_name)
            return existing is not None and is_final_node(existing.node)
        else:
            orig_name = unmangle(name) + "'"
            if name == orig_name:
                return False
            existing = self.globals.get(orig_name)
            return existing is not None and is_final_node(existing.node)

    def make_name_lvalue_var(
        self, lvalue: NameExpr, kind: int, inferred: bool, has_explicit_value: bool
    ) -> Var:
        """Return a Var node for an lvalue that is a name expression."""
        name = lvalue.name
        v = Var(name)
        v.set_line(lvalue)
        v.is_inferred = inferred
        if kind == MDEF:
            assert self.type is not None
            v.info = self.type
            v.is_initialized_in_class = True
            v.allow_incompatible_override = name in ALLOW_INCOMPATIBLE_OVERRIDE
        if kind != LDEF:
            v._fullname = self.qualified_name(name)
        else:
            # fullanme should never stay None
            v._fullname = name
        v.is_ready = False  # Type not inferred yet
        v.has_explicit_value = has_explicit_value
        return v

    def make_name_lvalue_point_to_existing_def(
        self, lval: NameExpr, explicit_type: bool, is_final: bool
    ) -> None:
        """Update an lvalue to point to existing definition in the same scope.

        Arguments are similar to "analyze_lvalue".

        Assume that an existing name exists.
        """
        if is_final:
            # Redefining an existing name with final is always an error.
            self.fail("Cannot redefine an existing name as final", lval)
        original_def = self.lookup(lval.name, lval, suppress_errors=True)
        if original_def is None and self.type and not self.is_func_scope():
            # Workaround to allow "x, x = ..." in class body.
            original_def = self.type.get(lval.name)
        if explicit_type:
            # Don't re-bind if there is a type annotation.
            self.name_already_defined(lval.name, lval, original_def)
        else:
            # Bind to an existing name.
            if original_def:
                self.bind_name_expr(lval, original_def)
            else:
                self.name_not_defined(lval.name, lval)
            self.check_lvalue_validity(lval.node, lval)

    def analyze_tuple_or_list_lvalue(self, lval: TupleExpr, explicit_type: bool = False) -> None:
        """Analyze an lvalue or assignment target that is a list or tuple."""
        items = lval.items
        star_exprs = [item for item in items if isinstance(item, StarExpr)]

        if len(star_exprs) > 1:
            self.fail("Two starred expressions in assignment", lval)
        else:
            if len(star_exprs) == 1:
                star_exprs[0].valid = True
            for i in items:
                self.analyze_lvalue(
                    lval=i,
                    nested=True,
                    explicit_type=explicit_type,
                    # Lists and tuples always have explicit values defined:
                    # `a, b, c = value`
                    has_explicit_value=True,
                )

    def analyze_member_lvalue(self, lval: MemberExpr, explicit_type: bool, is_final: bool) -> None:
        """Analyze lvalue that is a member expression.

        Arguments:
            lval: The target lvalue
            explicit_type: Assignment has type annotation
            is_final: Is the target final
        """
        if lval.node:
            # This has been bound already in a previous iteration.
            return
        lval.accept(self)
        if self.is_self_member_ref(lval):
            assert self.type, "Self member outside a class"
            cur_node = self.type.names.get(lval.name)
            node = self.type.get(lval.name)
            if cur_node and is_final:
                # Overrides will be checked in type checker.
                self.fail("Cannot redefine an existing name as final", lval)
            # On first encounter with this definition, if this attribute was defined before
            # with an inferred type and it's marked with an explicit type now, give an error.
            if (
                not lval.node
                and cur_node
                and isinstance(cur_node.node, Var)
                and cur_node.node.is_inferred
                and explicit_type
            ):
                self.attribute_already_defined(lval.name, lval, cur_node)
            # If the attribute of self is not defined in superclasses, create a new Var, ...
            if (
                node is None
                or (isinstance(node.node, Var) and node.node.is_abstract_var)
                # ... also an explicit declaration on self also creates a new Var.
                # Note that `explicit_type` might has been erased for bare `Final`,
                # so we also check if `is_final` is passed.
                or (cur_node is None and (explicit_type or is_final))
            ):
                if self.type.is_protocol and node is None:
                    self.fail("Protocol members cannot be defined via assignment to self", lval)
                else:
                    # Implicit attribute definition in __init__.
                    lval.is_new_def = True
                    lval.is_inferred_def = True
                    v = Var(lval.name)
                    v.set_line(lval)
                    v._fullname = self.qualified_name(lval.name)
                    v.info = self.type
                    v.is_ready = False
                    v.explicit_self_type = explicit_type or is_final
                    lval.def_var = v
                    lval.node = v
                    # TODO: should we also set lval.kind = MDEF?
                    self.type.names[lval.name] = SymbolTableNode(MDEF, v, implicit=True)
        self.check_lvalue_validity(lval.node, lval)

    def is_self_member_ref(self, memberexpr: MemberExpr) -> bool:
        """Does memberexpr to refer to an attribute of self?"""
        if not isinstance(memberexpr.expr, NameExpr):
            return False
        node = memberexpr.expr.node
        return isinstance(node, Var) and node.is_self

    def check_lvalue_validity(self, node: Expression | SymbolNode | None, ctx: Context) -> None:
        if isinstance(node, TypeVarExpr):
            self.fail("Invalid assignment target", ctx)
        elif isinstance(node, TypeInfo):
            self.fail(message_registry.CANNOT_ASSIGN_TO_TYPE, ctx)

    def store_declared_types(self, lvalue: Lvalue, typ: Type) -> None:
        if isinstance(typ, StarType) and not isinstance(lvalue, StarExpr):
            self.fail("Star type only allowed for starred expressions", lvalue)
        if isinstance(lvalue, RefExpr):
            lvalue.is_inferred_def = False
            if isinstance(lvalue.node, Var):
                var = lvalue.node
                var.type = typ
                var.is_ready = True
            # If node is not a variable, we'll catch it elsewhere.
        elif isinstance(lvalue, TupleExpr):
            typ = get_proper_type(typ)
            if isinstance(typ, TupleType):
                if len(lvalue.items) != len(typ.items):
                    self.fail("Incompatible number of tuple items", lvalue)
                    return
                for item, itemtype in zip(lvalue.items, typ.items):
                    self.store_declared_types(item, itemtype)
            else:
                self.fail("Tuple type expected for multiple variables", lvalue)
        elif isinstance(lvalue, StarExpr):
            # Historical behavior for the old parser
            if isinstance(typ, StarType):
                self.store_declared_types(lvalue.expr, typ.type)
            else:
                self.store_declared_types(lvalue.expr, typ)
        else:
            # This has been flagged elsewhere as an error, so just ignore here.
            pass

    def process_typevar_declaration(self, s: AssignmentStmt) -> bool:
        """Check if s declares a TypeVar; it yes, store it in symbol table.

        Return True if this looks like a type variable declaration (but maybe
        with errors), otherwise return False.
        """
        call = self.get_typevarlike_declaration(s, ("typing.TypeVar",))
        if not call:
            return False

        name = self.extract_typevarlike_name(s, call)
        if name is None:
            return False

        # Constraining types
        n_values = call.arg_kinds[1:].count(ARG_POS)
        values = self.analyze_value_types(call.args[1 : 1 + n_values])

        res = self.process_typevar_parameters(
            call.args[1 + n_values :],
            call.arg_names[1 + n_values :],
            call.arg_kinds[1 + n_values :],
            n_values,
            s,
        )
        if res is None:
            return False
        variance, upper_bound, default = res

        existing = self.current_symbol_table().get(name)
        if existing and not (
            isinstance(existing.node, PlaceholderNode)
            or
            # Also give error for another type variable with the same name.
            (isinstance(existing.node, TypeVarExpr) and existing.node is call.analyzed)
        ):
            self.fail(f'Cannot redefine "{name}" as a type variable', s)
            return False

        if self.options.disallow_any_unimported:
            for idx, constraint in enumerate(values, start=1):
                if has_any_from_unimported_type(constraint):
                    prefix = f"Constraint {idx}"
                    self.msg.unimported_type_becomes_any(prefix, constraint, s)

            if has_any_from_unimported_type(upper_bound):
                prefix = "Upper bound of type variable"
                self.msg.unimported_type_becomes_any(prefix, upper_bound, s)

        for t in values + [upper_bound, default]:
            check_for_explicit_any(
                t, self.options, self.is_typeshed_stub_file, self.msg, context=s
            )

        # mypyc suppresses making copies of a function to check each
        # possible type, so set the upper bound to Any to prevent that
        # from causing errors.
        if values and self.options.mypyc:
            upper_bound = AnyType(TypeOfAny.implementation_artifact)

        # Yes, it's a valid type variable definition! Add it to the symbol table.
        if not call.analyzed:
            type_var = TypeVarExpr(
                name, self.qualified_name(name), values, upper_bound, default, variance
            )
            type_var.line = call.line
            call.analyzed = type_var
            self.tvar_scope.bind_new(name, type_var)
        else:
            assert isinstance(call.analyzed, TypeVarExpr)
            call.analyzed.upper_bound = upper_bound
            call.analyzed.default = default
            call.analyzed.values = values
        if any(has_placeholder(v) for v in values) or has_placeholder(upper_bound):
            self.defer(force_progress=True)

        self.add_symbol(name, call.analyzed, s)
        return True

    def check_typevarlike_name(self, call: CallExpr, name: str, context: Context) -> bool:
        """Checks that the name of a TypeVar or ParamSpec matches its variable."""
        name = unmangle(name)
        assert isinstance(call.callee, RefExpr)
        typevarlike_type = (
            call.callee.name if isinstance(call.callee, NameExpr) else call.callee.fullname
        )
        if len(call.args) < 1:
            self.fail(f"Too few arguments for {typevarlike_type}()", context)
            return False
        if not isinstance(call.args[0], StrExpr) or not call.arg_kinds[0] == ARG_POS:
            self.fail(f"{typevarlike_type}() expects a string literal as first argument", context)
            return False
        elif call.args[0].value != name:
            msg = 'String argument 1 "{}" to {}(...) does not match variable name "{}"'
            self.fail(msg.format(call.args[0].value, typevarlike_type, name), context)
            return False
        return True

    def get_typevarlike_declaration(
        self, s: AssignmentStmt, typevarlike_types: tuple[str, ...]
    ) -> CallExpr | None:
        """Returns the call expression if `s` is a declaration of `typevarlike_type`
        (TypeVar or ParamSpec), or None otherwise.
        """
        if len(s.lvalues) != 1 or not isinstance(s.lvalues[0], NameExpr):
            return None
        if not isinstance(s.rvalue, CallExpr):
            return None
        call = s.rvalue
        callee = call.callee
        if not isinstance(callee, RefExpr):
            return None
        if callee.fullname not in typevarlike_types:
            return None
        return call

    def process_typevar_parameters(
        self,
        args: list[Expression],
        names: list[str | None],
        kinds: list[ArgKind],
        num_values: int,
        context: Context,
<<<<<<< HEAD
    ) -> tuple[int, Type] | None:
=======
    ) -> Optional[Tuple[int, Type, Type]]:
>>>>>>> 0cc565a5
        has_values = num_values > 0
        covariant = False
        contravariant = False
        upper_bound: Type = self.object_type()
        default: Type = AnyType(TypeOfAny.from_omitted_generics)
        for param_value, param_name, param_kind in zip(args, names, kinds):
            if not param_kind.is_named():
                self.fail(message_registry.TYPEVAR_UNEXPECTED_ARGUMENT, context)
                return None
            if param_name == "covariant":
                if isinstance(param_value, NameExpr) and param_value.name in ("True", "False"):
                    covariant = param_value.name == "True"
                else:
                    self.fail(message_registry.TYPEVAR_VARIANCE_DEF.format("covariant"), context)
                    return None
            elif param_name == "contravariant":
                if isinstance(param_value, NameExpr) and param_value.name in ("True", "False"):
                    contravariant = param_value.name == "True"
                else:
                    self.fail(
                        message_registry.TYPEVAR_VARIANCE_DEF.format("contravariant"), context
                    )
                    return None
            elif param_name == "bound":
                if has_values:
                    self.fail("TypeVar cannot have both values and an upper bound", context)
                    return None
                upper_bound = self.get_typevarlike_argument(param_name, param_value, context)
                if upper_bound is None:
                    return None
            elif param_name == "default":
                default = self.get_typevarlike_argument(param_name, param_value, context)
                if default is None:
                    return None
            elif param_name == "values":
                # Probably using obsolete syntax with values=(...). Explain the current syntax.
                self.fail('TypeVar "values" argument not supported', context)
                self.fail(
                    "Use TypeVar('T', t, ...) instead of TypeVar('T', values=(t, ...))", context
                )
                return None
            else:
                self.fail(
                    f'{message_registry.TYPEVAR_UNEXPECTED_ARGUMENT}: "{param_name}"', context
                )
                return None

        if covariant and contravariant:
            self.fail("TypeVar cannot be both covariant and contravariant", context)
            return None
        elif num_values == 1:
            self.fail("TypeVar cannot have only a single constraint", context)
            return None
        elif covariant:
            variance = COVARIANT
        elif contravariant:
            variance = CONTRAVARIANT
        else:
            variance = INVARIANT
        return variance, upper_bound, default

    def get_typevarlike_argument(
        self, param_name: str, param_value: Expression, context: Context
    ) -> Optional[ProperType]:
        try:
            # We want to use our custom error message below, so we suppress
            # the default error message for invalid types here.
            analyzed = self.expr_to_analyzed_type(
                param_value,
                allow_placeholder=True,
                report_invalid_types=False,
                tvar_scope=self.tvar_scope,
                allow_tuple_literal=True,
                allow_unbound_tvars=True,
                allow_param_spec_literals=True,
            )
            if analyzed is None:
                # Type variables are special: we need to place them in the symbol table
                # soon, even if upper bound is not ready yet. Otherwise avoiding
                # a "deadlock" in this common pattern would be tricky:
                #     T = TypeVar('T', bound=Custom[Any])
                #     class Custom(Generic[T]):
                #         ...
                analyzed = PlaceholderType(None, [], context.line)
            typ = get_proper_type(analyzed)
            if isinstance(typ, AnyType) and typ.is_from_error:
                self.fail(
                    message_registry.TYPEVAR_ARG_MUST_BE_TYPE.format(param_name), param_value
                )
                # Note: we do not return 'None' here -- we want to continue
                # using the AnyType as the upper bound.
            return typ
        except TypeTranslationError:
            self.fail(message_registry.TYPEVAR_ARG_MUST_BE_TYPE.format(param_name), param_value)
            return None

    def extract_typevarlike_name(self, s: AssignmentStmt, call: CallExpr) -> str | None:
        if not call:
            return None

        lvalue = s.lvalues[0]
        assert isinstance(lvalue, NameExpr)
        if s.type:
            self.fail("Cannot declare the type of a TypeVar or similar construct", s)
            return None

        if not self.check_typevarlike_name(call, lvalue.name, s):
            return None
        return lvalue.name

    def process_paramspec_declaration(self, s: AssignmentStmt) -> bool:
        """Checks if s declares a ParamSpec; if yes, store it in symbol table.

        Return True if this looks like a ParamSpec (maybe with errors), otherwise return False.

        In the future, ParamSpec may accept bounds and variance arguments, in which
        case more aggressive sharing of code with process_typevar_declaration should be pursued.
        """
        call = self.get_typevarlike_declaration(
            s, ("typing_extensions.ParamSpec", "typing.ParamSpec")
        )
        if not call:
            return False

        name = self.extract_typevarlike_name(s, call)
        if name is None:
            return False

        n_values = call.arg_kinds[1:].count(ARG_POS)
        default = AnyType(TypeOfAny.from_omitted_generics)
        for param_value, param_name, param_kind in zip(
            call.args[1 + n_values :],
            call.arg_names[1 + n_values :],
            call.arg_kinds[1 + n_values :],
        ):
            if param_name == "default":
                default = self.get_typevarlike_argument(param_name, param_value, s)
                if default is None:
                    return False
            else:
                # ParamSpec is different from a regular TypeVar:
                # arguments are not semantically valid. But, allowed in runtime.
                # So, we need to warn users about possible invalid usage.
                self.fail("Only the first argument to ParamSpec has defined semantics", s)

        # PEP 612 reserves the right to define bound, covariant and contravariant arguments to
        # ParamSpec in a later PEP. If and when that happens, we should do something
        # on the lines of process_typevar_parameters

        if not call.analyzed:
            paramspec_var = ParamSpecExpr(
                name, self.qualified_name(name), self.object_type(), default, INVARIANT
            )
            paramspec_var.line = call.line
            call.analyzed = paramspec_var
            self.tvar_scope.bind_new(name, paramspec_var)
        else:
            assert isinstance(call.analyzed, ParamSpecExpr)
        self.add_symbol(name, call.analyzed, s)
        return True

    def process_typevartuple_declaration(self, s: AssignmentStmt) -> bool:
        """Checks if s declares a TypeVarTuple; if yes, store it in symbol table.

        Return True if this looks like a TypeVarTuple (maybe with errors), otherwise return False.
        """
        call = self.get_typevarlike_declaration(
            s, ("typing_extensions.TypeVarTuple", "typing.TypeVarTuple")
        )
        if not call:
            return False

        if len(call.args) > 1:
            self.fail("Only the first argument to TypeVarTuple has defined semantics", s)

        if not self.incomplete_feature_enabled(TYPE_VAR_TUPLE, s):
            return False

        name = self.extract_typevarlike_name(s, call)
        if name is None:
            return False

        # PEP 646 does not specify the behavior of variance, constraints, or bounds.
        if not call.analyzed:
            typevartuple_var = TypeVarTupleExpr(
                name, self.qualified_name(name), self.object_type(), INVARIANT
            )
            typevartuple_var.line = call.line
            call.analyzed = typevartuple_var
        else:
            assert isinstance(call.analyzed, TypeVarTupleExpr)
        self.add_symbol(name, call.analyzed, s)
        return True

    def basic_new_typeinfo(self, name: str, basetype_or_fallback: Instance, line: int) -> TypeInfo:
        if self.is_func_scope() and not self.type and "@" not in name:
            name += "@" + str(line)
        class_def = ClassDef(name, Block([]))
        if self.is_func_scope() and not self.type:
            # Full names of generated classes should always be prefixed with the module names
            # even if they are nested in a function, since these classes will be (de-)serialized.
            # (Note that the caller should append @line to the name to avoid collisions.)
            # TODO: clean this up, see #6422.
            class_def.fullname = self.cur_mod_id + "." + self.qualified_name(name)
        else:
            class_def.fullname = self.qualified_name(name)

        info = TypeInfo(SymbolTable(), class_def, self.cur_mod_id)
        class_def.info = info
        mro = basetype_or_fallback.type.mro
        if not mro:
            # Probably an error, we should not crash so generate something meaningful.
            mro = [basetype_or_fallback.type, self.object_type().type]
        info.mro = [info] + mro
        info.bases = [basetype_or_fallback]
        return info

    def analyze_value_types(self, items: list[Expression]) -> list[Type]:
        """Analyze types from values expressions in type variable definition."""
        result: list[Type] = []
        for node in items:
            try:
                analyzed = self.anal_type(
                    self.expr_to_unanalyzed_type(node), allow_placeholder=True
                )
                if analyzed is None:
                    # Type variables are special: we need to place them in the symbol table
                    # soon, even if some value is not ready yet, see process_typevar_parameters()
                    # for an example.
                    analyzed = PlaceholderType(None, [], node.line)
                result.append(analyzed)
            except TypeTranslationError:
                self.fail("Type expected", node)
                result.append(AnyType(TypeOfAny.from_error))
        return result

    def check_classvar(self, s: AssignmentStmt) -> None:
        """Check if assignment defines a class variable."""
        lvalue = s.lvalues[0]
        if len(s.lvalues) != 1 or not isinstance(lvalue, RefExpr):
            return
        if not s.type or not self.is_classvar(s.type):
            return
        if self.is_class_scope() and isinstance(lvalue, NameExpr):
            node = lvalue.node
            if isinstance(node, Var):
                node.is_classvar = True
            analyzed = self.anal_type(s.type)
            assert self.type is not None
            if analyzed is not None and set(get_type_vars(analyzed)) & set(
                self.type.defn.type_vars
            ):
                # This means that we have a type var defined inside of a ClassVar.
                # This is not allowed by PEP526.
                # See https://github.com/python/mypy/issues/11538

                self.fail(message_registry.CLASS_VAR_WITH_TYPEVARS, s)
        elif not isinstance(lvalue, MemberExpr) or self.is_self_member_ref(lvalue):
            # In case of member access, report error only when assigning to self
            # Other kinds of member assignments should be already reported
            self.fail_invalid_classvar(lvalue)

    def is_classvar(self, typ: Type) -> bool:
        if not isinstance(typ, UnboundType):
            return False
        sym = self.lookup_qualified(typ.name, typ)
        if not sym or not sym.node:
            return False
        return sym.node.fullname == "typing.ClassVar"

    def is_final_type(self, typ: Type | None) -> bool:
        if not isinstance(typ, UnboundType):
            return False
        sym = self.lookup_qualified(typ.name, typ)
        if not sym or not sym.node:
            return False
        return sym.node.fullname in FINAL_TYPE_NAMES

    def fail_invalid_classvar(self, context: Context) -> None:
        self.fail(message_registry.CLASS_VAR_OUTSIDE_OF_CLASS, context)

    def process_module_assignment(
        self, lvals: list[Lvalue], rval: Expression, ctx: AssignmentStmt
    ) -> None:
        """Propagate module references across assignments.

        Recursively handles the simple form of iterable unpacking; doesn't
        handle advanced unpacking with *rest, dictionary unpacking, etc.

        In an expression like x = y = z, z is the rval and lvals will be [x,
        y].

        """
        if isinstance(rval, (TupleExpr, ListExpr)) and all(
            isinstance(v, TupleExpr) for v in lvals
        ):
            # rval and all lvals are either list or tuple, so we are dealing
            # with unpacking assignment like `x, y = a, b`. Mypy didn't
            # understand our all(isinstance(...)), so cast them as TupleExpr
            # so mypy knows it is safe to access their .items attribute.
            seq_lvals = cast(List[TupleExpr], lvals)
            # given an assignment like:
            #     (x, y) = (m, n) = (a, b)
            # we now have:
            #     seq_lvals = [(x, y), (m, n)]
            #     seq_rval = (a, b)
            # We now zip this into:
            #     elementwise_assignments = [(a, x, m), (b, y, n)]
            # where each elementwise assignment includes one element of rval and the
            # corresponding element of each lval. Basically we unpack
            #     (x, y) = (m, n) = (a, b)
            # into elementwise assignments
            #     x = m = a
            #     y = n = b
            # and then we recursively call this method for each of those assignments.
            # If the rval and all lvals are not all of the same length, zip will just ignore
            # extra elements, so no error will be raised here; mypy will later complain
            # about the length mismatch in type-checking.
            elementwise_assignments = zip(rval.items, *[v.items for v in seq_lvals])
            for rv, *lvs in elementwise_assignments:
                self.process_module_assignment(lvs, rv, ctx)
        elif isinstance(rval, RefExpr):
            rnode = self.lookup_type_node(rval)
            if rnode and isinstance(rnode.node, MypyFile):
                for lval in lvals:
                    if not isinstance(lval, RefExpr):
                        continue
                    # respect explicitly annotated type
                    if isinstance(lval.node, Var) and lval.node.type is not None:
                        continue

                    # We can handle these assignments to locals and to self
                    if isinstance(lval, NameExpr):
                        lnode = self.current_symbol_table().get(lval.name)
                    elif isinstance(lval, MemberExpr) and self.is_self_member_ref(lval):
                        assert self.type is not None
                        lnode = self.type.names.get(lval.name)
                    else:
                        continue

                    if lnode:
                        if isinstance(lnode.node, MypyFile) and lnode.node is not rnode.node:
                            assert isinstance(lval, (NameExpr, MemberExpr))
                            self.fail(
                                'Cannot assign multiple modules to name "{}" '
                                'without explicit "types.ModuleType" annotation'.format(lval.name),
                                ctx,
                            )
                        # never create module alias except on initial var definition
                        elif lval.is_inferred_def:
                            assert rnode.node is not None
                            lnode.node = rnode.node

    def process__all__(self, s: AssignmentStmt) -> None:
        """Export names if argument is a __all__ assignment."""
        if (
            len(s.lvalues) == 1
            and isinstance(s.lvalues[0], NameExpr)
            and s.lvalues[0].name == "__all__"
            and s.lvalues[0].kind == GDEF
            and isinstance(s.rvalue, (ListExpr, TupleExpr))
        ):
            self.add_exports(s.rvalue.items)

    def process__deletable__(self, s: AssignmentStmt) -> None:
        if not self.options.mypyc:
            return
        if (
            len(s.lvalues) == 1
            and isinstance(s.lvalues[0], NameExpr)
            and s.lvalues[0].name == "__deletable__"
            and s.lvalues[0].kind == MDEF
        ):
            rvalue = s.rvalue
            if not isinstance(rvalue, (ListExpr, TupleExpr)):
                self.fail('"__deletable__" must be initialized with a list or tuple expression', s)
                return
            items = rvalue.items
            attrs = []
            for item in items:
                if not isinstance(item, StrExpr):
                    self.fail('Invalid "__deletable__" item; string literal expected', item)
                else:
                    attrs.append(item.value)
            assert self.type
            self.type.deletable_attributes = attrs

    def process__slots__(self, s: AssignmentStmt) -> None:
        """
        Processing ``__slots__`` if defined in type.

        See: https://docs.python.org/3/reference/datamodel.html#slots
        """
        # Later we can support `__slots__` defined as `__slots__ = other = ('a', 'b')`
        if (
            isinstance(self.type, TypeInfo)
            and len(s.lvalues) == 1
            and isinstance(s.lvalues[0], NameExpr)
            and s.lvalues[0].name == "__slots__"
            and s.lvalues[0].kind == MDEF
        ):

            # We understand `__slots__` defined as string, tuple, list, set, and dict:
            if not isinstance(s.rvalue, (StrExpr, ListExpr, TupleExpr, SetExpr, DictExpr)):
                # For example, `__slots__` can be defined as a variable,
                # we don't support it for now.
                return

            if any(p.slots is None for p in self.type.mro[1:-1]):
                # At least one type in mro (excluding `self` and `object`)
                # does not have concrete `__slots__` defined. Ignoring.
                return

            concrete_slots = True
            rvalue: list[Expression] = []
            if isinstance(s.rvalue, StrExpr):
                rvalue.append(s.rvalue)
            elif isinstance(s.rvalue, (ListExpr, TupleExpr, SetExpr)):
                rvalue.extend(s.rvalue.items)
            else:
                # We have a special treatment of `dict` with possible `{**kwargs}` usage.
                # In this case we consider all `__slots__` to be non-concrete.
                for key, _ in s.rvalue.items:
                    if concrete_slots and key is not None:
                        rvalue.append(key)
                    else:
                        concrete_slots = False

            slots = []
            for item in rvalue:
                # Special case for `'__dict__'` value:
                # when specified it will still allow any attribute assignment.
                if isinstance(item, StrExpr) and item.value != "__dict__":
                    slots.append(item.value)
                else:
                    concrete_slots = False
            if not concrete_slots:
                # Some slot items are dynamic, we don't want any false positives,
                # so, we just pretend that this type does not have any slots at all.
                return

            # We need to copy all slots from super types:
            for super_type in self.type.mro[1:-1]:
                assert super_type.slots is not None
                slots.extend(super_type.slots)
            self.type.slots = set(slots)

    #
    # Misc statements
    #

    def visit_block(self, b: Block) -> None:
        if b.is_unreachable:
            return
        self.block_depth[-1] += 1
        for s in b.body:
            self.accept(s)
        self.block_depth[-1] -= 1

    def visit_block_maybe(self, b: Block | None) -> None:
        if b:
            self.visit_block(b)

    def visit_expression_stmt(self, s: ExpressionStmt) -> None:
        self.statement = s
        s.expr.accept(self)

    def visit_return_stmt(self, s: ReturnStmt) -> None:
        self.statement = s
        if not self.is_func_scope():
            self.fail('"return" outside function', s)
        if s.expr:
            s.expr.accept(self)

    def visit_raise_stmt(self, s: RaiseStmt) -> None:
        self.statement = s
        if s.expr:
            s.expr.accept(self)
        if s.from_expr:
            s.from_expr.accept(self)

    def visit_assert_stmt(self, s: AssertStmt) -> None:
        self.statement = s
        if s.expr:
            s.expr.accept(self)
        if s.msg:
            s.msg.accept(self)

    def visit_operator_assignment_stmt(self, s: OperatorAssignmentStmt) -> None:
        self.statement = s
        s.lvalue.accept(self)
        s.rvalue.accept(self)
        if (
            isinstance(s.lvalue, NameExpr)
            and s.lvalue.name == "__all__"
            and s.lvalue.kind == GDEF
            and isinstance(s.rvalue, (ListExpr, TupleExpr))
        ):
            self.add_exports(s.rvalue.items)

    def visit_while_stmt(self, s: WhileStmt) -> None:
        self.statement = s
        s.expr.accept(self)
        self.loop_depth += 1
        s.body.accept(self)
        self.loop_depth -= 1
        self.visit_block_maybe(s.else_body)

    def visit_for_stmt(self, s: ForStmt) -> None:
        if s.is_async:
            if not self.is_func_scope() or not self.function_stack[-1].is_coroutine:
                self.fail(message_registry.ASYNC_FOR_OUTSIDE_COROUTINE, s, code=codes.SYNTAX)

        self.statement = s
        s.expr.accept(self)

        # Bind index variables and check if they define new names.
        self.analyze_lvalue(s.index, explicit_type=s.index_type is not None)
        if s.index_type:
            if self.is_classvar(s.index_type):
                self.fail_invalid_classvar(s.index)
            allow_tuple_literal = isinstance(s.index, TupleExpr)
            analyzed = self.anal_type(s.index_type, allow_tuple_literal=allow_tuple_literal)
            if analyzed is not None:
                self.store_declared_types(s.index, analyzed)
                s.index_type = analyzed

        self.loop_depth += 1
        self.visit_block(s.body)
        self.loop_depth -= 1

        self.visit_block_maybe(s.else_body)

    def visit_break_stmt(self, s: BreakStmt) -> None:
        self.statement = s
        if self.loop_depth == 0:
            self.fail('"break" outside loop', s, serious=True, blocker=True)

    def visit_continue_stmt(self, s: ContinueStmt) -> None:
        self.statement = s
        if self.loop_depth == 0:
            self.fail('"continue" outside loop', s, serious=True, blocker=True)

    def visit_if_stmt(self, s: IfStmt) -> None:
        self.statement = s
        infer_reachability_of_if_statement(s, self.options)
        for i in range(len(s.expr)):
            s.expr[i].accept(self)
            self.visit_block(s.body[i])
        self.visit_block_maybe(s.else_body)

    def visit_try_stmt(self, s: TryStmt) -> None:
        self.statement = s
        self.analyze_try_stmt(s, self)

    def analyze_try_stmt(self, s: TryStmt, visitor: NodeVisitor[None]) -> None:
        s.body.accept(visitor)
        for type, var, handler in zip(s.types, s.vars, s.handlers):
            if type:
                type.accept(visitor)
            if var:
                self.analyze_lvalue(var)
            handler.accept(visitor)
        if s.else_body:
            s.else_body.accept(visitor)
        if s.finally_body:
            s.finally_body.accept(visitor)

    def visit_with_stmt(self, s: WithStmt) -> None:
        self.statement = s
        types: list[Type] = []

        if s.is_async:
            if not self.is_func_scope() or not self.function_stack[-1].is_coroutine:
                self.fail(message_registry.ASYNC_WITH_OUTSIDE_COROUTINE, s, code=codes.SYNTAX)

        if s.unanalyzed_type:
            assert isinstance(s.unanalyzed_type, ProperType)
            actual_targets = [t for t in s.target if t is not None]
            if len(actual_targets) == 0:
                # We have a type for no targets
                self.fail('Invalid type comment: "with" statement has no targets', s)
            elif len(actual_targets) == 1:
                # We have one target and one type
                types = [s.unanalyzed_type]
            elif isinstance(s.unanalyzed_type, TupleType):
                # We have multiple targets and multiple types
                if len(actual_targets) == len(s.unanalyzed_type.items):
                    types = s.unanalyzed_type.items.copy()
                else:
                    # But it's the wrong number of items
                    self.fail('Incompatible number of types for "with" targets', s)
            else:
                # We have multiple targets and one type
                self.fail('Multiple types expected for multiple "with" targets', s)

        new_types: list[Type] = []
        for e, n in zip(s.expr, s.target):
            e.accept(self)
            if n:
                self.analyze_lvalue(n, explicit_type=s.unanalyzed_type is not None)

                # Since we have a target, pop the next type from types
                if types:
                    t = types.pop(0)
                    if self.is_classvar(t):
                        self.fail_invalid_classvar(n)
                    allow_tuple_literal = isinstance(n, TupleExpr)
                    analyzed = self.anal_type(t, allow_tuple_literal=allow_tuple_literal)
                    if analyzed is not None:
                        # TODO: Deal with this better
                        new_types.append(analyzed)
                        self.store_declared_types(n, analyzed)

        s.analyzed_types = new_types

        self.visit_block(s.body)

    def visit_del_stmt(self, s: DelStmt) -> None:
        self.statement = s
        s.expr.accept(self)
        if not self.is_valid_del_target(s.expr):
            self.fail("Invalid delete target", s)

    def is_valid_del_target(self, s: Expression) -> bool:
        if isinstance(s, (IndexExpr, NameExpr, MemberExpr)):
            return True
        elif isinstance(s, (TupleExpr, ListExpr)):
            return all(self.is_valid_del_target(item) for item in s.items)
        else:
            return False

    def visit_global_decl(self, g: GlobalDecl) -> None:
        self.statement = g
        for name in g.names:
            if name in self.nonlocal_decls[-1]:
                self.fail(f'Name "{name}" is nonlocal and global', g)
            self.global_decls[-1].add(name)

    def visit_nonlocal_decl(self, d: NonlocalDecl) -> None:
        self.statement = d
        if self.is_module_scope():
            self.fail("nonlocal declaration not allowed at module level", d)
        else:
            for name in d.names:
                for table in reversed(self.locals[:-1]):
                    if table is not None and name in table:
                        break
                else:
                    self.fail(f'No binding for nonlocal "{name}" found', d)

                if self.locals[-1] is not None and name in self.locals[-1]:
                    self.fail(
                        'Name "{}" is already defined in local '
                        "scope before nonlocal declaration".format(name),
                        d,
                    )

                if name in self.global_decls[-1]:
                    self.fail(f'Name "{name}" is nonlocal and global', d)
                self.nonlocal_decls[-1].add(name)

    def visit_match_stmt(self, s: MatchStmt) -> None:
        self.statement = s
        infer_reachability_of_match_statement(s, self.options)
        s.subject.accept(self)
        for i in range(len(s.patterns)):
            s.patterns[i].accept(self)
            guard = s.guards[i]
            if guard is not None:
                guard.accept(self)
            self.visit_block(s.bodies[i])

    #
    # Expressions
    #

    def visit_name_expr(self, expr: NameExpr) -> None:
        n = self.lookup(expr.name, expr)
        if n:
            self.bind_name_expr(expr, n)

    def bind_name_expr(self, expr: NameExpr, sym: SymbolTableNode) -> None:
        """Bind name expression to a symbol table node."""
        # TODO renenable this check, its fine for defaults
        # if isinstance(sym.node, TypeVarExpr) and self.tvar_scope.get_binding(sym):
        #     self.fail(
        #         '"{}" is a type variable and only valid in type ' "context".format(expr.name), expr
        #     )
        if isinstance(sym.node, PlaceholderNode):
            self.process_placeholder(expr.name, "name", expr)
        else:
            expr.kind = sym.kind
            expr.node = sym.node
            expr.fullname = sym.fullname

    def visit_super_expr(self, expr: SuperExpr) -> None:
        if not self.type and not expr.call.args:
            self.fail('"super" used outside class', expr)
            return
        expr.info = self.type
        for arg in expr.call.args:
            arg.accept(self)

    def visit_tuple_expr(self, expr: TupleExpr) -> None:
        for item in expr.items:
            if isinstance(item, StarExpr):
                item.valid = True
            item.accept(self)

    def visit_list_expr(self, expr: ListExpr) -> None:
        for item in expr.items:
            if isinstance(item, StarExpr):
                item.valid = True
            item.accept(self)

    def visit_set_expr(self, expr: SetExpr) -> None:
        for item in expr.items:
            if isinstance(item, StarExpr):
                item.valid = True
            item.accept(self)

    def visit_dict_expr(self, expr: DictExpr) -> None:
        for key, value in expr.items:
            if key is not None:
                key.accept(self)
            value.accept(self)

    def visit_star_expr(self, expr: StarExpr) -> None:
        if not expr.valid:
            # XXX TODO Change this error message
            self.fail("Can use starred expression only as assignment target", expr)
        else:
            expr.expr.accept(self)

    def visit_yield_from_expr(self, e: YieldFromExpr) -> None:
        if not self.is_func_scope():
            self.fail('"yield from" outside function', e, serious=True, blocker=True)
        elif self.is_comprehension_stack[-1]:
            self.fail(
                '"yield from" inside comprehension or generator expression',
                e,
                serious=True,
                blocker=True,
            )
        elif self.function_stack[-1].is_coroutine:
            self.fail('"yield from" in async function', e, serious=True, blocker=True)
        else:
            self.function_stack[-1].is_generator = True
        if e.expr:
            e.expr.accept(self)

    def visit_call_expr(self, expr: CallExpr) -> None:
        """Analyze a call expression.

        Some call expressions are recognized as special forms, including
        cast(...).
        """
        expr.callee.accept(self)
        if refers_to_fullname(expr.callee, "typing.cast"):
            # Special form cast(...).
            if not self.check_fixed_args(expr, 2, "cast"):
                return
            # Translate first argument to an unanalyzed type.
            try:
                target = self.expr_to_unanalyzed_type(expr.args[0])
            except TypeTranslationError:
                self.fail("Cast target is not a type", expr)
                return
            # Piggyback CastExpr object to the CallExpr object; it takes
            # precedence over the CallExpr semantics.
            expr.analyzed = CastExpr(expr.args[1], target)
            expr.analyzed.line = expr.line
            expr.analyzed.column = expr.column
            expr.analyzed.accept(self)
        elif refers_to_fullname(expr.callee, ASSERT_TYPE_NAMES):
            if not self.check_fixed_args(expr, 2, "assert_type"):
                return
            # Translate second argument to an unanalyzed type.
            try:
                target = self.expr_to_unanalyzed_type(expr.args[1])
            except TypeTranslationError:
                self.fail("assert_type() type is not a type", expr)
                return
            expr.analyzed = AssertTypeExpr(expr.args[0], target)
            expr.analyzed.line = expr.line
            expr.analyzed.column = expr.column
            expr.analyzed.accept(self)
        elif refers_to_fullname(expr.callee, REVEAL_TYPE_NAMES):
            if not self.check_fixed_args(expr, 1, "reveal_type"):
                return
            expr.analyzed = RevealExpr(kind=REVEAL_TYPE, expr=expr.args[0])
            expr.analyzed.line = expr.line
            expr.analyzed.column = expr.column
            expr.analyzed.accept(self)
        elif refers_to_fullname(expr.callee, "builtins.reveal_locals"):
            # Store the local variable names into the RevealExpr for use in the
            # type checking pass
            local_nodes: list[Var] = []
            if self.is_module_scope():
                # try to determine just the variable declarations in module scope
                # self.globals.values() contains SymbolTableNode's
                # Each SymbolTableNode has an attribute node that is nodes.Var
                # look for variable nodes that marked as is_inferred
                # Each symboltable node has a Var node as .node
                local_nodes = [
                    n.node
                    for name, n in self.globals.items()
                    if getattr(n.node, "is_inferred", False) and isinstance(n.node, Var)
                ]
            elif self.is_class_scope():
                # type = None  # type: Optional[TypeInfo]
                if self.type is not None:
                    local_nodes = [
                        st.node for st in self.type.names.values() if isinstance(st.node, Var)
                    ]
            elif self.is_func_scope():
                # locals = None  # type: List[Optional[SymbolTable]]
                if self.locals is not None:
                    symbol_table = self.locals[-1]
                    if symbol_table is not None:
                        local_nodes = [
                            st.node for st in symbol_table.values() if isinstance(st.node, Var)
                        ]
            expr.analyzed = RevealExpr(kind=REVEAL_LOCALS, local_nodes=local_nodes)
            expr.analyzed.line = expr.line
            expr.analyzed.column = expr.column
            expr.analyzed.accept(self)
        elif refers_to_fullname(expr.callee, "typing.Any"):
            # Special form Any(...) no longer supported.
            self.fail("Any(...) is no longer supported. Use cast(Any, ...) instead", expr)
        elif refers_to_fullname(expr.callee, "typing._promote"):
            # Special form _promote(...).
            if not self.check_fixed_args(expr, 1, "_promote"):
                return
            # Translate first argument to an unanalyzed type.
            try:
                target = self.expr_to_unanalyzed_type(expr.args[0])
            except TypeTranslationError:
                self.fail("Argument 1 to _promote is not a type", expr)
                return
            expr.analyzed = PromoteExpr(target)
            expr.analyzed.line = expr.line
            expr.analyzed.accept(self)
        elif refers_to_fullname(expr.callee, "builtins.dict"):
            expr.analyzed = self.translate_dict_call(expr)
        elif refers_to_fullname(expr.callee, "builtins.divmod"):
            if not self.check_fixed_args(expr, 2, "divmod"):
                return
            expr.analyzed = OpExpr("divmod", expr.args[0], expr.args[1])
            expr.analyzed.line = expr.line
            expr.analyzed.accept(self)
        else:
            # Normal call expression.
            for a in expr.args:
                a.accept(self)

            if (
                isinstance(expr.callee, MemberExpr)
                and isinstance(expr.callee.expr, NameExpr)
                and expr.callee.expr.name == "__all__"
                and expr.callee.expr.kind == GDEF
                and expr.callee.name in ("append", "extend")
            ):
                if expr.callee.name == "append" and expr.args:
                    self.add_exports(expr.args[0])
                elif (
                    expr.callee.name == "extend"
                    and expr.args
                    and isinstance(expr.args[0], (ListExpr, TupleExpr))
                ):
                    self.add_exports(expr.args[0].items)

    def translate_dict_call(self, call: CallExpr) -> DictExpr | None:
        """Translate 'dict(x=y, ...)' to {'x': y, ...} and 'dict()' to {}.

        For other variants of dict(...), return None.
        """
        if not all(kind == ARG_NAMED for kind in call.arg_kinds):
            # Must still accept those args.
            for a in call.args:
                a.accept(self)
            return None
        expr = DictExpr(
            [
                (StrExpr(cast(str, key)), value)  # since they are all ARG_NAMED
                for key, value in zip(call.arg_names, call.args)
            ]
        )
        expr.set_line(call)
        expr.accept(self)
        return expr

    def check_fixed_args(self, expr: CallExpr, numargs: int, name: str) -> bool:
        """Verify that expr has specified number of positional args.

        Return True if the arguments are valid.
        """
        s = "s"
        if numargs == 1:
            s = ""
        if len(expr.args) != numargs:
            self.fail('"%s" expects %d argument%s' % (name, numargs, s), expr)
            return False
        if expr.arg_kinds != [ARG_POS] * numargs:
            self.fail(f'"{name}" must be called with {numargs} positional argument{s}', expr)
            return False
        return True

    def visit_member_expr(self, expr: MemberExpr) -> None:
        base = expr.expr
        base.accept(self)
        if isinstance(base, RefExpr) and isinstance(base.node, MypyFile):
            # Handle module attribute.
            sym = self.get_module_symbol(base.node, expr.name)
            if sym:
                if isinstance(sym.node, PlaceholderNode):
                    self.process_placeholder(expr.name, "attribute", expr)
                    return
                expr.kind = sym.kind
                expr.fullname = sym.fullname
                expr.node = sym.node
        elif isinstance(base, RefExpr):
            # This branch handles the case C.bar (or cls.bar or self.bar inside
            # a classmethod/method), where C is a class and bar is a type
            # definition or a module resulting from `import bar` (or a module
            # assignment) inside class C. We look up bar in the class' TypeInfo
            # namespace.  This is done only when bar is a module or a type;
            # other things (e.g. methods) are handled by other code in
            # checkmember.
            type_info = None
            if isinstance(base.node, TypeInfo):
                # C.bar where C is a class
                type_info = base.node
            elif isinstance(base.node, Var) and self.type and self.function_stack:
                # check for self.bar or cls.bar in method/classmethod
                func_def = self.function_stack[-1]
                if not func_def.is_static and isinstance(func_def.type, CallableType):
                    formal_arg = func_def.type.argument_by_name(base.node.name)
                    if formal_arg and formal_arg.pos == 0:
                        type_info = self.type
            elif isinstance(base.node, TypeAlias) and base.node.no_args:
                assert isinstance(base.node.target, ProperType)
                if isinstance(base.node.target, Instance):
                    type_info = base.node.target.type

            if type_info:
                n = type_info.names.get(expr.name)
                if n is not None and isinstance(n.node, (MypyFile, TypeInfo, TypeAlias)):
                    if not n:
                        return
                    expr.kind = n.kind
                    expr.fullname = n.fullname
                    expr.node = n.node

    def visit_op_expr(self, expr: OpExpr) -> None:
        expr.left.accept(self)

        if expr.op in ("and", "or"):
            inferred = infer_condition_value(expr.left, self.options)
            if (inferred in (ALWAYS_FALSE, MYPY_FALSE) and expr.op == "and") or (
                inferred in (ALWAYS_TRUE, MYPY_TRUE) and expr.op == "or"
            ):
                expr.right_unreachable = True
                return
            elif (inferred in (ALWAYS_TRUE, MYPY_TRUE) and expr.op == "and") or (
                inferred in (ALWAYS_FALSE, MYPY_FALSE) and expr.op == "or"
            ):
                expr.right_always = True

        expr.right.accept(self)

    def visit_comparison_expr(self, expr: ComparisonExpr) -> None:
        for operand in expr.operands:
            operand.accept(self)

    def visit_unary_expr(self, expr: UnaryExpr) -> None:
        expr.expr.accept(self)

    def visit_index_expr(self, expr: IndexExpr) -> None:
        base = expr.base
        base.accept(self)
        if (
            isinstance(base, RefExpr)
            and isinstance(base.node, TypeInfo)
            and not base.node.is_generic()
        ):
            expr.index.accept(self)
        elif (
            isinstance(base, RefExpr) and isinstance(base.node, TypeAlias)
        ) or refers_to_class_or_function(base):
            # We need to do full processing on every iteration, since some type
            # arguments may contain placeholder types.
            self.analyze_type_application(expr)
        else:
            expr.index.accept(self)

    def analyze_type_application(self, expr: IndexExpr) -> None:
        """Analyze special form -- type application (either direct or via type aliasing)."""
        types = self.analyze_type_application_args(expr)
        if types is None:
            return
        base = expr.base
        expr.analyzed = TypeApplication(base, types)
        expr.analyzed.line = expr.line
        expr.analyzed.column = expr.column
        # Types list, dict, set are not subscriptable, prohibit this if
        # subscripted either via type alias...
        if isinstance(base, RefExpr) and isinstance(base.node, TypeAlias):
            alias = base.node
            target = get_proper_type(alias.target)
            if isinstance(target, Instance):
                name = target.type.fullname
                if (
                    alias.no_args
                    and name  # this avoids bogus errors for already reported aliases
                    in get_nongen_builtins(self.options.python_version)
                    and not self.is_stub_file
                    and not alias.normalized
                ):
                    self.fail(no_subscript_builtin_alias(name, propose_alt=False), expr)
        # ...or directly.
        else:
            n = self.lookup_type_node(base)
            if (
                n
                and n.fullname in get_nongen_builtins(self.options.python_version)
                and not self.is_stub_file
            ):
                self.fail(no_subscript_builtin_alias(n.fullname, propose_alt=False), expr)

    def analyze_type_application_args(self, expr: IndexExpr) -> list[Type] | None:
        """Analyze type arguments (index) in a type application.

        Return None if anything was incomplete.
        """
        index = expr.index
        tag = self.track_incomplete_refs()
        self.analyze_type_expr(index)
        if self.found_incomplete_ref(tag):
            return None
        if self.basic_type_applications:
            # Postpone the rest until we have more information (for r.h.s. of an assignment)
            return None
        types: list[Type] = []
        if isinstance(index, TupleExpr):
            items = index.items
            is_tuple = isinstance(expr.base, RefExpr) and expr.base.fullname == "builtins.tuple"
            if is_tuple and len(items) == 2 and isinstance(items[-1], EllipsisExpr):
                items = items[:-1]
        else:
            items = [index]

        # whether param spec literals be allowed here
        # TODO: should this be computed once and passed in?
        #   or is there a better way to do this?
        base = expr.base
        if isinstance(base, RefExpr) and isinstance(base.node, TypeAlias):
            alias = base.node
            target = get_proper_type(alias.target)
            if isinstance(target, Instance):
                has_param_spec = target.type.has_param_spec_type
                num_args = len(target.type.type_vars)
            else:
                has_param_spec = False
                num_args = -1
        elif isinstance(base, NameExpr) and isinstance(base.node, TypeInfo):
            has_param_spec = base.node.has_param_spec_type
            num_args = len(base.node.type_vars)
        else:
            has_param_spec = False
            num_args = -1

        for item in items:
            try:
                typearg = self.expr_to_unanalyzed_type(item)
            except TypeTranslationError:
                self.fail("Type expected within [...]", expr)
                return None
            # We always allow unbound type variables in IndexExpr, since we
            # may be analysing a type alias definition rvalue. The error will be
            # reported elsewhere if it is not the case.
            analyzed = self.anal_type(
                typearg,
                allow_unbound_tvars=True,
                allow_placeholder=True,
                allow_param_spec_literals=has_param_spec,
            )
            if analyzed is None:
                return None
            types.append(analyzed)

        if has_param_spec and num_args == 1 and len(types) > 0:
            first_arg = get_proper_type(types[0])
            if not (
                len(types) == 1
                and (
                    isinstance(first_arg, Parameters)
                    or isinstance(first_arg, ParamSpecType)
                    or isinstance(first_arg, AnyType)
                )
            ):
                types = [Parameters(types, [ARG_POS] * len(types), [None] * len(types))]

        return types

    def visit_slice_expr(self, expr: SliceExpr) -> None:
        if expr.begin_index:
            expr.begin_index.accept(self)
        if expr.end_index:
            expr.end_index.accept(self)
        if expr.stride:
            expr.stride.accept(self)

    def visit_cast_expr(self, expr: CastExpr) -> None:
        expr.expr.accept(self)
        analyzed = self.anal_type(expr.type)
        if analyzed is not None:
            expr.type = analyzed

    def visit_assert_type_expr(self, expr: AssertTypeExpr) -> None:
        expr.expr.accept(self)
        analyzed = self.anal_type(expr.type)
        if analyzed is not None:
            expr.type = analyzed

    def visit_reveal_expr(self, expr: RevealExpr) -> None:
        if expr.kind == REVEAL_TYPE:
            if expr.expr is not None:
                expr.expr.accept(self)
        else:
            # Reveal locals doesn't have an inner expression, there's no
            # need to traverse inside it
            pass

    def visit_type_application(self, expr: TypeApplication) -> None:
        expr.expr.accept(self)
        for i in range(len(expr.types)):
            analyzed = self.anal_type(expr.types[i])
            if analyzed is not None:
                expr.types[i] = analyzed

    def visit_list_comprehension(self, expr: ListComprehension) -> None:
        if any(expr.generator.is_async):
            if not self.is_func_scope() or not self.function_stack[-1].is_coroutine:
                self.fail(message_registry.ASYNC_FOR_OUTSIDE_COROUTINE, expr, code=codes.SYNTAX)

        expr.generator.accept(self)

    def visit_set_comprehension(self, expr: SetComprehension) -> None:
        if any(expr.generator.is_async):
            if not self.is_func_scope() or not self.function_stack[-1].is_coroutine:
                self.fail(message_registry.ASYNC_FOR_OUTSIDE_COROUTINE, expr, code=codes.SYNTAX)

        expr.generator.accept(self)

    def visit_dictionary_comprehension(self, expr: DictionaryComprehension) -> None:
        if any(expr.is_async):
            if not self.is_func_scope() or not self.function_stack[-1].is_coroutine:
                self.fail(message_registry.ASYNC_FOR_OUTSIDE_COROUTINE, expr, code=codes.SYNTAX)

        with self.enter(expr):
            self.analyze_comp_for(expr)
            expr.key.accept(self)
            expr.value.accept(self)
        self.analyze_comp_for_2(expr)

    def visit_generator_expr(self, expr: GeneratorExpr) -> None:
        with self.enter(expr):
            self.analyze_comp_for(expr)
            expr.left_expr.accept(self)
        self.analyze_comp_for_2(expr)

    def analyze_comp_for(self, expr: GeneratorExpr | DictionaryComprehension) -> None:
        """Analyses the 'comp_for' part of comprehensions (part 1).

        That is the part after 'for' in (x for x in l if p). This analyzes
        variables and conditions which are analyzed in a local scope.
        """
        for i, (index, sequence, conditions) in enumerate(
            zip(expr.indices, expr.sequences, expr.condlists)
        ):
            if i > 0:
                sequence.accept(self)
            # Bind index variables.
            self.analyze_lvalue(index)
            for cond in conditions:
                cond.accept(self)

    def analyze_comp_for_2(self, expr: GeneratorExpr | DictionaryComprehension) -> None:
        """Analyses the 'comp_for' part of comprehensions (part 2).

        That is the part after 'for' in (x for x in l if p). This analyzes
        the 'l' part which is analyzed in the surrounding scope.
        """
        expr.sequences[0].accept(self)

    def visit_lambda_expr(self, expr: LambdaExpr) -> None:
        self.analyze_arg_initializers(expr)
        self.analyze_function_body(expr)

    def visit_conditional_expr(self, expr: ConditionalExpr) -> None:
        expr.if_expr.accept(self)
        expr.cond.accept(self)
        expr.else_expr.accept(self)

    def visit__promote_expr(self, expr: PromoteExpr) -> None:
        analyzed = self.anal_type(expr.type)
        if analyzed is not None:
            assert isinstance(analyzed, ProperType), "Cannot use type aliases for promotions"
            expr.type = analyzed

    def visit_yield_expr(self, e: YieldExpr) -> None:
        if not self.is_func_scope():
            self.fail('"yield" outside function', e, serious=True, blocker=True)
        elif self.is_comprehension_stack[-1]:
            self.fail(
                '"yield" inside comprehension or generator expression',
                e,
                serious=True,
                blocker=True,
            )
        elif self.function_stack[-1].is_coroutine:
            if self.options.python_version < (3, 6):
                self.fail('"yield" in async function', e, serious=True, blocker=True)
            else:
                self.function_stack[-1].is_generator = True
                self.function_stack[-1].is_async_generator = True
        else:
            self.function_stack[-1].is_generator = True
        if e.expr:
            e.expr.accept(self)

    def visit_await_expr(self, expr: AwaitExpr) -> None:
        if not self.is_func_scope():
            self.fail('"await" outside function', expr)
        elif not self.function_stack[-1].is_coroutine:
            self.fail('"await" outside coroutine ("async def")', expr)
        expr.expr.accept(self)

    #
    # Patterns
    #

    def visit_as_pattern(self, p: AsPattern) -> None:
        if p.pattern is not None:
            p.pattern.accept(self)
        if p.name is not None:
            self.analyze_lvalue(p.name)

    def visit_or_pattern(self, p: OrPattern) -> None:
        for pattern in p.patterns:
            pattern.accept(self)

    def visit_value_pattern(self, p: ValuePattern) -> None:
        p.expr.accept(self)

    def visit_sequence_pattern(self, p: SequencePattern) -> None:
        for pattern in p.patterns:
            pattern.accept(self)

    def visit_starred_pattern(self, p: StarredPattern) -> None:
        if p.capture is not None:
            self.analyze_lvalue(p.capture)

    def visit_mapping_pattern(self, p: MappingPattern) -> None:
        for key in p.keys:
            key.accept(self)
        for value in p.values:
            value.accept(self)
        if p.rest is not None:
            self.analyze_lvalue(p.rest)

    def visit_class_pattern(self, p: ClassPattern) -> None:
        p.class_ref.accept(self)
        for pos in p.positionals:
            pos.accept(self)
        for v in p.keyword_values:
            v.accept(self)

    #
    # Lookup functions
    #

    def lookup(
        self, name: str, ctx: Context, suppress_errors: bool = False
    ) -> SymbolTableNode | None:
        """Look up an unqualified (no dots) name in all active namespaces.

        Note that the result may contain a PlaceholderNode. The caller may
        want to defer in that case.

        Generate an error if the name is not defined unless suppress_errors
        is true or the current namespace is incomplete. In the latter case
        defer.
        """
        implicit_name = False
        # 1a. Name declared using 'global x' takes precedence
        if name in self.global_decls[-1]:
            if name in self.globals:
                return self.globals[name]
            if not suppress_errors:
                self.name_not_defined(name, ctx)
            return None
        # 1b. Name declared using 'nonlocal x' takes precedence
        if name in self.nonlocal_decls[-1]:
            for table in reversed(self.locals[:-1]):
                if table is not None and name in table:
                    return table[name]
            if not suppress_errors:
                self.name_not_defined(name, ctx)
            return None
        # 2. Class attributes (if within class definition)
        if self.type and not self.is_func_scope() and name in self.type.names:
            node = self.type.names[name]
            if not node.implicit:
                if self.is_active_symbol_in_class_body(node.node):
                    return node
            else:
                # Defined through self.x assignment
                implicit_name = True
                implicit_node = node
        # 3. Local (function) scopes
        for table in reversed(self.locals):
            if table is not None and name in table:
                return table[name]
        # 4. Current file global scope
        if name in self.globals:
            return self.globals[name]
        # 5. Builtins
        b = self.globals.get("__builtins__", None)
        if b:
            assert isinstance(b.node, MypyFile)
            table = b.node.names
            if name in table:
                if len(name) > 1 and name[0] == "_" and name[1] != "_":
                    if not suppress_errors:
                        self.name_not_defined(name, ctx)
                    return None
                node = table[name]
                return node
        # Give up.
        if not implicit_name and not suppress_errors:
            self.name_not_defined(name, ctx)
        else:
            if implicit_name:
                return implicit_node
        return None

    def is_active_symbol_in_class_body(self, node: SymbolNode | None) -> bool:
        """Can a symbol defined in class body accessed at current statement?

        Only allow access to class attributes textually after
        the definition, so that it's possible to fall back to the
        outer scope. Example:

            class X: ...

            class C:
                X = X  # Initializer refers to outer scope

        Nested classes are an exception, since we want to support
        arbitrary forward references in type annotations. Also, we
        allow forward references to type aliases to support recursive
        types.
        """
        # TODO: Forward reference to name imported in class body is not
        #       caught.
        if self.statement is None:
            # Assume it's fine -- don't have enough context to check
            return True
        return (
            node is None
            or self.is_textually_before_statement(node)
            or not self.is_defined_in_current_module(node.fullname)
            or isinstance(node, (TypeInfo, TypeAlias))
            or (isinstance(node, PlaceholderNode) and node.becomes_typeinfo)
        )

    def is_textually_before_statement(self, node: SymbolNode) -> bool:
        """Check if a node is defined textually before the current statement

        Note that decorated functions' line number are the same as
        the top decorator.
        """
        assert self.statement
        line_diff = self.statement.line - node.line

        # The first branch handles reference an overloaded function variant inside itself,
        # this is a corner case where mypy technically deviates from runtime name resolution,
        # but it is fine because we want an overloaded function to be treated as a single unit.
        if self.is_overloaded_item(node, self.statement):
            return False
        elif isinstance(node, Decorator) and not node.is_overload:
            return line_diff > len(node.original_decorators)
        else:
            return line_diff > 0

    def is_overloaded_item(self, node: SymbolNode, statement: Statement) -> bool:
        """Check whether the function belongs to the overloaded variants"""
        if isinstance(node, OverloadedFuncDef) and isinstance(statement, FuncDef):
            in_items = statement in {
                item.func if isinstance(item, Decorator) else item for item in node.items
            }
            in_impl = node.impl is not None and (
                (isinstance(node.impl, Decorator) and statement is node.impl.func)
                or statement is node.impl
            )
            return in_items or in_impl
        return False

    def is_defined_in_current_module(self, fullname: str | None) -> bool:
        if fullname is None:
            return False
        return module_prefix(self.modules, fullname) == self.cur_mod_id

    def lookup_qualified(
        self, name: str, ctx: Context, suppress_errors: bool = False
    ) -> SymbolTableNode | None:
        """Lookup a qualified name in all activate namespaces.

        Note that the result may contain a PlaceholderNode. The caller may
        want to defer in that case.

        Generate an error if the name is not defined unless suppress_errors
        is true or the current namespace is incomplete. In the latter case
        defer.
        """
        if "." not in name:
            # Simple case: look up a short name.
            return self.lookup(name, ctx, suppress_errors=suppress_errors)
        parts = name.split(".")
        namespace = self.cur_mod_id
        sym = self.lookup(parts[0], ctx, suppress_errors=suppress_errors)
        if sym:
            for i in range(1, len(parts)):
                node = sym.node
                part = parts[i]
                if isinstance(node, TypeInfo):
                    nextsym = node.get(part)
                elif isinstance(node, MypyFile):
                    nextsym = self.get_module_symbol(node, part)
                    namespace = node.fullname
                elif isinstance(node, PlaceholderNode):
                    return sym
                elif isinstance(node, TypeAlias) and node.no_args:
                    assert isinstance(node.target, ProperType)
                    if isinstance(node.target, Instance):
                        nextsym = node.target.type.get(part)
                    else:
                        nextsym = None
                else:
                    if isinstance(node, Var):
                        typ = get_proper_type(node.type)
                        if isinstance(typ, AnyType):
                            # Allow access through Var with Any type without error.
                            return self.implicit_symbol(sym, name, parts[i:], typ)
                    # This might be something like valid `P.args` or invalid `P.__bound__` access.
                    # Important note that `ParamSpecExpr` is also ignored in other places.
                    # See https://github.com/python/mypy/pull/13468
                    if isinstance(node, ParamSpecExpr) and part in ("args", "kwargs"):
                        return None
                    # Lookup through invalid node, such as variable or function
                    nextsym = None
                if not nextsym or nextsym.module_hidden:
                    if not suppress_errors:
                        self.name_not_defined(name, ctx, namespace=namespace)
                    return None
                sym = nextsym
        return sym

    def lookup_type_node(self, expr: Expression) -> SymbolTableNode | None:
        try:
            t = self.expr_to_unanalyzed_type(expr)
        except TypeTranslationError:
            return None
        if isinstance(t, UnboundType):
            n = self.lookup_qualified(t.name, expr, suppress_errors=True)
            return n
        return None

    def get_module_symbol(self, node: MypyFile, name: str) -> SymbolTableNode | None:
        """Look up a symbol from a module.

        Return None if no matching symbol could be bound.
        """
        module = node.fullname
        names = node.names
        sym = names.get(name)
        if not sym:
            fullname = module + "." + name
            if fullname in self.modules:
                sym = SymbolTableNode(GDEF, self.modules[fullname])
            elif self.is_incomplete_namespace(module):
                self.record_incomplete_ref()
            elif "__getattr__" in names and (
                node.is_stub or self.options.python_version >= (3, 7)
            ):
                gvar = self.create_getattr_var(names["__getattr__"], name, fullname)
                if gvar:
                    sym = SymbolTableNode(GDEF, gvar)
            elif self.is_missing_module(fullname):
                # We use the fullname of the original definition so that we can
                # detect whether two names refer to the same thing.
                var_type = AnyType(TypeOfAny.from_unimported_type)
                v = Var(name, type=var_type)
                v._fullname = fullname
                sym = SymbolTableNode(GDEF, v)
        elif sym.module_hidden:
            sym = None
        return sym

    def is_missing_module(self, module: str) -> bool:
        return module in self.missing_modules

    def implicit_symbol(
        self, sym: SymbolTableNode, name: str, parts: list[str], source_type: AnyType
    ) -> SymbolTableNode:
        """Create symbol for a qualified name reference through Any type."""
        if sym.node is None:
            basename = None
        else:
            basename = sym.node.fullname
        if basename is None:
            fullname = name
        else:
            fullname = basename + "." + ".".join(parts)
        var_type = AnyType(TypeOfAny.from_another_any, source_type)
        var = Var(parts[-1], var_type)
        var._fullname = fullname
        return SymbolTableNode(GDEF, var)

    def create_getattr_var(
        self, getattr_defn: SymbolTableNode, name: str, fullname: str
    ) -> Var | None:
        """Create a dummy variable using module-level __getattr__ return type.

        If not possible, return None.

        Note that multiple Var nodes can be created for a single name. We
        can use the from_module_getattr and the fullname attributes to
        check if two dummy Var nodes refer to the same thing. Reusing Var
        nodes would require non-local mutable state, which we prefer to
        avoid.
        """
        if isinstance(getattr_defn.node, (FuncDef, Var)):
            node_type = get_proper_type(getattr_defn.node.type)
            if isinstance(node_type, CallableType):
                typ = node_type.ret_type
            else:
                typ = AnyType(TypeOfAny.from_error)
            v = Var(name, type=typ)
            v._fullname = fullname
            v.from_module_getattr = True
            return v
        return None

    def lookup_fully_qualified(self, fullname: str) -> SymbolTableNode:
        ret = self.lookup_fully_qualified_or_none(fullname)
        assert ret is not None, fullname
        return ret

    def lookup_fully_qualified_or_none(self, fullname: str) -> SymbolTableNode | None:
        """Lookup a fully qualified name that refers to a module-level definition.

        Don't assume that the name is defined. This happens in the global namespace --
        the local module namespace is ignored. This does not dereference indirect
        refs.

        Note that this can't be used for names nested in class namespaces.
        """
        # TODO: unify/clean-up/simplify lookup methods, see #4157.
        # TODO: support nested classes (but consider performance impact,
        #       we might keep the module level only lookup for thing like 'builtins.int').
        assert "." in fullname
        module, name = fullname.rsplit(".", maxsplit=1)
        if module not in self.modules:
            return None
        filenode = self.modules[module]
        result = filenode.names.get(name)
        if result is None and self.is_incomplete_namespace(module):
            # TODO: More explicit handling of incomplete refs?
            self.record_incomplete_ref()
        return result

    def object_type(self) -> Instance:
        return self.named_type("builtins.object")

    def str_type(self) -> Instance:
        return self.named_type("builtins.str")

    def named_type(self, fullname: str, args: list[Type] | None = None) -> Instance:
        sym = self.lookup_fully_qualified(fullname)
        assert sym, "Internal error: attempted to construct unknown type"
        node = sym.node
        assert isinstance(node, TypeInfo)
        if args:
            # TODO: assert len(args) == len(node.defn.type_vars)
            return Instance(node, args)
        return Instance(node, [AnyType(TypeOfAny.special_form)] * len(node.defn.type_vars))

    def named_type_or_none(self, fullname: str, args: list[Type] | None = None) -> Instance | None:
        sym = self.lookup_fully_qualified_or_none(fullname)
        if not sym or isinstance(sym.node, PlaceholderNode):
            return None
        node = sym.node
        if isinstance(node, TypeAlias):
            assert isinstance(node.target, Instance)  # type: ignore[misc]
            node = node.target.type
        assert isinstance(node, TypeInfo), node
        if args is not None:
            # TODO: assert len(args) == len(node.defn.type_vars)
            return Instance(node, args)
        return Instance(node, [AnyType(TypeOfAny.unannotated)] * len(node.defn.type_vars))

    def builtin_type(self, fully_qualified_name: str) -> Instance:
        """Legacy function -- use named_type() instead."""
        return self.named_type(fully_qualified_name)

    def lookup_current_scope(self, name: str) -> SymbolTableNode | None:
        if self.locals[-1] is not None:
            return self.locals[-1].get(name)
        elif self.type is not None:
            return self.type.names.get(name)
        else:
            return self.globals.get(name)

    #
    # Adding symbols
    #

    def add_symbol(
        self,
        name: str,
        node: SymbolNode,
        context: Context,
        module_public: bool = True,
        module_hidden: bool = False,
        can_defer: bool = True,
        escape_comprehensions: bool = False,
    ) -> bool:
        """Add symbol to the currently active symbol table.

        Generally additions to symbol table should go through this method or
        one of the methods below so that kinds, redefinitions, conditional
        definitions, and skipped names are handled consistently.

        Return True if we actually added the symbol, or False if we refused to do so
        (because something is not ready).

        If can_defer is True, defer current target if adding a placeholder.
        """
        if self.is_func_scope():
            kind = LDEF
        elif self.type is not None:
            kind = MDEF
        else:
            kind = GDEF
        symbol = SymbolTableNode(
            kind, node, module_public=module_public, module_hidden=module_hidden
        )
        return self.add_symbol_table_node(name, symbol, context, can_defer, escape_comprehensions)

    def add_symbol_skip_local(self, name: str, node: SymbolNode) -> None:
        """Same as above, but skipping the local namespace.

        This doesn't check for previous definition and is only used
        for serialization of method-level classes.

        Classes defined within methods can be exposed through an
        attribute type, but method-level symbol tables aren't serialized.
        This method can be used to add such classes to an enclosing,
        serialized symbol table.
        """
        # TODO: currently this is only used by named tuples and typed dicts.
        # Use this method also by normal classes, see issue #6422.
        if self.type is not None:
            names = self.type.names
            kind = MDEF
        else:
            names = self.globals
            kind = GDEF
        symbol = SymbolTableNode(kind, node)
        names[name] = symbol

    def add_symbol_table_node(
        self,
        name: str,
        symbol: SymbolTableNode,
        context: Context | None = None,
        can_defer: bool = True,
        escape_comprehensions: bool = False,
    ) -> bool:
        """Add symbol table node to the currently active symbol table.

        Return True if we actually added the symbol, or False if we refused
        to do so (because something is not ready or it was a no-op).

        Generate an error if there is an invalid redefinition.

        If context is None, unconditionally add node, since we can't report
        an error. Note that this is used by plugins to forcibly replace nodes!

        TODO: Prevent plugins from replacing nodes, as it could cause problems?

        Args:
            name: short name of symbol
            symbol: Node to add
            can_defer: if True, defer current target if adding a placeholder
            context: error context (see above about None value)
        """
        names = self.current_symbol_table(escape_comprehensions=escape_comprehensions)
        existing = names.get(name)
        if isinstance(symbol.node, PlaceholderNode) and can_defer:
            if context is not None:
                self.process_placeholder(name, "name", context)
            else:
                # see note in docstring describing None contexts
                self.defer()
        if (
            existing is not None
            and context is not None
            and not is_valid_replacement(existing, symbol)
        ):
            # There is an existing node, so this may be a redefinition.
            # If the new node points to the same node as the old one,
            # or if both old and new nodes are placeholders, we don't
            # need to do anything.
            old = existing.node
            new = symbol.node
            if isinstance(new, PlaceholderNode):
                # We don't know whether this is okay. Let's wait until the next iteration.
                return False
            if not is_same_symbol(old, new):
                if isinstance(new, (FuncDef, Decorator, OverloadedFuncDef, TypeInfo)):
                    self.add_redefinition(names, name, symbol)
                if not (isinstance(new, (FuncDef, Decorator)) and self.set_original_def(old, new)):
                    self.name_already_defined(name, context, existing)
        elif name not in self.missing_names[-1] and "*" not in self.missing_names[-1]:
            names[name] = symbol
            self.progress = True
            return True
        return False

    def add_redefinition(self, names: SymbolTable, name: str, symbol: SymbolTableNode) -> None:
        """Add a symbol table node that reflects a redefinition as a function or a class.

        Redefinitions need to be added to the symbol table so that they can be found
        through AST traversal, but they have dummy names of form 'name-redefinition[N]',
        where N ranges over 2, 3, ... (omitted for the first redefinition).

        Note: we always store redefinitions independently of whether they are valid or not
        (so they will be semantically analyzed), the caller should give an error for invalid
        redefinitions (such as e.g. variable redefined as a class).
        """
        i = 1
        # Don't serialize redefined nodes. They are likely to have
        # busted internal references which can cause problems with
        # serialization and they can't have any external references to
        # them.
        symbol.no_serialize = True
        while True:
            if i == 1:
                new_name = f"{name}-redefinition"
            else:
                new_name = f"{name}-redefinition{i}"
            existing = names.get(new_name)
            if existing is None:
                names[new_name] = symbol
                return
            elif existing.node is symbol.node:
                # Already there
                return
            i += 1

    def add_local(self, node: Var | FuncDef | OverloadedFuncDef, context: Context) -> None:
        """Add local variable or function."""
        assert self.is_func_scope()
        name = node.name
        node._fullname = name
        self.add_symbol(name, node, context)

    def add_module_symbol(
        self, id: str, as_id: str, context: Context, module_public: bool, module_hidden: bool
    ) -> None:
        """Add symbol that is a reference to a module object."""
        if id in self.modules:
            node = self.modules[id]
            self.add_symbol(
                as_id, node, context, module_public=module_public, module_hidden=module_hidden
            )
        else:
            self.add_unknown_imported_symbol(
                as_id,
                context,
                target_name=id,
                module_public=module_public,
                module_hidden=module_hidden,
            )

    def _get_node_for_class_scoped_import(
        self, name: str, symbol_node: SymbolNode | None, context: Context
    ) -> SymbolNode | None:
        if symbol_node is None:
            return None
        # I promise this type checks; I'm just making mypyc issues go away.
        # mypyc is absolutely convinced that `symbol_node` narrows to a Var in the following,
        # when it can also be a FuncBase. Once fixed, `f` in the following can be removed.
        # See also https://github.com/mypyc/mypyc/issues/892
        f = cast(Any, lambda x: x)
        if isinstance(f(symbol_node), (Decorator, FuncBase, Var)):
            # For imports in class scope, we construct a new node to represent the symbol and
            # set its `info` attribute to `self.type`.
            existing = self.current_symbol_table().get(name)
            if (
                # The redefinition checks in `add_symbol_table_node` don't work for our
                # constructed Var / FuncBase, so check for possible redefinitions here.
                existing is not None
                and isinstance(f(existing.node), (Decorator, FuncBase, Var))
                and (
                    isinstance(f(existing.type), f(AnyType))
                    or f(existing.type) == f(symbol_node).type
                )
            ):
                return existing.node

            # Construct the new node
            if isinstance(f(symbol_node), (FuncBase, Decorator)):
                # In theory we could construct a new node here as well, but in practice
                # it doesn't work well, see #12197
                typ: Type | None = AnyType(TypeOfAny.from_error)
                self.fail("Unsupported class scoped import", context)
            else:
                typ = f(symbol_node).type
            symbol_node = Var(name, typ)
            symbol_node._fullname = self.qualified_name(name)
            assert self.type is not None  # guaranteed by is_class_scope
            symbol_node.info = self.type
            symbol_node.line = context.line
            symbol_node.column = context.column
        return symbol_node

    def add_imported_symbol(
        self,
        name: str,
        node: SymbolTableNode,
        context: Context,
        module_public: bool,
        module_hidden: bool,
    ) -> None:
        """Add an alias to an existing symbol through import."""
        assert not module_hidden or not module_public

        symbol_node: SymbolNode | None = node.node

        if self.is_class_scope():
            symbol_node = self._get_node_for_class_scoped_import(name, symbol_node, context)

        symbol = SymbolTableNode(
            node.kind, symbol_node, module_public=module_public, module_hidden=module_hidden
        )
        self.add_symbol_table_node(name, symbol, context)

    def add_unknown_imported_symbol(
        self,
        name: str,
        context: Context,
        target_name: str | None,
        module_public: bool,
        module_hidden: bool,
    ) -> None:
        """Add symbol that we don't know what it points to because resolving an import failed.

        This can happen if a module is missing, or it is present, but doesn't have
        the imported attribute. The `target_name` is the name of symbol in the namespace
        it is imported from. For example, for 'from mod import x as y' the target_name is
        'mod.x'. This is currently used only to track logical dependencies.
        """
        existing = self.current_symbol_table().get(name)
        if existing and isinstance(existing.node, Var) and existing.node.is_suppressed_import:
            # This missing import was already added -- nothing to do here.
            return
        var = Var(name)
        if self.options.logical_deps and target_name is not None:
            # This makes it possible to add logical fine-grained dependencies
            # from a missing module. We can't use this by default, since in a
            # few places we assume that the full name points to a real
            # definition, but this name may point to nothing.
            var._fullname = target_name
        elif self.type:
            var._fullname = self.type.fullname + "." + name
            var.info = self.type
        else:
            var._fullname = self.qualified_name(name)
        var.is_ready = True
        any_type = AnyType(TypeOfAny.from_unimported_type, missing_import_name=var._fullname)
        var.type = any_type
        var.is_suppressed_import = True
        self.add_symbol(
            name, var, context, module_public=module_public, module_hidden=module_hidden
        )

    #
    # Other helpers
    #

    @contextmanager
    def tvar_scope_frame(self, frame: TypeVarLikeScope) -> Iterator[None]:
        old_scope = self.tvar_scope
        self.tvar_scope = frame
        yield
        self.tvar_scope = old_scope

    def defer(self, debug_context: Context | None = None, force_progress: bool = False) -> None:
        """Defer current analysis target to be analyzed again.

        This must be called if something in the current target is
        incomplete or has a placeholder node. However, this must *not*
        be called during the final analysis iteration! Instead, an error
        should be generated. Often 'process_placeholder' is a good
        way to either defer or generate an error.

        NOTE: Some methods, such as 'anal_type', 'mark_incomplete' and
              'record_incomplete_ref', call this implicitly, or when needed.
              They are usually preferable to a direct defer() call.
        """
        assert not self.final_iteration, "Must not defer during final iteration"
        if force_progress:
            # Usually, we report progress if we have replaced a placeholder node
            # with an actual valid node. However, sometimes we need to update an
            # existing node *in-place*. For example, this is used by type aliases
            # in context of forward references and/or recursive aliases, and in
            # similar situations (recursive named tuples etc).
            self.progress = True
        self.deferred = True
        # Store debug info for this deferral.
        line = (
            debug_context.line if debug_context else self.statement.line if self.statement else -1
        )
        self.deferral_debug_context.append((self.cur_mod_id, line))

    def track_incomplete_refs(self) -> Tag:
        """Return tag that can be used for tracking references to incomplete names."""
        return self.num_incomplete_refs

    def found_incomplete_ref(self, tag: Tag) -> bool:
        """Have we encountered an incomplete reference since starting tracking?"""
        return self.num_incomplete_refs != tag

    def record_incomplete_ref(self) -> None:
        """Record the encounter of an incomplete reference and defer current analysis target."""
        self.defer()
        self.num_incomplete_refs += 1

    def mark_incomplete(
        self,
        name: str,
        node: Node,
        becomes_typeinfo: bool = False,
        module_public: bool = True,
        module_hidden: bool = False,
    ) -> None:
        """Mark a definition as incomplete (and defer current analysis target).

        Also potentially mark the current namespace as incomplete.

        Args:
            name: The name that we weren't able to define (or '*' if the name is unknown)
            node: The node that refers to the name (definition or lvalue)
            becomes_typeinfo: Pass this to PlaceholderNode (used by special forms like
                named tuples that will create TypeInfos).
        """
        self.defer(node)
        if name == "*":
            self.incomplete = True
        elif not self.is_global_or_nonlocal(name):
            fullname = self.qualified_name(name)
            assert self.statement
            placeholder = PlaceholderNode(
                fullname, node, self.statement.line, becomes_typeinfo=becomes_typeinfo
            )
            self.add_symbol(
                name,
                placeholder,
                module_public=module_public,
                module_hidden=module_hidden,
                context=dummy_context(),
            )
        self.missing_names[-1].add(name)

    def is_incomplete_namespace(self, fullname: str) -> bool:
        """Is a module or class namespace potentially missing some definitions?

        If a name is missing from an incomplete namespace, we'll need to defer the
        current analysis target.
        """
        return fullname in self.incomplete_namespaces

    def process_placeholder(self, name: str, kind: str, ctx: Context) -> None:
        """Process a reference targeting placeholder node.

        If this is not a final iteration, defer current node,
        otherwise report an error.

        The 'kind' argument indicates if this a name or attribute expression
        (used for better error message).
        """
        if self.final_iteration:
            self.cannot_resolve_name(name, kind, ctx)
        else:
            self.defer(ctx)

    def cannot_resolve_name(self, name: str, kind: str, ctx: Context) -> None:
        self.fail(f'Cannot resolve {kind} "{name}" (possible cyclic definition)', ctx)
        if not self.options.disable_recursive_aliases and self.is_func_scope():
            self.note("Recursive types are not allowed at function scope", ctx)

    def qualified_name(self, name: str) -> str:
        if self.type is not None:
            return self.type._fullname + "." + name
        elif self.is_func_scope():
            return name
        else:
            return self.cur_mod_id + "." + name

    @contextmanager
    def enter(
        self, function: FuncItem | GeneratorExpr | DictionaryComprehension
    ) -> Iterator[None]:
        """Enter a function, generator or comprehension scope."""
        names = self.saved_locals.setdefault(function, SymbolTable())
        self.locals.append(names)
        is_comprehension = isinstance(function, (GeneratorExpr, DictionaryComprehension))
        self.is_comprehension_stack.append(is_comprehension)
        self.global_decls.append(set())
        self.nonlocal_decls.append(set())
        # -1 since entering block will increment this to 0.
        self.block_depth.append(-1)
        self.missing_names.append(set())
        try:
            yield
        finally:
            self.locals.pop()
            self.is_comprehension_stack.pop()
            self.global_decls.pop()
            self.nonlocal_decls.pop()
            self.block_depth.pop()
            self.missing_names.pop()

    def is_func_scope(self) -> bool:
        return self.locals[-1] is not None

    def is_nested_within_func_scope(self) -> bool:
        """Are we underneath a function scope, even if we are in a nested class also?"""
        return any(l is not None for l in self.locals)

    def is_class_scope(self) -> bool:
        return self.type is not None and not self.is_func_scope()

    def is_module_scope(self) -> bool:
        return not (self.is_class_scope() or self.is_func_scope())

    def current_symbol_kind(self) -> int:
        if self.is_class_scope():
            kind = MDEF
        elif self.is_func_scope():
            kind = LDEF
        else:
            kind = GDEF
        return kind

    def current_symbol_table(self, escape_comprehensions: bool = False) -> SymbolTable:
        if self.is_func_scope():
            assert self.locals[-1] is not None
            if escape_comprehensions:
                assert len(self.locals) == len(self.is_comprehension_stack)
                # Retrieve the symbol table from the enclosing non-comprehension scope.
                for i, is_comprehension in enumerate(reversed(self.is_comprehension_stack)):
                    if not is_comprehension:
                        if i == len(self.locals) - 1:  # The last iteration.
                            # The caller of the comprehension is in the global space.
                            names = self.globals
                        else:
                            names_candidate = self.locals[-1 - i]
                            assert (
                                names_candidate is not None
                            ), "Escaping comprehension from invalid scope"
                            names = names_candidate
                        break
                else:
                    assert False, "Should have at least one non-comprehension scope"
            else:
                names = self.locals[-1]
            assert names is not None
        elif self.type is not None:
            names = self.type.names
        else:
            names = self.globals
        return names

    def is_global_or_nonlocal(self, name: str) -> bool:
        return self.is_func_scope() and (
            name in self.global_decls[-1] or name in self.nonlocal_decls[-1]
        )

    def add_exports(self, exp_or_exps: Iterable[Expression] | Expression) -> None:
        exps = [exp_or_exps] if isinstance(exp_or_exps, Expression) else exp_or_exps
        for exp in exps:
            if isinstance(exp, StrExpr):
                self.all_exports.append(exp.value)

    def name_not_defined(self, name: str, ctx: Context, namespace: str | None = None) -> None:
        incomplete = self.is_incomplete_namespace(namespace or self.cur_mod_id)
        if (
            namespace is None
            and self.type
            and not self.is_func_scope()
            and self.incomplete_type_stack[-1]
            and not self.final_iteration
        ):
            # We are processing a class body for the first time, so it is incomplete.
            incomplete = True
        if incomplete:
            # Target namespace is incomplete, so it's possible that the name will be defined
            # later on. Defer current target.
            self.record_incomplete_ref()
            return
        message = f'Name "{name}" is not defined'
        self.fail(message, ctx, code=codes.NAME_DEFINED)

        if f"builtins.{name}" in SUGGESTED_TEST_FIXTURES:
            # The user probably has a missing definition in a test fixture. Let's verify.
            fullname = f"builtins.{name}"
            if self.lookup_fully_qualified_or_none(fullname) is None:
                # Yes. Generate a helpful note.
                self.msg.add_fixture_note(fullname, ctx)

        modules_with_unimported_hints = {
            name.split(".", 1)[0] for name in TYPES_FOR_UNIMPORTED_HINTS
        }
        lowercased = {name.lower(): name for name in TYPES_FOR_UNIMPORTED_HINTS}
        for module in modules_with_unimported_hints:
            fullname = f"{module}.{name}".lower()
            if fullname not in lowercased:
                continue
            # User probably forgot to import these types.
            hint = (
                'Did you forget to import it from "{module}"?'
                ' (Suggestion: "from {module} import {name}")'
            ).format(module=module, name=lowercased[fullname].rsplit(".", 1)[-1])
            self.note(hint, ctx, code=codes.NAME_DEFINED)

    def already_defined(
        self, name: str, ctx: Context, original_ctx: SymbolTableNode | SymbolNode | None, noun: str
    ) -> None:
        if isinstance(original_ctx, SymbolTableNode):
            node: SymbolNode | None = original_ctx.node
        elif isinstance(original_ctx, SymbolNode):
            node = original_ctx
        else:
            node = None

        if isinstance(original_ctx, SymbolTableNode) and isinstance(original_ctx.node, MypyFile):
            # Since this is an import, original_ctx.node points to the module definition.
            # Therefore its line number is always 1, which is not useful for this
            # error message.
            extra_msg = " (by an import)"
        elif node and node.line != -1 and self.is_local_name(node.fullname):
            # TODO: Using previous symbol node may give wrong line. We should use
            #       the line number where the binding was established instead.
            extra_msg = f" on line {node.line}"
        else:
            extra_msg = " (possibly by an import)"
        self.fail(
            f'{noun} "{unmangle(name)}" already defined{extra_msg}', ctx, code=codes.NO_REDEF
        )

    def name_already_defined(
        self, name: str, ctx: Context, original_ctx: SymbolTableNode | SymbolNode | None = None
    ) -> None:
        self.already_defined(name, ctx, original_ctx, noun="Name")

    def attribute_already_defined(
        self, name: str, ctx: Context, original_ctx: SymbolTableNode | SymbolNode | None = None
    ) -> None:
        self.already_defined(name, ctx, original_ctx, noun="Attribute")

    def is_local_name(self, name: str) -> bool:
        """Does name look like reference to a definition in the current module?"""
        return self.is_defined_in_current_module(name) or "." not in name

    def in_checked_function(self) -> bool:
        """Should we type-check the current function?

        - Yes if --check-untyped-defs is set.
        - Yes outside functions.
        - Yes in annotated functions.
        - No otherwise.
        """
        if self.options.check_untyped_defs or not self.function_stack:
            return True

        current_index = len(self.function_stack) - 1
        while current_index >= 0:
            current_func = self.function_stack[current_index]
            if not isinstance(current_func, LambdaExpr):
                return not current_func.is_dynamic()

            # Special case, `lambda` inherits the "checked" state from its parent.
            # Because `lambda` itself cannot be annotated.
            # `lambdas` can be deeply nested, so we try to find at least one other parent.
            current_index -= 1

        # This means that we only have a stack of `lambda` functions,
        # no regular functions.
        return True

    def fail(
        self,
        msg: str,
        ctx: Context,
        serious: bool = False,
        *,
        code: ErrorCode | None = None,
        blocker: bool = False,
    ) -> None:
        if not serious and not self.in_checked_function():
            return
        # In case it's a bug and we don't really have context
        assert ctx is not None, msg
        self.errors.report(ctx.get_line(), ctx.get_column(), msg, blocker=blocker, code=code)

    def note(self, msg: str, ctx: Context, code: ErrorCode | None = None) -> None:
        if not self.in_checked_function():
            return
        self.errors.report(ctx.get_line(), ctx.get_column(), msg, severity="note", code=code)

    def incomplete_feature_enabled(self, feature: str, ctx: Context) -> bool:
        if feature not in self.options.enable_incomplete_feature:
            self.fail(
                f'"{feature}" support is experimental,'
                f" use --enable-incomplete-feature={feature} to enable",
                ctx,
            )
            return False
        return True

    def accept(self, node: Node) -> None:
        try:
            node.accept(self)
        except Exception as err:
            report_internal_error(err, self.errors.file, node.line, self.errors, self.options)

<<<<<<< HEAD
    def expr_to_analyzed_type(
        self, expr: Expression, report_invalid_types: bool = True, allow_placeholder: bool = False
    ) -> Type | None:
=======
    def expr_to_analyzed_type(self, expr: Expression, **kwargs: Any) -> Optional[Type]:
>>>>>>> 0cc565a5
        if isinstance(expr, CallExpr):
            # This is a legacy syntax intended mostly for Python 2, we keep it for
            # backwards compatibility, but new features like generic named tuples
            # and recursive named tuples will be not supported.
            expr.accept(self)
            internal_name, info, tvar_defs = self.named_tuple_analyzer.check_namedtuple(
                expr, None, self.is_func_scope()
            )
            if tvar_defs:
                self.fail("Generic named tuples are not supported for legacy class syntax", expr)
                self.note("Use either Python 3 class syntax, or the assignment syntax", expr)
            if internal_name is None:
                # Some form of namedtuple is the only valid type that looks like a call
                # expression. This isn't a valid type.
                raise TypeTranslationError()
            elif not info:
                self.defer(expr)
                return None
            assert info.tuple_type, "NamedTuple without tuple type"
            fallback = Instance(info, [])
            return TupleType(info.tuple_type.items, fallback=fallback)
        typ = self.expr_to_unanalyzed_type(expr)
        return self.anal_type(typ, **kwargs)

    def analyze_type_expr(self, expr: Expression) -> None:
        # There are certain expressions that mypy does not need to semantically analyze,
        # since they analyzed solely as type. (For example, indexes in type alias definitions
        # and base classes in class defs). External consumers of the mypy AST may need
        # them semantically analyzed, however, if they need to treat it as an expression
        # and not a type. (Which is to say, mypyc needs to do this.) Do the analysis
        # in a fresh tvar scope in order to suppress any errors about using type variables.
        with self.tvar_scope_frame(TypeVarLikeScope()):
            expr.accept(self)

    def type_analyzer(
        self,
        *,
        tvar_scope: TypeVarLikeScope | None = None,
        allow_tuple_literal: bool = False,
        allow_unbound_tvars: bool = False,
        allow_placeholder: bool = False,
        allow_required: bool = False,
        allow_param_spec_literals: bool = False,
        report_invalid_types: bool = True,
    ) -> TypeAnalyser:
        if tvar_scope is None:
            tvar_scope = self.tvar_scope
        tpan = TypeAnalyser(
            self,
            tvar_scope,
            self.plugin,
            self.options,
            self.is_typeshed_stub_file,
            allow_unbound_tvars=allow_unbound_tvars,
            allow_tuple_literal=allow_tuple_literal,
            report_invalid_types=report_invalid_types,
            allow_placeholder=allow_placeholder,
            allow_required=allow_required,
            allow_param_spec_literals=allow_param_spec_literals,
        )
        tpan.in_dynamic_func = bool(self.function_stack and self.function_stack[-1].is_dynamic())
        tpan.global_scope = not self.type and not self.function_stack
        return tpan

    def expr_to_unanalyzed_type(self, node: Expression) -> ProperType:
        return expr_to_unanalyzed_type(node, self.options, self.is_stub_file)

    def anal_type(
        self,
        typ: Type,
        *,
        tvar_scope: TypeVarLikeScope | None = None,
        allow_tuple_literal: bool = False,
        allow_unbound_tvars: bool = False,
        allow_placeholder: bool = False,
        allow_required: bool = False,
        allow_param_spec_literals: bool = False,
        report_invalid_types: bool = True,
        third_pass: bool = False,
    ) -> Type | None:
        """Semantically analyze a type.

        Args:
            typ: Type to analyze (if already analyzed, this is a no-op)
            allow_placeholder: If True, may return PlaceholderType if
                encountering an incomplete definition
            third_pass: Unused; only for compatibility with old semantic
                analyzer

        Return None only if some part of the type couldn't be bound *and* it
        referred to an incomplete namespace or definition. In this case also
        defer as needed. During a final iteration this won't return None;
        instead report an error if the type can't be analyzed and return
        AnyType.

        In case of other errors, report an error message and return AnyType.

        NOTE: The caller shouldn't defer even if this returns None or a
              placeholder type.
        """
        a = self.type_analyzer(
            tvar_scope=tvar_scope,
            allow_unbound_tvars=allow_unbound_tvars,
            allow_tuple_literal=allow_tuple_literal,
            allow_placeholder=allow_placeholder,
            allow_required=allow_required,
            allow_param_spec_literals=allow_param_spec_literals,
            report_invalid_types=report_invalid_types,
        )
        tag = self.track_incomplete_refs()
        typ = typ.accept(a)
        if self.found_incomplete_ref(tag):
            # Something could not be bound yet.
            return None
        self.add_type_alias_deps(a.aliases_used)
        return typ

    def class_type(self, self_type: Type) -> Type:
        return TypeType.make_normalized(self_type)

    def schedule_patch(self, priority: int, patch: Callable[[], None]) -> None:
        self.patches.append((priority, patch))

    def report_hang(self) -> None:
        print("Deferral trace:")
        for mod, line in self.deferral_debug_context:
            print(f"    {mod}:{line}")
        self.errors.report(
            -1,
            -1,
            "INTERNAL ERROR: maximum semantic analysis iteration count reached",
            blocker=True,
        )

    def add_plugin_dependency(self, trigger: str, target: str | None = None) -> None:
        """Add dependency from trigger to a target.

        If the target is not given explicitly, use the current target.
        """
        if target is None:
            target = self.scope.current_target()
        self.cur_mod_node.plugin_deps.setdefault(trigger, set()).add(target)

    def add_type_alias_deps(self, aliases_used: Iterable[str], target: str | None = None) -> None:
        """Add full names of type aliases on which the current node depends.

        This is used by fine-grained incremental mode to re-check the corresponding nodes.
        If `target` is None, then the target node used will be the current scope.
        """
        if not aliases_used:
            # A basic optimization to avoid adding targets with no dependencies to
            # the `alias_deps` dict.
            return
        if target is None:
            target = self.scope.current_target()
        self.cur_mod_node.alias_deps[target].update(aliases_used)

    def is_mangled_global(self, name: str) -> bool:
        # A global is mangled if there exists at least one renamed variant.
        return unmangle(name) + "'" in self.globals

    def is_initial_mangled_global(self, name: str) -> bool:
        # If there are renamed definitions for a global, the first one has exactly one prime.
        return name == unmangle(name) + "'"

    def parse_bool(self, expr: Expression) -> bool | None:
        if isinstance(expr, NameExpr):
            if expr.fullname == "builtins.True":
                return True
            if expr.fullname == "builtins.False":
                return False
        return None

    def set_future_import_flags(self, module_name: str) -> None:
        if module_name in FUTURE_IMPORTS:
            self.modules[self.cur_mod_id].future_import_flags.add(FUTURE_IMPORTS[module_name])

    def is_future_flag_set(self, flag: str) -> bool:
        return self.modules[self.cur_mod_id].is_future_flag_set(flag)


def replace_implicit_first_type(sig: FunctionLike, new: Type) -> FunctionLike:
    if isinstance(sig, CallableType):
        if len(sig.arg_types) == 0:
            return sig
        return sig.copy_modified(arg_types=[new] + sig.arg_types[1:])
    elif isinstance(sig, Overloaded):
        return Overloaded(
            [cast(CallableType, replace_implicit_first_type(i, new)) for i in sig.items]
        )
    else:
        assert False


def refers_to_fullname(node: Expression, fullnames: str | tuple[str, ...]) -> bool:
    """Is node a name or member expression with the given full name?"""
    if not isinstance(fullnames, tuple):
        fullnames = (fullnames,)

    if not isinstance(node, RefExpr):
        return False
    if node.fullname in fullnames:
        return True
    if isinstance(node.node, TypeAlias):
        return is_named_instance(node.node.target, fullnames)
    return False


def refers_to_class_or_function(node: Expression) -> bool:
    """Does semantically analyzed node refer to a class?"""
    return isinstance(node, RefExpr) and isinstance(
        node.node, (TypeInfo, FuncDef, OverloadedFuncDef)
    )


def find_duplicate(list: list[T]) -> T | None:
    """If the list has duplicates, return one of the duplicates.

    Otherwise, return None.
    """
    for i in range(1, len(list)):
        if list[i] in list[:i]:
            return list[i]
    return None


def remove_imported_names_from_symtable(names: SymbolTable, module: str) -> None:
    """Remove all imported names from the symbol table of a module."""
    removed: list[str] = []
    for name, node in names.items():
        if node.node is None:
            continue
        fullname = node.node.fullname
        prefix = fullname[: fullname.rfind(".")]
        if prefix != module:
            removed.append(name)
    for name in removed:
        del names[name]


def make_any_non_explicit(t: Type) -> Type:
    """Replace all Any types within in with Any that has attribute 'explicit' set to False"""
    return t.accept(MakeAnyNonExplicit())


class MakeAnyNonExplicit(TrivialSyntheticTypeTranslator):
    def visit_any(self, t: AnyType) -> Type:
        if t.type_of_any == TypeOfAny.explicit:
            return t.copy_modified(TypeOfAny.special_form)
        return t

    def visit_type_alias_type(self, t: TypeAliasType) -> Type:
        return t.copy_modified(args=[a.accept(self) for a in t.args])


def apply_semantic_analyzer_patches(patches: list[tuple[int, Callable[[], None]]]) -> None:
    """Call patch callbacks in the right order.

    This should happen after semantic analyzer pass 3.
    """
    patches_by_priority = sorted(patches, key=lambda x: x[0])
    for priority, patch_func in patches_by_priority:
        patch_func()


def names_modified_by_assignment(s: AssignmentStmt) -> list[NameExpr]:
    """Return all unqualified (short) names assigned to in an assignment statement."""
    result: list[NameExpr] = []
    for lvalue in s.lvalues:
        result += names_modified_in_lvalue(lvalue)
    return result


def names_modified_in_lvalue(lvalue: Lvalue) -> list[NameExpr]:
    """Return all NameExpr assignment targets in an Lvalue."""
    if isinstance(lvalue, NameExpr):
        return [lvalue]
    elif isinstance(lvalue, StarExpr):
        return names_modified_in_lvalue(lvalue.expr)
    elif isinstance(lvalue, (ListExpr, TupleExpr)):
        result: list[NameExpr] = []
        for item in lvalue.items:
            result += names_modified_in_lvalue(item)
        return result
    return []


def is_same_var_from_getattr(n1: SymbolNode | None, n2: SymbolNode | None) -> bool:
    """Do n1 and n2 refer to the same Var derived from module-level __getattr__?"""
    return (
        isinstance(n1, Var)
        and n1.from_module_getattr
        and isinstance(n2, Var)
        and n2.from_module_getattr
        and n1.fullname == n2.fullname
    )


def dummy_context() -> Context:
    return TempNode(AnyType(TypeOfAny.special_form))


def is_valid_replacement(old: SymbolTableNode, new: SymbolTableNode) -> bool:
    """Can symbol table node replace an existing one?

    These are the only valid cases:

    1. Placeholder gets replaced with a non-placeholder
    2. Placeholder that isn't known to become type replaced with a
       placeholder that can become a type
    """
    if isinstance(old.node, PlaceholderNode):
        if isinstance(new.node, PlaceholderNode):
            return not old.node.becomes_typeinfo and new.node.becomes_typeinfo
        else:
            return True
    return False


def is_same_symbol(a: SymbolNode | None, b: SymbolNode | None) -> bool:
    return (
        a == b
        or (isinstance(a, PlaceholderNode) and isinstance(b, PlaceholderNode))
        or is_same_var_from_getattr(a, b)
    )


def is_trivial_body(block: Block) -> bool:
    """Returns 'true' if the given body is "trivial" -- if it contains just a "pass",
    "..." (ellipsis), or "raise NotImplementedError()". A trivial body may also
    start with a statement containing just a string (e.g. a docstring).

    Note: functions that raise other kinds of exceptions do not count as
    "trivial". We use this function to help us determine when it's ok to
    relax certain checks on body, but functions that raise arbitrary exceptions
    are more likely to do non-trivial work. For example:

       def halt(self, reason: str = ...) -> NoReturn:
           raise MyCustomError("Fatal error: " + reason, self.line, self.context)

    A function that raises just NotImplementedError is much less likely to be
    this complex.
    """
    body = block.body

    # Skip a docstring
    if body and isinstance(body[0], ExpressionStmt) and isinstance(body[0].expr, StrExpr):
        body = block.body[1:]

    if len(body) == 0:
        # There's only a docstring (or no body at all).
        return True
    elif len(body) > 1:
        return False

    stmt = body[0]

    if isinstance(stmt, RaiseStmt):
        expr = stmt.expr
        if expr is None:
            return False
        if isinstance(expr, CallExpr):
            expr = expr.callee

        return isinstance(expr, NameExpr) and expr.fullname == "builtins.NotImplementedError"

    return isinstance(stmt, PassStmt) or (
        isinstance(stmt, ExpressionStmt) and isinstance(stmt.expr, EllipsisExpr)
    )<|MERGE_RESOLUTION|>--- conflicted
+++ resolved
@@ -51,7 +51,7 @@
 from __future__ import annotations
 
 from contextlib import contextmanager
-from typing import Any, Callable, Iterable, Iterator, List, TypeVar, cast
+from typing import Any, Callable, Iterable, Iterator, List, Optional, TypeVar, cast
 from typing_extensions import Final, TypeAlias as _TypeAlias
 
 from mypy import errorcodes as codes, message_registry
@@ -264,11 +264,7 @@
     TypeVarLikeType,
     TypeVarType,
     UnboundType,
-<<<<<<< HEAD
     UnpackType,
-=======
-    UninhabitedType,
->>>>>>> 0cc565a5
     get_proper_type,
     get_proper_types,
     invalid_recursive_alias,
@@ -1740,20 +1736,10 @@
                 # It's bound by our type variable scope
                 return None
             return unbound.name, sym.node
-<<<<<<< HEAD
         if sym and sym.fullname == "typing_extensions.Unpack":
             inner_t = unbound.args[0]
             if not isinstance(inner_t, UnboundType):
-=======
-        if sym and isinstance(sym.node, TypeVarTupleExpr):
-            if (
-                sym.fullname
-                and not self.tvar_scope.allow_binding(sym.fullname)
-                and self.tvar_scope.parent
-                and self.tvar_scope.parent.allow_binding(sym.fullname)
-            ):
                 # It's bound by our type variable scope
->>>>>>> 0cc565a5
                 return None
             inner_unbound = inner_t
             inner_sym = self.lookup_qualified(inner_unbound.name, inner_unbound)
@@ -1764,6 +1750,15 @@
                     # It's bound by our type variable scope
                     return None
                 return inner_unbound.name, inner_sym.node
+        if sym and isinstance(sym.node, TypeVarTupleExpr):
+            if (
+                sym.fullname
+                and not self.tvar_scope.allow_binding(sym.fullname)
+                and self.tvar_scope.parent
+                and self.tvar_scope.parent.allow_binding(sym.fullname)
+            ):
+                # It's bound by our type variable scope
+                return None
         if sym is None or not isinstance(sym.node, TypeVarExpr):
             return None
         elif sym.fullname and not self.tvar_scope.allow_binding(sym.fullname):
@@ -3802,11 +3797,7 @@
         kinds: list[ArgKind],
         num_values: int,
         context: Context,
-<<<<<<< HEAD
-    ) -> tuple[int, Type] | None:
-=======
-    ) -> Optional[Tuple[int, Type, Type]]:
->>>>>>> 0cc565a5
+    ) -> tuple[int, Type, Type] | None:
         has_values = num_values > 0
         covariant = False
         contravariant = False
@@ -6060,13 +6051,7 @@
         except Exception as err:
             report_internal_error(err, self.errors.file, node.line, self.errors, self.options)
 
-<<<<<<< HEAD
-    def expr_to_analyzed_type(
-        self, expr: Expression, report_invalid_types: bool = True, allow_placeholder: bool = False
-    ) -> Type | None:
-=======
-    def expr_to_analyzed_type(self, expr: Expression, **kwargs: Any) -> Optional[Type]:
->>>>>>> 0cc565a5
+    def expr_to_analyzed_type(self, expr: Expression, **kwargs: Any) -> Type | None:
         if isinstance(expr, CallExpr):
             # This is a legacy syntax intended mostly for Python 2, we keep it for
             # backwards compatibility, but new features like generic named tuples
