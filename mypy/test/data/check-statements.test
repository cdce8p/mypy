--- conflicted
+++ resolved
@@ -589,16 +589,9 @@
     return
 [builtins fixtures/for.py]
 
-<<<<<<< HEAD
-[case testYieldWithoutValue]
-from typing import Iterator, typevar
-T = typevar('T')
-def f() -> Iterator[T]:
-=======
 [case testYieldWithNoValue]
 from typing import Iterator
 def f() -> Iterator[None]:
->>>>>>> 4ece9b46
     yield
 [builtins fixtures/for.py]
 
