"""Semantic analysis of named tuple definitions.

This is conceptually part of mypy.semanal.
"""

from __future__ import annotations

from contextlib import contextmanager
from typing import Iterator, List, Mapping, cast
from typing_extensions import Final

from mypy.exprtotype import TypeTranslationError, expr_to_unanalyzed_type
from mypy.nodes import (
    ARG_NAMED_OPT,
    ARG_OPT,
    ARG_POS,
    MDEF,
    Argument,
    AssignmentStmt,
    Block,
    CallExpr,
    ClassDef,
    Context,
    Decorator,
    EllipsisExpr,
    Expression,
    ExpressionStmt,
    FuncBase,
    FuncDef,
    ListExpr,
    NamedTupleExpr,
    NameExpr,
    PassStmt,
    RefExpr,
    StrExpr,
    SymbolTable,
    SymbolTableNode,
    TempNode,
    TupleExpr,
    TypeInfo,
    TypeVarExpr,
    Var,
)
from mypy.options import Options
from mypy.semanal_shared import (
    PRIORITY_FALLBACKS,
    SemanticAnalyzerInterface,
    calculate_tuple_fallback,
    has_placeholder,
    set_callable_name,
)
from mypy.types import (
    TYPED_NAMEDTUPLE_NAMES,
    AnyType,
    CallableType,
    LiteralType,
    TupleType,
    Type,
    TypeOfAny,
    TypeType,
    TypeVarLikeType,
    TypeVarType,
    UnboundType,
    has_type_vars,
)
from mypy.util import get_unique_redefinition_name

# Matches "_prohibited" in typing.py, but adds __annotations__, which works at runtime but can't
# easily be supported in a static checker.
NAMEDTUPLE_PROHIBITED_NAMES: Final = (
    "__new__",
    "__init__",
    "__slots__",
    "__getnewargs__",
    "_fields",
    "_field_defaults",
    "_field_types",
    "_make",
    "_replace",
    "_asdict",
    "_source",
    "__annotations__",
)

NAMEDTUP_CLASS_ERROR: Final = (
    "Invalid statement in NamedTuple definition; " 'expected "field_name: field_type [= default]"'
)

SELF_TVAR_NAME: Final = "_NT"


class NamedTupleAnalyzer:
    def __init__(self, options: Options, api: SemanticAnalyzerInterface) -> None:
        self.options = options
        self.api = api

    def analyze_namedtuple_classdef(
        self, defn: ClassDef, is_stub_file: bool, is_func_scope: bool
    ) -> tuple[bool, TypeInfo | None]:
        """Analyze if given class definition can be a named tuple definition.

        Return a tuple where first item indicates whether this can possibly be a named tuple,
        and the second item is the corresponding TypeInfo (may be None if not ready and should be
        deferred).
        """
        for base_expr in defn.base_type_exprs:
            if isinstance(base_expr, RefExpr):
                self.api.accept(base_expr)
                if base_expr.fullname in TYPED_NAMEDTUPLE_NAMES:
                    result = self.check_namedtuple_classdef(defn, is_stub_file)
                    if result is None:
                        # This is a valid named tuple, but some types are incomplete.
                        return True, None
                    items, types, default_items = result
                    if is_func_scope and "@" not in defn.name:
                        defn.name += "@" + str(defn.line)
                    existing_info = None
                    if isinstance(defn.analyzed, NamedTupleExpr):
                        existing_info = defn.analyzed.info
                    info = self.build_namedtuple_typeinfo(
                        defn.name, items, types, default_items, defn.line, existing_info
                    )
                    defn.analyzed = NamedTupleExpr(info, is_typed=True)
                    defn.analyzed.line = defn.line
                    defn.analyzed.column = defn.column
                    # All done: this is a valid named tuple with all types known.
                    return True, info
        # This can't be a valid named tuple.
        return False, None

    def check_namedtuple_classdef(
        self, defn: ClassDef, is_stub_file: bool
    ) -> tuple[list[str], list[Type], dict[str, Expression]] | None:
        """Parse and validate fields in named tuple class definition.

        Return a three tuple:
          * field names
          * field types
          * field default values
        or None, if any of the types are not ready.
        """
        if self.options.python_version < (3, 6) and not is_stub_file:
            self.fail("NamedTuple class syntax is only supported in Python 3.6", defn)
            return [], [], {}
        if len(defn.base_type_exprs) > 1:
            self.fail("NamedTuple should be a single base", defn)
        items: list[str] = []
        types: list[Type] = []
        default_items: dict[str, Expression] = {}
        for stmt in defn.defs.body:
            if not isinstance(stmt, AssignmentStmt):
                # Still allow pass or ... (for empty namedtuples).
                if isinstance(stmt, PassStmt) or (
                    isinstance(stmt, ExpressionStmt) and isinstance(stmt.expr, EllipsisExpr)
                ):
                    continue
                # Also allow methods, including decorated ones.
                if isinstance(stmt, (Decorator, FuncBase)):
                    continue
                # And docstrings.
                if isinstance(stmt, ExpressionStmt) and isinstance(stmt.expr, StrExpr):
                    continue
                self.fail(NAMEDTUP_CLASS_ERROR, stmt)
            elif len(stmt.lvalues) > 1 or not isinstance(stmt.lvalues[0], NameExpr):
                # An assignment, but an invalid one.
                self.fail(NAMEDTUP_CLASS_ERROR, stmt)
            else:
                # Append name and type in this case...
                name = stmt.lvalues[0].name
                items.append(name)
                if stmt.type is None:
                    types.append(AnyType(TypeOfAny.unannotated))
                else:
                    # We never allow recursive types at function scope. Although it is
                    # possible to support this for named tuples, it is still tricky, and
                    # it would be inconsistent with type aliases.
                    analyzed = self.api.anal_type(
                        stmt.type,
                        allow_placeholder=not self.options.disable_recursive_aliases
                        and not self.api.is_func_scope(),
                    )
                    if analyzed is None:
                        # Something is incomplete. We need to defer this named tuple.
                        return None
                    types.append(analyzed)
                # ...despite possible minor failures that allow further analyzis.
                if name.startswith("_"):
                    self.fail(
                        f"NamedTuple field name cannot start with an underscore: {name}", stmt
                    )
                if stmt.type is None or hasattr(stmt, "new_syntax") and not stmt.new_syntax:
                    self.fail(NAMEDTUP_CLASS_ERROR, stmt)
                elif isinstance(stmt.rvalue, TempNode):
                    # x: int assigns rvalue to TempNode(AnyType())
                    if default_items:
                        self.fail(
                            "Non-default NamedTuple fields cannot follow default fields", stmt
                        )
                else:
                    default_items[name] = stmt.rvalue
        return items, types, default_items

    def check_namedtuple(
        self, node: Expression, var_name: str | None, is_func_scope: bool
    ) -> tuple[str | None, TypeInfo | None, list[TypeVarLikeType]]:
        """Check if a call defines a namedtuple.

        The optional var_name argument is the name of the variable to
        which this is assigned, if any.

        Return a tuple of two items:
          * Internal name of the named tuple (e.g. the name passed as an argument to namedtuple)
            or None if it is not a valid named tuple
          * Corresponding TypeInfo, or None if not ready.

        If the definition is invalid but looks like a namedtuple,
        report errors but return (some) TypeInfo.
        """
        if not isinstance(node, CallExpr):
            return None, None, []
        call = node
        callee = call.callee
        if not isinstance(callee, RefExpr):
            return None, None, []
        fullname = callee.fullname
        if fullname == "collections.namedtuple":
            is_typed = False
        elif fullname in TYPED_NAMEDTUPLE_NAMES:
            is_typed = True
        else:
            return None, None, []
        result = self.parse_namedtuple_args(call, fullname)
        if result:
            items, types, defaults, typename, tvar_defs, ok = result
        else:
            # Error. Construct dummy return value.
            if var_name:
                name = var_name
                if is_func_scope:
                    name += "@" + str(call.line)
            else:
                name = var_name = "namedtuple@" + str(call.line)
            info = self.build_namedtuple_typeinfo(name, [], [], {}, node.line, None)
            self.store_namedtuple_info(info, var_name, call, is_typed)
            if name != var_name or is_func_scope:
                # NOTE: we skip local namespaces since they are not serialized.
                self.api.add_symbol_skip_local(name, info)
            return var_name, info, []
        if not ok:
            # This is a valid named tuple but some types are not ready.
            return typename, None, []

        # We use the variable name as the class name if it exists. If
        # it doesn't, we use the name passed as an argument. We prefer
        # the variable name because it should be unique inside a
        # module, and so we don't need to disambiguate it with a line
        # number.
        if var_name:
            name = var_name
        else:
            name = typename

        if var_name is None or is_func_scope:
            # There are two special cases where need to give it a unique name derived
            # from the line number:
            #   * This is a base class expression, since it often matches the class name:
            #         class NT(NamedTuple('NT', [...])):
            #             ...
            #   * This is a local (function or method level) named tuple, since
            #     two methods of a class can define a named tuple with the same name,
            #     and they will be stored in the same namespace (see below).
            name += "@" + str(call.line)
        if len(defaults) > 0:
            default_items = {
                arg_name: default for arg_name, default in zip(items[-len(defaults) :], defaults)
            }
        else:
            default_items = {}

        existing_info = None
        if isinstance(node.analyzed, NamedTupleExpr):
            existing_info = node.analyzed.info
        info = self.build_namedtuple_typeinfo(
            name, items, types, default_items, node.line, existing_info
        )

        # If var_name is not None (i.e. this is not a base class expression), we always
        # store the generated TypeInfo under var_name in the current scope, so that
        # other definitions can use it.
        if var_name:
            self.store_namedtuple_info(info, var_name, call, is_typed)
        else:
            call.analyzed = NamedTupleExpr(info, is_typed=is_typed)
            call.analyzed.set_line(call)
        # There are three cases where we need to store the generated TypeInfo
        # second time (for the purpose of serialization):
        #   * If there is a name mismatch like One = NamedTuple('Other', [...])
        #     we also store the info under name 'Other@lineno', this is needed
        #     because classes are (de)serialized using their actual fullname, not
        #     the name of l.h.s.
        #   * If this is a method level named tuple. It can leak from the method
        #     via assignment to self attribute and therefore needs to be serialized
        #     (local namespaces are not serialized).
        #   * If it is a base class expression. It was not stored above, since
        #     there is no var_name (but it still needs to be serialized
        #     since it is in MRO of some class).
        if name != var_name or is_func_scope:
            # NOTE: we skip local namespaces since they are not serialized.
            self.api.add_symbol_skip_local(name, info)
        return typename, info, tvar_defs

    def store_namedtuple_info(
        self, info: TypeInfo, name: str, call: CallExpr, is_typed: bool
    ) -> None:
        self.api.add_symbol(name, info, call)
        call.analyzed = NamedTupleExpr(info, is_typed=is_typed)
        call.analyzed.set_line(call)

    def parse_namedtuple_args(
        self, call: CallExpr, fullname: str
    ) -> None | (tuple[list[str], list[Type], list[Expression], str, list[TypeVarLikeType], bool]):
        """Parse a namedtuple() call into data needed to construct a type.

        Returns a 6-tuple:
        - List of argument names
        - List of argument types
        - List of default values
        - First argument of namedtuple
        - All typevars found in the field definition
        - Whether all types are ready.

        Return None if the definition didn't typecheck.
        """
        type_name = "NamedTuple" if fullname in TYPED_NAMEDTUPLE_NAMES else "namedtuple"
        # TODO: Share code with check_argument_count in checkexpr.py?
        args = call.args
        if len(args) < 2:
            self.fail(f'Too few arguments for "{type_name}()"', call)
            return None
        defaults: list[Expression] = []
        if len(args) > 2:
            # Typed namedtuple doesn't support additional arguments.
            if fullname in TYPED_NAMEDTUPLE_NAMES:
                self.fail('Too many arguments for "NamedTuple()"', call)
                return None
            for i, arg_name in enumerate(call.arg_names[2:], 2):
                if arg_name == "defaults":
                    arg = args[i]
                    # We don't care what the values are, as long as the argument is an iterable
                    # and we can count how many defaults there are.
                    if isinstance(arg, (ListExpr, TupleExpr)):
                        defaults = list(arg.items)
                    else:
                        self.fail(
                            "List or tuple literal expected as the defaults argument to "
                            "{}()".format(type_name),
                            arg,
                        )
                    break
        if call.arg_kinds[:2] != [ARG_POS, ARG_POS]:
            self.fail(f'Unexpected arguments to "{type_name}()"', call)
            return None
        if not isinstance(args[0], StrExpr):
            self.fail(f'"{type_name}()" expects a string literal as the first argument', call)
            return None
        typename = cast(StrExpr, call.args[0]).value
        types: list[Type] = []
        tvar_defs = []
        if not isinstance(args[1], (ListExpr, TupleExpr)):
            if fullname == "collections.namedtuple" and isinstance(args[1], StrExpr):
                str_expr = args[1]
                items = str_expr.value.replace(",", " ").split()
            else:
                self.fail(
                    'List or tuple literal expected as the second argument to "{}()"'.format(
                        type_name
                    ),
                    call,
                )
                return None
        else:
            listexpr = args[1]
            if fullname == "collections.namedtuple":
                # The fields argument contains just names, with implicit Any types.
                if any(not isinstance(item, StrExpr) for item in listexpr.items):
                    self.fail('String literal expected as "namedtuple()" item', call)
                    return None
                items = [cast(StrExpr, item).value for item in listexpr.items]
            else:
                type_exprs = [
                    t.items[1]
                    for t in listexpr.items
                    if isinstance(t, TupleExpr) and len(t.items) == 2
                ]
                tvar_defs = self.api.get_and_bind_all_tvars(type_exprs)
                # The fields argument contains (name, type) tuples.
                result = self.parse_namedtuple_fields_with_types(listexpr.items, call)
                if result is None:
                    # One of the types is not ready, defer.
                    return None
                items, types, _, ok = result
                if not ok:
                    return [], [], [], typename, [], False
        if not types:
            types = [AnyType(TypeOfAny.unannotated) for _ in items]
        underscore = [item for item in items if item.startswith("_")]
        if underscore:
            self.fail(
                f'"{type_name}()" field names cannot start with an underscore: '
                + ", ".join(underscore),
                call,
            )
        if len(defaults) > len(items):
            self.fail(f'Too many defaults given in call to "{type_name}()"', call)
            defaults = defaults[: len(items)]
        return items, types, defaults, typename, tvar_defs, True

    def parse_namedtuple_fields_with_types(
        self, nodes: list[Expression], context: Context
    ) -> tuple[list[str], list[Type], list[Expression], bool] | None:
        """Parse typed named tuple fields.

        Return (names, types, defaults, whether types are all ready), or None if error occurred.
        """
        items: list[str] = []
        types: list[Type] = []
        for item in nodes:
            if isinstance(item, TupleExpr):
                if len(item.items) != 2:
                    self.fail('Invalid "NamedTuple()" field definition', item)
                    return None
                name, type_node = item.items
                if isinstance(name, StrExpr):
                    items.append(name.value)
                else:
                    self.fail('Invalid "NamedTuple()" field name', item)
                    return None
                try:
                    type = expr_to_unanalyzed_type(type_node, self.options, self.api.is_stub_file)
                except TypeTranslationError:
                    self.fail("Invalid field type", type_node)
                    return None
                # We never allow recursive types at function scope.
                analyzed = self.api.anal_type(
                    type,
                    allow_placeholder=not self.options.disable_recursive_aliases
                    and not self.api.is_func_scope(),
                )
                # Workaround #4987 and avoid introducing a bogus UnboundType
                if isinstance(analyzed, UnboundType):
                    analyzed = AnyType(TypeOfAny.from_error)
                # These should be all known, otherwise we would defer in visit_assignment_stmt().
                if analyzed is None:
                    return [], [], [], False
                types.append(analyzed)
            else:
                self.fail('Tuple expected as "NamedTuple()" field', item)
                return None
        return items, types, [], True

    def build_namedtuple_typeinfo(
        self,
        name: str,
        items: list[str],
        types: list[Type],
        default_items: Mapping[str, Expression],
        line: int,
        existing_info: TypeInfo | None,
    ) -> TypeInfo:
        strtype = self.api.named_type("builtins.str")
        implicit_any = AnyType(TypeOfAny.special_form)
        basetuple_type = self.api.named_type("builtins.tuple", [implicit_any])
        dictype = self.api.named_type_or_none(
            "builtins.dict", [strtype, implicit_any]
        ) or self.api.named_type("builtins.object")
        # Actual signature should return OrderedDict[str, Union[types]]
        ordereddictype = self.api.named_type_or_none(
            "builtins.dict", [strtype, implicit_any]
        ) or self.api.named_type("builtins.object")
        fallback = self.api.named_type("builtins.tuple", [implicit_any])
        # Note: actual signature should accept an invariant version of Iterable[UnionType[types]].
        # but it can't be expressed. 'new' and 'len' should be callable types.
        iterable_type = self.api.named_type_or_none("typing.Iterable", [implicit_any])
        function_type = self.api.named_type("builtins.function")

        literals: list[Type] = [LiteralType(item, strtype) for item in items]
        match_args_type = TupleType(literals, basetuple_type)

        info = existing_info or self.api.basic_new_typeinfo(name, fallback, line)
        info.is_named_tuple = True
        tuple_base = TupleType(types, fallback)
        if info.special_alias and has_placeholder(info.special_alias.target):
            self.api.defer(force_progress=True)
        info.update_tuple_type(tuple_base)
        info.line = line
        # For use by mypyc.
        info.metadata["namedtuple"] = {"fields": items.copy()}

        # We can't calculate the complete fallback type until after semantic
        # analysis, since otherwise base classes might be incomplete. Postpone a
        # callback function that patches the fallback.
        if not has_placeholder(tuple_base) and not has_type_vars(tuple_base):
            self.api.schedule_patch(
                PRIORITY_FALLBACKS, lambda: calculate_tuple_fallback(tuple_base)
            )

        def add_field(
            var: Var, is_initialized_in_class: bool = False, is_property: bool = False
        ) -> None:
            var.info = info
            var.is_initialized_in_class = is_initialized_in_class
            var.is_property = is_property
            var._fullname = f"{info.fullname}.{var.name}"
            info.names[var.name] = SymbolTableNode(MDEF, var)

        fields = [Var(item, typ) for item, typ in zip(items, types)]
        for var in fields:
            add_field(var, is_property=True)
        # We can't share Vars between fields and method arguments, since they
        # have different full names (the latter are normally used as local variables
        # in functions, so their full names are set to short names when generated methods
        # are analyzed).
        vars = [Var(item, typ) for item, typ in zip(items, types)]

        tuple_of_strings = TupleType([strtype for _ in items], basetuple_type)
        add_field(Var("_fields", tuple_of_strings), is_initialized_in_class=True)
        add_field(Var("_field_types", dictype), is_initialized_in_class=True)
        add_field(Var("_field_defaults", dictype), is_initialized_in_class=True)
        add_field(Var("_source", strtype), is_initialized_in_class=True)
        add_field(Var("__annotations__", ordereddictype), is_initialized_in_class=True)
        add_field(Var("__doc__", strtype), is_initialized_in_class=True)
        if self.options.python_version >= (3, 10):
            add_field(Var("__match_args__", match_args_type), is_initialized_in_class=True)

        assert info.tuple_type is not None  # Set by update_tuple_type() above.
        tvd = TypeVarType(
            SELF_TVAR_NAME,
            info.fullname + "." + SELF_TVAR_NAME,
<<<<<<< HEAD
            self.api.tvar_scope.new_unique_func_id(),
            [],
            info.tuple_type,
=======
            -1,
            [],
            info.tuple_type,
            AnyType(TypeOfAny.from_omitted_generics),
>>>>>>> 0cc565a5
        )
        selftype = tvd

        def add_method(
            funcname: str,
            ret: Type,
            args: list[Argument],
            is_classmethod: bool = False,
            is_new: bool = False,
        ) -> None:
            if is_classmethod or is_new:
                first = [Argument(Var("_cls"), TypeType.make_normalized(selftype), None, ARG_POS)]
            else:
                first = [Argument(Var("_self"), selftype, None, ARG_POS)]
            args = first + args

            types = [arg.type_annotation for arg in args]
            items = [arg.variable.name for arg in args]
            arg_kinds = [arg.kind for arg in args]
            assert None not in types
            signature = CallableType(cast(List[Type], types), arg_kinds, items, ret, function_type)
            signature.variables = [tvd]
            func = FuncDef(funcname, args, Block([]))
            func.info = info
            func.is_class = is_classmethod
            func.type = set_callable_name(signature, func)
            func._fullname = info.fullname + "." + funcname
            func.line = line
            if is_classmethod:
                v = Var(funcname, func.type)
                v.is_classmethod = True
                v.info = info
                v._fullname = func._fullname
                func.is_decorated = True
                dec = Decorator(func, [NameExpr("classmethod")], v)
                dec.line = line
                sym = SymbolTableNode(MDEF, dec)
            else:
                sym = SymbolTableNode(MDEF, func)
            sym.plugin_generated = True
            info.names[funcname] = sym

        add_method(
            "_replace",
            ret=selftype,
            args=[Argument(var, var.type, EllipsisExpr(), ARG_NAMED_OPT) for var in vars],
        )

        def make_init_arg(var: Var) -> Argument:
            default = default_items.get(var.name, None)
            kind = ARG_POS if default is None else ARG_OPT
            return Argument(var, var.type, default, kind)

        add_method("__new__", ret=selftype, args=[make_init_arg(var) for var in vars], is_new=True)
        add_method("_asdict", args=[], ret=ordereddictype)
        special_form_any = AnyType(TypeOfAny.special_form)
        add_method(
            "_make",
            ret=selftype,
            is_classmethod=True,
            args=[
                Argument(Var("iterable", iterable_type), iterable_type, None, ARG_POS),
                Argument(Var("new"), special_form_any, EllipsisExpr(), ARG_NAMED_OPT),
                Argument(Var("len"), special_form_any, EllipsisExpr(), ARG_NAMED_OPT),
            ],
        )

        self_tvar_expr = TypeVarExpr(
            SELF_TVAR_NAME,
            info.fullname + "." + SELF_TVAR_NAME,
            [],
            info.tuple_type,
            AnyType(TypeOfAny.from_omitted_generics),
        )
        info.names[SELF_TVAR_NAME] = SymbolTableNode(MDEF, self_tvar_expr)
        return info

    @contextmanager
    def save_namedtuple_body(self, named_tuple_info: TypeInfo) -> Iterator[None]:
        """Preserve the generated body of class-based named tuple and then restore it.

        Temporarily clear the names dict so we don't get errors about duplicate names
        that were already set in build_namedtuple_typeinfo (we already added the tuple
        field names while generating the TypeInfo, and actual duplicates are
        already reported).
        """
        nt_names = named_tuple_info.names
        named_tuple_info.names = SymbolTable()

        yield

        # Make sure we didn't use illegal names, then reset the names in the typeinfo.
        for prohibited in NAMEDTUPLE_PROHIBITED_NAMES:
            if prohibited in named_tuple_info.names:
                if nt_names.get(prohibited) is named_tuple_info.names[prohibited]:
                    continue
                ctx = named_tuple_info.names[prohibited].node
                assert ctx is not None
                self.fail(f'Cannot overwrite NamedTuple attribute "{prohibited}"', ctx)

        # Restore the names in the original symbol table. This ensures that the symbol
        # table contains the field objects created by build_namedtuple_typeinfo. Exclude
        # __doc__, which can legally be overwritten by the class.
        for key, value in nt_names.items():
            if key in named_tuple_info.names:
                if key == "__doc__":
                    continue
                sym = named_tuple_info.names[key]
                if isinstance(sym.node, (FuncBase, Decorator)) and not sym.plugin_generated:
                    # Keep user-defined methods as is.
                    continue
                # Keep existing (user-provided) definitions under mangled names, so they
                # get semantically analyzed.
                r_key = get_unique_redefinition_name(key, named_tuple_info.names)
                named_tuple_info.names[r_key] = sym
            named_tuple_info.names[key] = value

    # Helpers

    def fail(self, msg: str, ctx: Context) -> None:
        self.api.fail(msg, ctx)<|MERGE_RESOLUTION|>--- conflicted
+++ resolved
@@ -536,16 +536,10 @@
         tvd = TypeVarType(
             SELF_TVAR_NAME,
             info.fullname + "." + SELF_TVAR_NAME,
-<<<<<<< HEAD
             self.api.tvar_scope.new_unique_func_id(),
             [],
             info.tuple_type,
-=======
-            -1,
-            [],
-            info.tuple_type,
             AnyType(TypeOfAny.from_omitted_generics),
->>>>>>> 0cc565a5
         )
         selftype = tvd
 
