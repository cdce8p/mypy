--- conflicted
+++ resolved
@@ -4,12 +4,8 @@
     Type, TypeVisitor, UnboundType, AnyType, NoneType, TypeVarId, Instance, TypeVarType,
     CallableType, TupleType, TypedDictType, UnionType, Overloaded, ErasedType, PartialType,
     DeletedType, TypeTranslator, UninhabitedType, TypeType, TypeOfAny, LiteralType, ProperType,
-<<<<<<< HEAD
-    get_proper_type, get_proper_types, TypeAliasType, ParamSpecType, SelfType
-=======
     get_proper_type, get_proper_types, TypeAliasType, ParamSpecType, Parameters, UnpackType,
-    TypeVarTupleType
->>>>>>> 6c2690e4
+    TypeVarTupleType, SelfType,
 )
 from mypy.nodes import ARG_STAR, ARG_STAR2
 
