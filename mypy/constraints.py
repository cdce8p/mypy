"""Type inference constraints."""

from typing import TYPE_CHECKING, Iterable, List, Optional, Sequence
from typing_extensions import Final

from mypy.types import (
    CallableType, Type, TypeVisitor, UnboundType, AnyType, NoneType, TypeVarType, Instance,
    TupleType, TypedDictType, UnionType, Overloaded, ErasedType, PartialType, DeletedType,
    UninhabitedType, TypeType, TypeVarId, TypeQuery, is_named_instance, TypeOfAny, LiteralType,
<<<<<<< HEAD
    ProperType, get_proper_type, TypeAliasType, TypeGuardType, SelfType
=======
    ProperType, ParamSpecType, get_proper_type, TypeAliasType, is_union_with_any,
    callable_with_ellipsis
>>>>>>> f1eb04ad
)
from mypy.maptype import map_instance_to_supertype
import mypy.subtypes
import mypy.sametypes
import mypy.typeops
from mypy.erasetype import erase_typevars
from mypy.nodes import COVARIANT, CONTRAVARIANT, ArgKind
from mypy.argmap import ArgTypeExpander
from mypy.typestate import TypeState

if TYPE_CHECKING:
    from mypy.infer import ArgumentInferContext

SUBTYPE_OF: Final = 0
SUPERTYPE_OF: Final = 1


class Constraint:
    """A representation of a type constraint.

    It can be either T <: type or T :> type (T is a type variable).
    """

    type_var: TypeVarId
    op = 0           # SUBTYPE_OF or SUPERTYPE_OF
    target: Type

    def __init__(self, type_var: TypeVarId, op: int, target: Type) -> None:
        self.type_var = type_var
        self.op = op
        self.target = target

    def __repr__(self) -> str:
        op_str = '<:'
        if self.op == SUPERTYPE_OF:
            op_str = ':>'
        return '{} {} {}'.format(self.type_var, op_str, self.target)


def infer_constraints_for_callable(
        callee: CallableType,
        arg_types: Sequence[Optional[Type]],
        arg_kinds: List[ArgKind],
        formal_to_actual: List[List[int]],
        context: 'ArgumentInferContext') -> List[Constraint]:
    """Infer type variable constraints for a callable and actual arguments.

    Return a list of constraints.
    """
    constraints: List[Constraint] = []
    mapper = ArgTypeExpander(context)

    for i, actuals in enumerate(formal_to_actual):
        for actual in actuals:
            actual_arg_type = arg_types[actual]
            if actual_arg_type is None:
                continue

            actual_type = mapper.expand_actual_type(actual_arg_type, arg_kinds[actual],
                                                    callee.arg_names[i], callee.arg_kinds[i])
            c = infer_constraints(callee.arg_types[i], actual_type, SUPERTYPE_OF)
            constraints.extend(c)

    return constraints


def infer_constraints(template: Type, actual: Type,
                      direction: int) -> List[Constraint]:
    """Infer type constraints.

    Match a template type, which may contain type variable references,
    recursively against a type which does not contain (the same) type
    variable references. The result is a list of type constrains of
    form 'T is a supertype/subtype of x', where T is a type variable
    present in the template and x is a type without reference to type
    variables present in the template.

    Assume T and S are type variables. Now the following results can be
    calculated (read as '(template, actual) --> result'):

      (T, X)            -->  T :> X
      (X[T], X[Y])      -->  T <: Y and T :> Y
      ((T, T), (X, Y))  -->  T :> X and T :> Y
      ((T, S), (X, Y))  -->  T :> X and S :> Y
      (X[T], Any)       -->  T <: Any and T :> Any

    The constraints are represented as Constraint objects.
    """
    if any(get_proper_type(template) == get_proper_type(t) for t in TypeState._inferring):
        return []
    if isinstance(template, TypeAliasType) and template.is_recursive:
        # This case requires special care because it may cause infinite recursion.
        TypeState._inferring.append(template)
        res = _infer_constraints(template, actual, direction)
        TypeState._inferring.pop()
        return res
    return _infer_constraints(template, actual, direction)


def _infer_constraints(template: Type, actual: Type,
                       direction: int) -> List[Constraint]:

    orig_template = template
    template = get_proper_type(template)
    actual = get_proper_type(actual)

    # Type inference shouldn't be affected by whether union types have been simplified.
    # We however keep any ErasedType items, so that the caller will see it when using
    # checkexpr.has_erased_component().
    if isinstance(template, UnionType):
        template = mypy.typeops.make_simplified_union(template.items, keep_erased=True)
    if isinstance(actual, UnionType):
        actual = mypy.typeops.make_simplified_union(actual.items, keep_erased=True)

    # Ignore Any types from the type suggestion engine to avoid them
    # causing us to infer Any in situations where a better job could
    # be done otherwise. (This can produce false positives but that
    # doesn't really matter because it is all heuristic anyway.)
    if isinstance(actual, AnyType) and actual.type_of_any == TypeOfAny.suggestion_engine:
        return []

    # If the template is simply a type variable, emit a Constraint directly.
    # We need to handle this case before handling Unions for two reasons:
    #  1. "T <: Union[U1, U2]" is not equivalent to "T <: U1 or T <: U2",
    #     because T can itself be a union (notably, Union[U1, U2] itself).
    #  2. "T :> Union[U1, U2]" is logically equivalent to "T :> U1 and
    #     T :> U2", but they are not equivalent to the constraint solver,
    #     which never introduces new Union types (it uses join() instead).
    if isinstance(template, TypeVarType):
        return [Constraint(template.id, direction, actual)]

    # Now handle the case of either template or actual being a Union.
    # For a Union to be a subtype of another type, every item of the Union
    # must be a subtype of that type, so concatenate the constraints.
    if direction == SUBTYPE_OF and isinstance(template, UnionType):
        res = []
        for t_item in template.items:
            res.extend(infer_constraints(t_item, actual, direction))
        return res
    if direction == SUPERTYPE_OF and isinstance(actual, UnionType):
        res = []
        for a_item in actual.items:
            res.extend(infer_constraints(orig_template, a_item, direction))
        return res

    # Now the potential subtype is known not to be a Union or a type
    # variable that we are solving for. In that case, for a Union to
    # be a supertype of the potential subtype, some item of the Union
    # must be a supertype of it.
    if direction == SUBTYPE_OF and isinstance(actual, UnionType):
        # If some of items is not a complete type, disregard that.
        items = simplify_away_incomplete_types(actual.items)
        # We infer constraints eagerly -- try to find constraints for a type
        # variable if possible. This seems to help with some real-world
        # use cases.
        return any_constraints(
            [infer_constraints_if_possible(template, a_item, direction)
             for a_item in items],
            eager=True)
    if direction == SUPERTYPE_OF and isinstance(template, UnionType):
        # When the template is a union, we are okay with leaving some
        # type variables indeterminate. This helps with some special
        # cases, though this isn't very principled.
        return any_constraints(
            [infer_constraints_if_possible(t_item, actual, direction)
             for t_item in template.items],
            eager=False)

    # Remaining cases are handled by ConstraintBuilderVisitor.
    return template.accept(ConstraintBuilderVisitor(actual, direction))


def infer_constraints_if_possible(template: Type, actual: Type,
                                  direction: int) -> Optional[List[Constraint]]:
    """Like infer_constraints, but return None if the input relation is
    known to be unsatisfiable, for example if template=List[T] and actual=int.
    (In this case infer_constraints would return [], just like it would for
    an automatically satisfied relation like template=List[T] and actual=object.)
    """
    if (direction == SUBTYPE_OF and
            not mypy.subtypes.is_subtype(erase_typevars(template), actual)):
        return None
    if (direction == SUPERTYPE_OF and
            not mypy.subtypes.is_subtype(actual, erase_typevars(template))):
        return None
    if (direction == SUPERTYPE_OF and isinstance(template, TypeVarType) and
            not mypy.subtypes.is_subtype(actual, erase_typevars(template.upper_bound))):
        # This is not caught by the above branch because of the erase_typevars() call,
        # that would return 'Any' for a type variable.
        return None
    return infer_constraints(template, actual, direction)


def select_trivial(options: Sequence[Optional[List[Constraint]]]) -> List[List[Constraint]]:
    """Select only those lists where each item is a constraint against Any."""
    res = []
    for option in options:
        if option is None:
            continue
        if all(isinstance(get_proper_type(c.target), AnyType) for c in option):
            res.append(option)
    return res


def merge_with_any(constraint: Constraint) -> Constraint:
    """Transform a constraint target into a union with given Any type."""
    target = constraint.target
    if is_union_with_any(target):
        # Do not produce redundant unions.
        return constraint
    # TODO: if we will support multiple sources Any, use this here instead.
    any_type = AnyType(TypeOfAny.implementation_artifact)
    return Constraint(
        constraint.type_var,
        constraint.op,
        UnionType.make_union([target, any_type], target.line, target.column),
    )


def any_constraints(options: List[Optional[List[Constraint]]], eager: bool) -> List[Constraint]:
    """Deduce what we can from a collection of constraint lists.

    It's a given that at least one of the lists must be satisfied. A
    None element in the list of options represents an unsatisfiable
    constraint and is ignored.  Ignore empty constraint lists if eager
    is true -- they are always trivially satisfiable.
    """
    if eager:
        valid_options = [option for option in options if option]
    else:
        valid_options = [option for option in options if option is not None]

    if not valid_options:
        return []

    if len(valid_options) == 1:
        return valid_options[0]

    if all(is_same_constraints(valid_options[0], c) for c in valid_options[1:]):
        # Multiple sets of constraints that are all the same. Just pick any one of them.
        return valid_options[0]

    if all(is_similar_constraints(valid_options[0], c) for c in valid_options[1:]):
        # All options have same structure. In this case we can merge-in trivial
        # options (i.e. those that only have Any) and try again.
        # TODO: More generally, if a given (variable, direction) pair appears in
        # every option, combine the bounds with meet/join always, not just for Any.
        trivial_options = select_trivial(valid_options)
        if trivial_options and len(trivial_options) < len(valid_options):
            merged_options = []
            for option in valid_options:
                if option in trivial_options:
                    continue
                if option is not None:
                    merged_option: Optional[List[Constraint]] = [
                        merge_with_any(c) for c in option
                    ]
                else:
                    merged_option = None
                merged_options.append(merged_option)
            return any_constraints([option for option in merged_options], eager)
    # Otherwise, there are either no valid options or multiple, inconsistent valid
    # options. Give up and deduce nothing.
    return []


def is_same_constraints(x: List[Constraint], y: List[Constraint]) -> bool:
    for c1 in x:
        if not any(is_same_constraint(c1, c2) for c2 in y):
            return False
    for c1 in y:
        if not any(is_same_constraint(c1, c2) for c2 in x):
            return False
    return True


def is_same_constraint(c1: Constraint, c2: Constraint) -> bool:
    # Ignore direction when comparing constraints against Any.
    skip_op_check = (
        isinstance(get_proper_type(c1.target), AnyType) and
        isinstance(get_proper_type(c2.target), AnyType)
    )
    return (c1.type_var == c2.type_var
            and (c1.op == c2.op or skip_op_check)
            and mypy.sametypes.is_same_type(c1.target, c2.target))


def is_similar_constraints(x: List[Constraint], y: List[Constraint]) -> bool:
    """Check that two lists of constraints have similar structure.

    This means that each list has same type variable plus direction pairs (i.e we
    ignore the target). Except for constraints where target is Any type, there
    we ignore direction as well.
    """
    return _is_similar_constraints(x, y) and _is_similar_constraints(y, x)


def _is_similar_constraints(x: List[Constraint], y: List[Constraint]) -> bool:
    """Check that every constraint in the first list has a similar one in the second.

    See docstring above for definition of similarity.
    """
    for c1 in x:
        has_similar = False
        for c2 in y:
            # Ignore direction when either constraint is against Any.
            skip_op_check = (
                isinstance(get_proper_type(c1.target), AnyType) or
                isinstance(get_proper_type(c2.target), AnyType)
            )
            if c1.type_var == c2.type_var and (c1.op == c2.op or skip_op_check):
                has_similar = True
                break
        if not has_similar:
            return False
    return True


def simplify_away_incomplete_types(types: Iterable[Type]) -> List[Type]:
    complete = [typ for typ in types if is_complete_type(typ)]
    if complete:
        return complete
    else:
        return list(types)


def is_complete_type(typ: Type) -> bool:
    """Is a type complete?

    A complete doesn't have uninhabited type components or (when not in strict
    optional mode) None components.
    """
    return typ.accept(CompleteTypeVisitor())


class CompleteTypeVisitor(TypeQuery[bool]):
    def __init__(self) -> None:
        super().__init__(all)

    def visit_uninhabited_type(self, t: UninhabitedType) -> bool:
        return False


class ConstraintBuilderVisitor(TypeVisitor[List[Constraint]]):
    """Visitor class for inferring type constraints."""

    # The type that is compared against a template
    # TODO: The value may be None. Is that actually correct?
    actual: ProperType

    def __init__(self, actual: ProperType, direction: int) -> None:
        # Direction must be SUBTYPE_OF or SUPERTYPE_OF.
        self.actual = actual
        self.direction = direction

    # Trivial leaf types

    def visit_unbound_type(self, template: UnboundType) -> List[Constraint]:
        return []

    def visit_any(self, template: AnyType) -> List[Constraint]:
        return []

    def visit_none_type(self, template: NoneType) -> List[Constraint]:
        return []

    def visit_uninhabited_type(self, template: UninhabitedType) -> List[Constraint]:
        return []

    def visit_erased_type(self, template: ErasedType) -> List[Constraint]:
        return []

    def visit_deleted_type(self, template: DeletedType) -> List[Constraint]:
        return []

    def visit_literal_type(self, template: LiteralType) -> List[Constraint]:
        return []

    # Errors

    def visit_partial_type(self, template: PartialType) -> List[Constraint]:
        # We can't do anything useful with a partial type here.
        assert False, "Internal error"

    # Non-trivial leaf type

    def visit_type_var(self, template: TypeVarType) -> List[Constraint]:
        assert False, ("Unexpected TypeVarType in ConstraintBuilderVisitor"
                       " (should have been handled in infer_constraints)")

<<<<<<< HEAD
    def visit_self_type(self, template: SelfType) -> List[Constraint]:
        return self.visit_instance(template.instance)
=======
    def visit_param_spec(self, template: ParamSpecType) -> List[Constraint]:
        # Can't infer ParamSpecs from component values (only via Callable[P, T]).
        return []
>>>>>>> f1eb04ad

    # Non-leaf types

    def visit_instance(self, template: Instance) -> List[Constraint]:
        original_actual = actual = self.actual
        res: List[Constraint] = []
        if isinstance(actual, (CallableType, Overloaded)) and template.type.is_protocol:
            if template.type.protocol_members == ['__call__']:
                # Special case: a generic callback protocol
                if not any(mypy.sametypes.is_same_type(template, t)
                           for t in template.type.inferring):
                    template.type.inferring.append(template)
                    call = mypy.subtypes.find_member('__call__', template, actual,
                                                     is_operator=True)
                    assert call is not None
                    if mypy.subtypes.is_subtype(actual, erase_typevars(call)):
                        subres = infer_constraints(call, actual, self.direction)
                        res.extend(subres)
                    template.type.inferring.pop()
                    return res
        if isinstance(actual, CallableType) and actual.fallback is not None:
            actual = actual.fallback
        if isinstance(actual, Overloaded) and actual.fallback is not None:
            actual = actual.fallback
        if isinstance(actual, TypedDictType):
            actual = actual.as_anonymous().fallback
        if isinstance(actual, LiteralType):
            actual = actual.fallback
        if isinstance(actual, Instance):
            instance = actual
            erased = erase_typevars(template)
            assert isinstance(erased, Instance)  # type: ignore
            # We always try nominal inference if possible,
            # it is much faster than the structural one.
            if (self.direction == SUBTYPE_OF and
                    template.type.has_base(instance.type.fullname)):
                mapped = map_instance_to_supertype(template, instance.type)
                tvars = mapped.type.defn.type_vars
                # N.B: We use zip instead of indexing because the lengths might have
                # mismatches during daemon reprocessing.
                for tvar, mapped_arg, instance_arg in zip(tvars, mapped.args, instance.args):
                    # TODO: ParamSpecType
                    if isinstance(tvar, TypeVarType):
                        # The constraints for generic type parameters depend on variance.
                        # Include constraints from both directions if invariant.
                        if tvar.variance != CONTRAVARIANT:
                            res.extend(infer_constraints(
                                mapped_arg, instance_arg, self.direction))
                        if tvar.variance != COVARIANT:
                            res.extend(infer_constraints(
                                mapped_arg, instance_arg, neg_op(self.direction)))
                return res
            elif (self.direction == SUPERTYPE_OF and
                    instance.type.has_base(template.type.fullname)):
                mapped = map_instance_to_supertype(instance, template.type)
                tvars = template.type.defn.type_vars
                # N.B: We use zip instead of indexing because the lengths might have
                # mismatches during daemon reprocessing.
                for tvar, mapped_arg, template_arg in zip(tvars, mapped.args, template.args):
                    # TODO: ParamSpecType
                    if isinstance(tvar, TypeVarType):
                        # The constraints for generic type parameters depend on variance.
                        # Include constraints from both directions if invariant.
                        if tvar.variance != CONTRAVARIANT:
                            res.extend(infer_constraints(
                                template_arg, mapped_arg, self.direction))
                        if tvar.variance != COVARIANT:
                            res.extend(infer_constraints(
                                template_arg, mapped_arg, neg_op(self.direction)))
                return res
            if (template.type.is_protocol and self.direction == SUPERTYPE_OF and
                    # We avoid infinite recursion for structural subtypes by checking
                    # whether this type already appeared in the inference chain.
                    # This is a conservative way to break the inference cycles.
                    # It never produces any "false" constraints but gives up soon
                    # on purely structural inference cycles, see #3829.
                    # Note that we use is_protocol_implementation instead of is_subtype
                    # because some type may be considered a subtype of a protocol
                    # due to _promote, but still not implement the protocol.
                    not any(mypy.sametypes.is_same_type(template, t)
                            for t in template.type.inferring) and
                    mypy.subtypes.is_protocol_implementation(instance, erased)):
                template.type.inferring.append(template)
                res.extend(self.infer_constraints_from_protocol_members(
                    instance, template, original_actual, template))
                template.type.inferring.pop()
                return res
            elif (instance.type.is_protocol and self.direction == SUBTYPE_OF and
                  # We avoid infinite recursion for structural subtypes also here.
                  not any(mypy.sametypes.is_same_type(instance, i)
                          for i in instance.type.inferring) and
                  mypy.subtypes.is_protocol_implementation(erased, instance)):
                instance.type.inferring.append(instance)
                res.extend(self.infer_constraints_from_protocol_members(
                    instance, template, template, instance))
                instance.type.inferring.pop()
                return res
        if isinstance(actual, AnyType):
            return self.infer_against_any(template.args, actual)
        if (isinstance(actual, TupleType) and
            (is_named_instance(template, 'typing.Iterable') or
             is_named_instance(template, 'typing.Container') or
             is_named_instance(template, 'typing.Sequence') or
             is_named_instance(template, 'typing.Reversible'))
                and self.direction == SUPERTYPE_OF):
            for item in actual.items:
                cb = infer_constraints(template.args[0], item, SUPERTYPE_OF)
                res.extend(cb)
            return res
        elif isinstance(actual, TupleType) and self.direction == SUPERTYPE_OF:
            return infer_constraints(template,
                                     mypy.typeops.tuple_fallback(actual),
                                     self.direction)
        else:
            return []

    def infer_constraints_from_protocol_members(self,
                                                instance: Instance, template: Instance,
                                                subtype: Type, protocol: Instance,
                                                ) -> List[Constraint]:
        """Infer constraints for situations where either 'template' or 'instance' is a protocol.

        The 'protocol' is the one of two that is an instance of protocol type, 'subtype'
        is the type used to bind self during inference. Currently, we just infer constrains for
        every protocol member type (both ways for settable members).
        """
        res = []
        for member in protocol.type.protocol_members:
            inst = mypy.subtypes.find_member(member, instance, subtype)
            temp = mypy.subtypes.find_member(member, template, subtype)
            if inst is None or temp is None:
                return []  # See #11020
            # The above is safe since at this point we know that 'instance' is a subtype
            # of (erased) 'template', therefore it defines all protocol members
            res.extend(infer_constraints(temp, inst, self.direction))
            if (mypy.subtypes.IS_SETTABLE in
                    mypy.subtypes.get_member_flags(member, protocol.type)):
                # Settable members are invariant, add opposite constraints
                res.extend(infer_constraints(temp, inst, neg_op(self.direction)))
        return res

    def visit_callable_type(self, template: CallableType) -> List[Constraint]:
        if isinstance(self.actual, CallableType):
            res: List[Constraint] = []
            cactual = self.actual
            param_spec = template.param_spec()
            if param_spec is None:
                # FIX verify argument counts
                # FIX what if one of the functions is generic

                # We can't infer constraints from arguments if the template is Callable[..., T]
                # (with literal '...').
                if not template.is_ellipsis_args:
                    # The lengths should match, but don't crash (it will error elsewhere).
                    for t, a in zip(template.arg_types, cactual.arg_types):
                        # Negate direction due to function argument type contravariance.
                        res.extend(infer_constraints(t, a, neg_op(self.direction)))
            else:
                # TODO: Direction
                # TODO: Deal with arguments that come before param spec ones?
                res.append(Constraint(param_spec.id,
                                      SUBTYPE_OF,
                                      cactual.copy_modified(ret_type=NoneType())))

            template_ret_type, cactual_ret_type = template.ret_type, cactual.ret_type
            if template.type_guard is not None:
                template_ret_type = template.type_guard
            if cactual.type_guard is not None:
                cactual_ret_type = cactual.type_guard

            res.extend(infer_constraints(template_ret_type, cactual_ret_type,
                                         self.direction))
            return res
        elif isinstance(self.actual, AnyType):
            param_spec = template.param_spec()
            any_type = AnyType(TypeOfAny.from_another_any, source_any=self.actual)
            if param_spec is None:
                # FIX what if generic
                res = self.infer_against_any(template.arg_types, self.actual)
                res.extend(infer_constraints(template.ret_type, any_type, self.direction))
                return res
            else:
                return [Constraint(param_spec.id,
                                   SUBTYPE_OF,
                                   callable_with_ellipsis(any_type, any_type, template.fallback))]
        elif isinstance(self.actual, Overloaded):
            return self.infer_against_overloaded(self.actual, template)
        elif isinstance(self.actual, TypeType):
            return infer_constraints(template.ret_type, self.actual.item, self.direction)
        elif isinstance(self.actual, Instance):
            # Instances with __call__ method defined are considered structural
            # subtypes of Callable with a compatible signature.
            call = mypy.subtypes.find_member('__call__', self.actual, self.actual,
                                             is_operator=True)
            if call:
                return infer_constraints(template, call, self.direction)
            else:
                return []
        else:
            return []

    def infer_against_overloaded(self, overloaded: Overloaded,
                                 template: CallableType) -> List[Constraint]:
        # Create constraints by matching an overloaded type against a template.
        # This is tricky to do in general. We cheat by only matching against
        # the first overload item that is callable compatible. This
        # seems to work somewhat well, but we should really use a more
        # reliable technique.
        item = find_matching_overload_item(overloaded, template)
        return infer_constraints(template, item, self.direction)

    def visit_tuple_type(self, template: TupleType) -> List[Constraint]:
        actual = self.actual
        if isinstance(actual, TupleType) and len(actual.items) == len(template.items):
            res: List[Constraint] = []
            for i in range(len(template.items)):
                res.extend(infer_constraints(template.items[i],
                                             actual.items[i],
                                             self.direction))
            return res
        elif isinstance(actual, AnyType):
            return self.infer_against_any(template.items, actual)
        else:
            return []

    def visit_typeddict_type(self, template: TypedDictType) -> List[Constraint]:
        actual = self.actual
        if isinstance(actual, TypedDictType):
            res: List[Constraint] = []
            # NOTE: Non-matching keys are ignored. Compatibility is checked
            #       elsewhere so this shouldn't be unsafe.
            for (item_name, template_item_type, actual_item_type) in template.zip(actual):
                res.extend(infer_constraints(template_item_type,
                                             actual_item_type,
                                             self.direction))
            return res
        elif isinstance(actual, AnyType):
            return self.infer_against_any(template.items.values(), actual)
        else:
            return []

    def visit_union_type(self, template: UnionType) -> List[Constraint]:
        assert False, ("Unexpected UnionType in ConstraintBuilderVisitor"
                       " (should have been handled in infer_constraints)")

    def visit_type_alias_type(self, template: TypeAliasType) -> List[Constraint]:
        assert False, "This should be never called, got {}".format(template)

    def infer_against_any(self, types: Iterable[Type], any_type: AnyType) -> List[Constraint]:
        res: List[Constraint] = []
        for t in types:
            # Note that we ignore variance and simply always use the
            # original direction. This is because for Any targets direction is
            # irrelevant in most cases, see e.g. is_same_constraint().
            res.extend(infer_constraints(t, any_type, self.direction))
        return res

    def visit_overloaded(self, template: Overloaded) -> List[Constraint]:
        res: List[Constraint] = []
        for t in template.items:
            res.extend(infer_constraints(t, self.actual, self.direction))
        return res

    def visit_type_type(self, template: TypeType) -> List[Constraint]:
        if isinstance(self.actual, CallableType):
            return infer_constraints(template.item, self.actual.ret_type, self.direction)
        elif isinstance(self.actual, Overloaded):
            return infer_constraints(template.item, self.actual.items[0].ret_type,
                                     self.direction)
        elif isinstance(self.actual, TypeType):
            return infer_constraints(template.item, self.actual.item, self.direction)
        elif isinstance(self.actual, AnyType):
            return infer_constraints(template.item, self.actual, self.direction)
        else:
            return []


def neg_op(op: int) -> int:
    """Map SubtypeOf to SupertypeOf and vice versa."""

    if op == SUBTYPE_OF:
        return SUPERTYPE_OF
    elif op == SUPERTYPE_OF:
        return SUBTYPE_OF
    else:
        raise ValueError('Invalid operator {}'.format(op))


def find_matching_overload_item(overloaded: Overloaded, template: CallableType) -> CallableType:
    """Disambiguate overload item against a template."""
    items = overloaded.items
    for item in items:
        # Return type may be indeterminate in the template, so ignore it when performing a
        # subtype check.
        if mypy.subtypes.is_callable_compatible(item, template,
                                                is_compat=mypy.subtypes.is_subtype,
                                                ignore_return=True):
            return item
    # Fall back to the first item if we can't find a match. This is totally arbitrary --
    # maybe we should just bail out at this point.
    return items[0]<|MERGE_RESOLUTION|>--- conflicted
+++ resolved
@@ -7,12 +7,8 @@
     CallableType, Type, TypeVisitor, UnboundType, AnyType, NoneType, TypeVarType, Instance,
     TupleType, TypedDictType, UnionType, Overloaded, ErasedType, PartialType, DeletedType,
     UninhabitedType, TypeType, TypeVarId, TypeQuery, is_named_instance, TypeOfAny, LiteralType,
-<<<<<<< HEAD
-    ProperType, get_proper_type, TypeAliasType, TypeGuardType, SelfType
-=======
-    ProperType, ParamSpecType, get_proper_type, TypeAliasType, is_union_with_any,
+    ProperType, ParamSpecType, get_proper_type, TypeAliasType, SelfType, is_union_with_any,
     callable_with_ellipsis
->>>>>>> f1eb04ad
 )
 from mypy.maptype import map_instance_to_supertype
 import mypy.subtypes
@@ -403,14 +399,12 @@
         assert False, ("Unexpected TypeVarType in ConstraintBuilderVisitor"
                        " (should have been handled in infer_constraints)")
 
-<<<<<<< HEAD
     def visit_self_type(self, template: SelfType) -> List[Constraint]:
         return self.visit_instance(template.instance)
-=======
+
     def visit_param_spec(self, template: ParamSpecType) -> List[Constraint]:
         # Can't infer ParamSpecs from component values (only via Callable[P, T]).
         return []
->>>>>>> f1eb04ad
 
     # Non-leaf types
 
